--- conflicted
+++ resolved
@@ -39,7 +39,6 @@
 http://www.linuxcnc.org/index.php/english/forum/41-guis/26314-gmoccapy-a-new-screen-for-linuxcnc[LinuxCNC forum] or the
 http://www.cncecke.de/forum/showthread.php?t=78549[German CNC Ecke Forum] or
 https://lists.sourceforge.net/lists/listinfo/emc-users[LinuxCNC users mailing list]
-<<<<<<< HEAD
 
 The minimum screen resolution for gmoccapy, using it without side panels is
 *979 x 750 Pixel*, so it should fit to every standard screen.
@@ -51,31 +50,13 @@
 http://www.linuxcnc.org/index.php/english/download[ISO] and install
 from the CD / DVD /USB-Stick.
 
-=======
-
-The minimum screen resolution for gmoccapy, using it without side panels is
-*979 x 750 Pixel*, so it should fit to every standard screen.
-
-==  How To Get gmoccapy
-
-Beginning with LinuxCNC 2.6 gmoccapy is included in the standard installation.
-So the easiest way to get gmoccapy on you controlling PC, is just to get the
-http://www.linuxcnc.org/index.php/english/download[ISO] and install
-from the CD / DVD /USB-Stick.
-
->>>>>>> ad6fb6c1
 If you do have already installed an earlier LinuxCNC version, check how to
 update http://wiki.linuxcnc.org/cgi-bin/wiki.pl?UpdatingTo2.6[here].
 
 You will receive updates with the regular deb packages.
 
-<<<<<<< HEAD
-You will get a similar screen to the following if your locale settings is *de*
-(German): The design may variate depending on your config.
-=======
 You will get a similar screen to the following:
 The design may variate depending on your config.
->>>>>>> ad6fb6c1
 
 image::images/gmoccapy_3_axis.png[align="left"]
 
@@ -84,68 +65,6 @@
 There is really not to much to configure just to run gmoccapy, but there are some points 
 you should take care off if you want to use all the features of the GUI.
 
-<<<<<<< HEAD
-You will find the following INI files included, just to show the basics:
-....
-gmoccapy.ini
-gmoccapy_4_axis.ini
-gmoccapy_lathe.ini
-gmoccapy_lathe_imperial.ini
-gmoccapy_left_panel.ini
-gmoccapy_right_panel.ini
-gmoccapy_messages.ini
-gmoccapy_pendant.ini
-gmoccapy_sim_hardware_button.ini
-gmoccapy_tool_sensor.ini
-gmoccapy_with_user_tabs.ini
-....
-
-The names should explain the main intention of the different INI Files.
-
-If you use an existing configuration of your machine, just edit your INI
-according to this document.
-
-[IMPORTANT]
-If you want to use <<gmoccapy:macros,MACROS>>, don't forget to set the path to
-your macros or subroutines folder as described below.
-
-So let us take a closer look to the the INI file and what you need to include
-to use gmoccapy on your machine:
-
-[[gmoccapy:display-section]]
-
-=== The DISPLAY Section
-
-----
-[DISPLAY]
-DISPLAY = gmoccapy
-PREFERENCE_FILE_PATH = gmoccapy_preferences
-DEFAULT_LINEAR_VELOCITY = 166.666
-MAX_LINEAR_VELOCITY = 166.666
-MAX_FEED_OVERRIDE = 1.5
-MAX_SPINDLE_OVERRIDE = 1.2
-MIN_SPINDLE_OVERRIDE = 0.5
-LATHE = 1
-BACK_TOOL_LATHE = 1
-PROGRAM_PREFIX = ../../nc_files/
-----
-
-The most important part is to tell LinuxCNC to use gmoccapy, editing the
-[DISPLAY] section.
-
-----
-[DISPLAY]
-DISPLAY = gmoccapy
-
-PREFERENCE_FILE_PATH = gmoccapy_preferences
-----
-
-The line PREFERENCE_FILE_PATH gives the location and name of the preferences
-file to be used. In most cases this line will not be needed, it is used by
-gmoccapy to store your settings of the GUI, like themes, DRO units, colors,
-and keyboard settings, etc., see <<gmoccapy:settings-page,SETTINGS>> for more
-details.
-=======
 You will find the following INI files included, just to show the basics: +
  +
  * gmoccapy.ini +
@@ -196,7 +115,6 @@
 The line PREFERENCE_FILE_PATH gives the location and name of the preferences file to be used.
 In most cases this line will not be needed, it is used by gmoccapy to store your settings of the GUI, 
 like themes, DRO units, colors, and keyboard settings, etc., see <<sub:The_settings_page,SETTINGS>> for more details. 
->>>>>>> ad6fb6c1
 
 [NOTE]
 If no path or file is given, gmoccapy will use as default
@@ -283,7 +201,6 @@
  EMBED_TAB_LOCATION = ntb_preview
  EMBED_TAB_COMMAND = gladevcp -x {XID} vcp_box.glade
 ----
-<<<<<<< HEAD
 
 All you have to take care off, is that you include for every tab or side panel
 the mentioned three lines,
@@ -292,16 +209,6 @@
   what name you use, but it must be present!
 
 
-=======
-
-All you have to take care off, is that you include for every tab or side panel
-the mentioned three lines,
-
-* EMBED_TAB_NAME = Represents the name of the tab or side panel, it is up to you
-  what name you use, but it must be present!
-
-
->>>>>>> ad6fb6c1
 * EMBED_TAB_LOCATION = Is the place where your program will be placed in the GUI.
 
 .valid values are:
@@ -353,15 +260,9 @@
 Will add a the panel manual-example.ui, include a custom python handler,
 hitcounter.py and make all connections after realizing the panel according to
 manual-example.hal.
-<<<<<<< HEAD
 
 Here are some examples:
 
-=======
-
-Here are some examples:
-
->>>>>>> ad6fb6c1
 
 .ntb_user_tabs - with integrated camview program
 
@@ -594,7 +495,6 @@
 
 To connect encoders the following pin are exported:
 
-<<<<<<< HEAD
 * gmoccapy.jog-speed.counts               = HAL_S32  Jog velocity
 * gmoccapy.jog-speed.count-enable         = HAL_BIT  Must be True, to enable counts
 
@@ -648,56 +548,6 @@
 value to set = 45 %
 ----
 
-=======
-* gmoccapy.max-vel-counts          =  HAL_S32 (Maximal Velocity of the
-  machine)
-* gmoccapy.jog-speed-counts        =  HAL_S32 (Jog velocity)
-* gmoccapy.spindle-override-counts =  HAL_S32 (spindle override)
-* gmoccapy.feed-override-counts    =  HAL_S32 (feed override)
-* gmoccapy.reset-feed-override     =  HAL_BIT (reset the feed override
-  to 100 %)
-* gmoccapy.reset-spindle-override  =  HAL_BIT (reset the spindle override
-  to 100 %)
-
-To connect potentiometers, use the following hal pin:
-
-* gmoccapy.analog-enable           = HAL_BIT   Must be True, to allow analog
-  inputs
-* gmoccapy.jog-vel-value           = HAL_FLOAT To adjust the jog velocity
-  slider
-* gmoccapy.max-vel-value           = HAL_FLOAT To adjust the max velocity
-  slider
-* gmoccapy.feed-override-value     = HAL_FLOAT To adjust the feed override
-  slider
-* gmoccapy.spindle-override-value  = HAL_FLOAT To adjust the spindle override
-  slider
-
-The float pin do accept values from 0.0 to 1.0, being the percentage value
-you want to set the slider value.
-
-[WARNING] If you use both connection types, do not connect the same slider to
-both pin, as the influences between the two has not been tested! Different
-sliders may be connected to the one or other hal connection type.
-
-[IMPORTANT] Please be aware, that for the jog velocity depends on the turtle
-button state, it will lead to different slider scales depending on the mode
-(turtle or rabbit). Please take also a look to
-<<gmoccapy:jog-velocity,jog velocities and turtle-jog hal pin>> for more
-details.
-
-.Example
-----
-Spindle Override Min Value =  20 %
-Spindle Override Max Value = 120 %
-gmoccapy.analog-enable = 1
-gmoccapy.spindle-override-value = 0.25
-
-value to set = Min Value + (Max Value - Min Value) * gmoccapy.spindle-override-value
-value to set = 20 + (120 - 20) * 0.25
-value to set = 45 %
-----
-
->>>>>>> ad6fb6c1
 === Jog Hal Pins
 
 All axis given in the INI File have a jog-plus and a jog-minus pin, so
@@ -723,7 +573,6 @@
 * gmoccapy.jog-c-minus
 
 [[gmoccapy:jog-velocity]]
-<<<<<<< HEAD
 
 === Jog Velocities And Turtle-Jog Hal Pin
 
@@ -735,19 +584,6 @@
 turtle, the scale will reach only 1/20 of max velocity by default. The used
 divider can be set on the <<gmoccapy:turtle-jog,settings page>>.
 
-=======
-
-=== Jog Velocities And Turtle-Jog Hal Pin
-
-The jog velocity can be selected with the corresponding slider. The scale of
-the slider will be modified if the turtle button (the one showing a rabbit or a
-turtle) has been toggled. If the button is not visible, it might have been
-disabled on the <<gmoccapy:turtle-jog,settings page>>. If the button shows the
-rabbit-icon, the scale is from min to max machine velocity. If it shows the
-turtle, the scale will reach only 1/20 of max velocity by default. The used
-divider can be set on the <<gmoccapy:turtle-jog,settings page>>.
-
->>>>>>> ad6fb6c1
 So using a touch screen it is much easier to select smaller velocities.
 
 === Jog Increment Hal Pins
@@ -818,7 +654,6 @@
 
 To add user created message you need to add the message to the INI file in the
 [DISPLAY] section. Here are a couple of examples.
-<<<<<<< HEAD
 
 ----
 MESSAGE_BOLDTEXT = LUBE SYSTEM FAULT
@@ -848,22 +683,10 @@
 === Spindle Feedback Pins
 
 There are two pins for spindle feedback
-=======
->>>>>>> ad6fb6c1
-
-----
-MESSAGE_BOLDTEXT = LUBE SYSTEM FAULT
-MESSAGE_TEXT = LUBE FAULT
-MESSAGE_TYPE = okdialog
-MESSAGE_PINNAME = lube-fault
-
-MESSAGE_BOLDTEXT = NONE
-MESSAGE_TEXT = X SHEAR PIN BROKEN
-MESSAGE_TYPE = status
-MESSAGE_PINNAME = xpin
-----
-
-<<<<<<< HEAD
+
+* gmoccapy.spindle_feedback_bar
+* gmoccapy.spindle_at_speed_led
+
 'gmoccapy.spindle_feedback_bar' will accept an float input to show the spindle
 speed.
 'gmoccapy.spindle_at_speed_led' is an bit-pin to lit the GUI led if spindle is
@@ -883,78 +706,7 @@
 The values may not be very accurate, if you are working with subroutines or
 large remap procedures, also loops will cause different values.
 
-=== Pins To Modify Soft Limits
-
-Gmoccapy allows you to modify the soft limits using hal pin. The pin do allow
-to reduce or enlarge the soft limits, so you are able to protect your rotary
-table from collision just switching a hal pin. If you do not use it, just
-reduce your soft limits. An other option would be a tool changer which is
-placed in the working area, you do not want a collision during normal work,
-but you are forced to enter the tool change area to change a tool, so during
-tool change you enlarge the soft limits.
-
-* gmoccapy.axis-to-set HAL_S32 indicating the joint of the axis to modify
-  (X=0, Y=1, Z=2 ...)
-* gmoccapy.set-max-limit HAL_BIT if set the value will modify the max limit
-  value, else the min value
-* gmoccapy.limit-value HAL_FLOAT the new value to set as soft limit
-
-This has not been tested with a rotary axis, so be careful with that kind of
-axis. There will be no check to the limits you set, so if you set a limit and
-the tool is out of your limit area you will get an error about being outside
-the soft limits.
-
-[IMPORTANT] You are responsible to take care about that!
-
-You are only allowed to set limits if the machine is on! A value of 0 as limit
-is not allowed, please give a value of 0.000001 instead. The GUI will react
-to changes of the limit-value pin, so to modify the limits you have to apply a
-value change to that pin.
-
-[WARNING] This is very experimental at the moment, so please take care for
-your security.
-=======
-To 'connect' new pins to and input you need to do this in the postgui HAL file.
-Here are some example connections that have the signal connected to an input
-some place else in the HAL file.
-
-----
-net gmoccapy-lube-fault gmoccapy.messages.lube-fault
-net gmoccapy-lube-fault-waiting gmoccapy.messages.lube-fault-waiting
-net gmoccapy-xpin gmoccapy.messages.xpin
-----
-
-For more information on HAL files and the net command see the
-<<cha:basic-hal-reference,Basic HAL Reference>>.
-
-=== Spindle Feedback Pins
-
-There are two pins for spindle feedback
-
-* gmoccapy.spindle_feedback_bar
-* gmoccapy.spindle_at_speed_led
-
-'gmoccapy.spindle_feedback_bar' will accept an float input to show the spindle
-speed.
-'gmoccapy.spindle_at_speed_led' is an bit-pin to lit the GUI led if spindle is
-at speed.
-
-=== Pins To Indicate Program Progress Information
-
-There are three pins giving information over the program progress
-
-* gmoccapy.program.length HAL_S32 showing the total number of lines of the
-  program
-* gmoccapy.program.current-line HAL_S32 indicating the current working line
-  of the program
-* gmoccapy.program.progress HAL_FLOAT giving the program progress in
-  percentage
-
-The values may not be very accurate, if you are working with subroutines or
-large remap procedures, also loops will cause different values.
->>>>>>> ad6fb6c1
-
-=== Tool Related Pin
+=== Tool related pin
 
 .Tool Change Pin
 
@@ -1042,7 +794,6 @@
 height has changed. There are several videos showing the way to do that on
 you tube.
 
-<<<<<<< HEAD
 
 === Tool Measurement Pins
 
@@ -1056,21 +807,6 @@
 * gmoccapy.searchvel HAL_FLOAT the velocity to search for the tool probe switch
 * gmoccapy.probevel HAL_FLOAT the velocity to probe tool length
 
-=======
-
-=== Tool Measurement Pins
-
-Gmoccapy offers 5 pins for tool measurement purpose. The pins are mostly used
-to be read from a gcode subroutine, so the code can react to different values.
-
-* gmoccapy.toolmeasurement HAL_BIT enable or not tool measurement
-* gmoccapy.blockheight HAL_FLOAT the measured value of the top face of the
-  workpiece
-* gmoccapy.probeheight HAL_FLOAT the probe switch height
-* gmoccapy.searchvel HAL_FLOAT the velocity to search for the tool probe switch
-* gmoccapy.probevel HAL_FLOAT the velocity to probe tool length
-
->>>>>>> ad6fb6c1
 === Tool Measurement INI File Modifications
 
 Modify your INI File to include the following:
@@ -1245,13 +981,10 @@
 layout has not been set properly, related to your locale settings. For
 onboard it can be solved with a small batch file with the following content:
 
-<<<<<<< HEAD
-=======
 [NOTE]
 If this section is not sensitive, you have not installed a virtual keyboard,
 + supported are 'onboard' and 'matchbox-keyboard'.
 
->>>>>>> ad6fb6c1
 ----
  #!/bin/bash
  setxkbmap -model pc105 -layout de -variant basic
@@ -1284,14 +1017,11 @@
 
 As the notebook tabs are shown, you are able to switch between both views in
 any case.
-<<<<<<< HEAD
-=======
 
 .Show Aux Display
 By clicking this button a additional window will be opened. This button is only sensitive, if a file named 'gmoccapy2.glade' is located in your config folder. You can build the Aux Screen using Glade. 
 
 WARNING: 'The main window of the aux screen must be named window2'
->>>>>>> ad6fb6c1
 
 .DRO Options
 
@@ -1313,7 +1043,6 @@
 'show dro in preview', the DRO will be shown in the preview window
 'show offsets', the Offsets will be shown in the preview window
 'show DTG' , the distance to go will be shown in the preview window
-<<<<<<< HEAD
 
 'show DRO Button' will allow you to display additional buttons on the left side
  of the DRO.
@@ -1337,31 +1066,6 @@
 bigger screen you may want to increase the size up to 56. If you do use 4 axis,
 the DRO font size will be 3/4 of the value, because of space reason.
 
-=======
-
-'show DRO Button' will allow you to display additional buttons on the left side
- of the DRO.
-
-It will display:
-One button to switch from relative to absolute coordinates, one button to
-toggle between distance to go and the other states and one button to toggle
-the units from metric to imperial and vice versa.
-
-[WARNING] It is not recommended to use this option, because the user will
-loose the auto unit option, which will toggle the units according to the
-active gcode G20 / G21.
-
-[NOTE] *You can change through the DRO modes (absolute, relative, distance
-to go) by clicking on the DRO!*
-
-'Use Auto Units' allows to disable the auto units option of the display, so
-you can run a program in inches and watch the DRO in mm.
-
-'size' allows to set the size of the DRO font, default is 28, if you use a
-bigger screen you may want to increase the size up to 56. If you do use 4 axis,
-the DRO font size will be 3/4 of the value, because of space reason.
-
->>>>>>> ad6fb6c1
 'digits' sets the number of digits of the DRO from 1 to 5.
 
 [NOTE] Imperial will show one digit more that metric. So if you are in
@@ -1497,7 +1201,6 @@
 the INFO frame on the main screen. It is no error giving wrong values. If you
 give a maximum of 2000 and your spindle makes 4000 rpm, only the bar level will
 be wrong on higher speeds than 2000 rpm.
-<<<<<<< HEAD
 
 ----
 default values are
@@ -1507,17 +1210,6 @@
 
 [[gmoccapy:turtle-jog]]
 
-=======
-
-----
-default values are
-MIN = 0
-MAX = 6000
-----
-
-[[gmoccapy:turtle-jog]]
-
->>>>>>> ad6fb6c1
 .Turtle Jog
 
 This settings will have influence on the jog velocities.
@@ -1530,25 +1222,16 @@
 * 'Turtle jog factor' sets the scale to apply for turtle jog mode. If you set
 a factor of 20, the max jog velocity will be 1/20 of max velocity of the machine
 if in turtle mode (button pressed, showing the turtle)
-<<<<<<< HEAD
 
 [NOTE]
 This button can be activated using the
 <<gmoccapy:jog-velocity,turtle-jog>> hal pin.
 
-=======
-
-[NOTE]
-This button can be activated using the
-<<gmoccapy:jog-velocity,turtle-jog>> hal pin.
-
->>>>>>> ad6fb6c1
 === Advanced Settings
 
 image::images/gmoccapy_settings_advanced.png[align="left"]
 
 [[gmoccapy:tool-measurement]]
-<<<<<<< HEAD
 
 .Tool Measurement
 
@@ -1561,20 +1244,6 @@
 measurement will be done, the result will be stored in the tool table and an
 G43 will be executed after the change.
 
-=======
-
-.Tool Measurement
-
-If this part is not sensitive, you do not have a valid INI file configuration
-to use tool measurement.
-
-Please check <<gmoccapy:auto-tool-measurement, Auto Tool Measurement>>
-
-* Use auto tool measurement : If checked, after each tool change, a tool
-measurement will be done, the result will be stored in the tool table and an
-G43 will be executed after the change.
-
->>>>>>> ad6fb6c1
 .Probe Information
 
 The following informations are taken from your INI file and must be given
@@ -1589,7 +1258,6 @@
  launched, if no contact is given. The distance has to be given in relative
  coordinates, beginning the move from Z Pos., so you have to give a negative
  value to go down!
-<<<<<<< HEAD
 
  * Probe Height = is the height of your probe switch, you can measure it.
  Just touch off the base where the probe switch is located and set that to
@@ -1612,30 +1280,6 @@
 If your 4'th axis is used in a tool changer, you may want to hide the DRO
 and all the other buttons related to that axis.
 
-=======
-
- * Probe Height = is the height of your probe switch, you can measure it.
- Just touch off the base where the probe switch is located and set that to
- zero. Then make a tool change and watch the tool_offset_z value, that is the
- hight you must enter here.
-
-.Probe velocities
-
- * Search Vel. = The velocity to search for the tool switch, after contact
- the tool will go up again and then goes toward the probe again with probe
- vel, so you will get better results. 
-
- * Probe Vel. = Is the velocity for the second movement to the switch, it
- should be slower to get better touch results.(In sim mode, this is
- commented out in macros/change.ngc, otherwise the  user would have to click
- twice on the probe button)
-
-.Tool Changer
-
-If your 4'th axis is used in a tool changer, you may want to hide the DRO
-and all the other buttons related to that axis.
-
->>>>>>> ad6fb6c1
 You can do that by checking the checkbox, that will hide:
 
  * 4'th axis DRO
@@ -1671,7 +1315,6 @@
  * The button launch test message will just do what it is supposed to, it will
  show a message, so you can see the changes of your settings without the need
  to generate an error.
-<<<<<<< HEAD
 
 .Run From Line Option
 
@@ -1679,15 +1322,6 @@
 button insensitive (grayed out), so the user will not be able to use this
 option. The default is disable run from line.
 
-=======
-
-.Run From Line Option
-
-You can allow or disallow the run from line. This will set the corresponding
-button insensitive (grayed out), so the user will not be able to use this
-option. The default is disable run from line.
-
->>>>>>> ad6fb6c1
 [WARNING]
 It is not recommend to use run from line, as LinuxCNC will not take care of
 any previous lines in the code before the starting line. So errors or crashes
@@ -1760,7 +1394,6 @@
 https://www.youtube.com/watch?v=O5B-s3uiI6g
 
 .Simulated Jog Wheels
-<<<<<<< HEAD
 
 http://youtu.be/ag34SGxt97o
 
@@ -1776,23 +1409,6 @@
 
 .User Tabs
 
-=======
-
-http://youtu.be/ag34SGxt97o
-
-.Settings Page
-
-https://www.youtube.com/watch?v=AuwhSHRJoiI
-
-.Simulated Hardware Button
-
-Deutsch = http://www.youtube.com/watch?v=DTqhY-MfzDE
-
-English = http://www.youtube.com/watch?v=ItVWJBK9WFA
-
-.User Tabs
-
->>>>>>> ad6fb6c1
 http://www.youtube.com/watch?v=rG1zmeqXyZI
 
 [[gmoccapy:tool-measurement-videos]]
