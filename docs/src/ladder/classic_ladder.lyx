#LyX 1.5.3 created this file. For more info see http://www.lyx.org/
\lyxformat 276
\begin_document
\begin_header
\textclass book
\language english
\inputencoding default
\font_roman bookman
\font_sans default
\font_typewriter default
\font_default_family default
\font_sc false
\font_osf false
\font_sf_scale 100
\font_tt_scale 100
\graphics default
\float_placement !htbp
\paperfontsize default
\spacing single
\papersize letterpaper
\use_geometry true
\use_amsmath 2
\use_esint 0
\cite_engine basic
\use_bibtopic false
\paperorientation portrait
\leftmargin 1in
\topmargin 1in
\rightmargin 0.8in
\bottommargin 0.8in
\secnumdepth 3
\tocdepth 5
\paragraph_separation skip
\defskip smallskip
\quotes_language english
\papercolumns 1
\papersides 1
\paperpagestyle default
\tracking_changes false
\output_changes false
\author "" 
\author "" 
\end_header

\begin_body

\begin_layout Chapter
Classic Ladder
\begin_inset LatexCommand index
name "Classic Ladder"

\end_inset


\end_layout

\begin_layout Section
Introduction
\end_layout

\begin_layout Standard
Classic Ladder is a free implementation of a ladder interpreter, released
 under the LGPL.
 It has been written by Marc Le Douarain.
\end_layout

\begin_layout Standard
He describes the beginning of the project on his website Original project
 homepage:
\end_layout

\begin_layout Quote
\begin_inset Quotes eld
\end_inset

I decided to program a ladder language only for test purposes at the start,
 in February 2001.
 It was planned, that I would have to participate to a new product after
 leaving the enterprise in which I was working at that time.
 And I was thinking that to have a ladder language in those products could
 be a nice option to considerate.
 And so I started to code the first lines for calculating a rung with minimal
 elements and displaying dynamically it under Gtk, to see if my first idea
 to realize all this works.
\end_layout

\begin_layout Quote
And as quickly I've found that it advanced quite well, I've continued with
 more complex elements : timer, multiples rungs, etc...
\end_layout

\begin_layout Quote
Voila, here is this work...
 and more : I've continued to add features since then.
\begin_inset Quotes erd
\end_inset


\end_layout

\begin_layout Standard
Classic Ladder has been adapted to work with EMC2's HAL, and is currently
 being distributed along with EMC2.
 If there are issues/problems/bugs please report them to the Enhanced Machine
 Controller project.
\end_layout

\begin_layout Section
Ladder Concepts
\end_layout

\begin_layout Standard
Classic Ladder is a type of programming language originally implemented
 on industrial PLC's (it's called Ladder Programming).
 It is based on the concept of relay contacts and coils, and can be used
 to construct logic checks and functions in a manner that is familiar to
 many systems integrators.
 It is important to know how ladder programs are evaluated when running:
\end_layout

\begin_layout Standard
It seems natural that each line would be evaluated left to right then the
 next line down etc-but it doesn't work this way.
 ALL the inputs are read, ALL the logic is figured out, then ALL the outputs
 are set.
 This can presents a problem in certain circumstance if the output of one
 line feeds the input of another.
 Another gotcha with ladder programming is the "Last One Wins" rule.
 If you have the same output in different locations of your ladder the state
 of the last one will be what the output is set to.
 
\end_layout

\begin_layout Standard
Classic Ladder version 7.124 has been adapted for EMC 2.3 This document describes
 that version.
 
\end_layout

\begin_layout Section
Languages
\end_layout

\begin_layout Standard
The most common language used when working with Classic Ladder is 'ladder'.
 Classic Ladder also supports Sequential Function Chart (Grafcet).
\end_layout

\begin_layout Section
Components
\end_layout

\begin_layout Standard
There are 2 components to Classic Ladder.
 
\end_layout

\begin_layout Itemize
The real time module classicladder_rt
\end_layout

\begin_layout Itemize
The user space module (including a GUI) classicladder
\end_layout

\begin_layout Subsection
Files
\end_layout

\begin_layout Standard
Typically classic ladder components are placed in the custom.hal file if
 your working from a Stepconf generated configuration.
 These must not be placed in the custom_postgui.hal file or the Ladder Editor
 menu will be grayed out.
 
\end_layout

\begin_layout Standard
Ladder files (.clp) must not contain any blank spaces in the name.
\end_layout

\begin_layout Subsection
Realtime Module
\end_layout

\begin_layout Standard
Loading the Classic Ladder real time module (classicladder_rt) is possible
 from a hal file, or directly using a halcmd instruction.
 The first line loads real time the Classic Ladder module.
 The second line adds the function classicladder.0.refresh to the servo thread.
 This line makes Classic Ladder update at the servo thread rate.
 
\end_layout

\begin_layout Quote
loadrt classicladder_rt
\newline
addf classicladder.0.refresh servo-thread
\end_layout

\begin_layout Standard
The speed of the thread that Classic Ladder is running in directly effects
 the responsiveness to inputs and outputs.
 If you can turn a switch on and off faster than Classic Ladder can notice
 it then you may need to speed up the thread.
 The fastest that Classic Ladder can update the rungs is one millisecond.
 You can put it in a faster thread but it will not update any faster.
 If you put it in a slower then one microsecond thread then Classic Ladder
 will update the rungs slower.
 The current scan time will be displayed on the section display, it is rounded
 to microseconds.
 If the scan time is longer than one millisecond you may want to shorten
 the ladder or put it in a slower thread.
\end_layout

\begin_layout Subsection
Variables
\end_layout

\begin_layout Standard
It is possible to configure the number of each type of ladder object while
 loading the Classic Ladder real time module.
 If you do not configure the number of ladder objects Classic Ladder will
 use the default values.
\end_layout

\begin_layout Standard
\begin_inset Float table
placement H
wide false
sideways false
status open

\begin_layout Standard
\begin_inset Caption

\begin_layout Standard
Default Variable Count
\begin_inset LatexCommand label
name "cap:Default-Variable-Count"

\end_inset


\end_layout

\end_inset


\end_layout

\begin_layout Standard
\align center
\begin_inset Tabular
<lyxtabular version="3" rows="17" columns="3">
<features>
<column alignment="left" valignment="top" leftline="true" width="0">
<column alignment="center" valignment="top" leftline="true" width="0">
<column alignment="center" valignment="top" leftline="true" rightline="true" width="0">
<row topline="true" bottomline="true">
<cell alignment="center" valignment="top" topline="true" leftline="true" usebox="none">
\begin_inset Text

\begin_layout Standard
Object Name
\end_layout

\end_inset
</cell>
<cell alignment="center" valignment="top" topline="true" leftline="true" usebox="none">
\begin_inset Text

\begin_layout Standard
Variable Name
\end_layout

\end_inset
</cell>
<cell alignment="center" valignment="top" topline="true" leftline="true" rightline="true" usebox="none">
\begin_inset Text

\begin_layout Standard
Default Value
\end_layout

\end_inset
</cell>
</row>
<row topline="true">
<cell alignment="center" valignment="top" topline="true" leftline="true" usebox="none">
\begin_inset Text

\begin_layout Standard
Number of rungs
\end_layout

\end_inset
</cell>
<cell alignment="center" valignment="top" topline="true" leftline="true" usebox="none">
\begin_inset Text

\begin_layout Standard
(numRungs)
\end_layout

\end_inset
</cell>
<cell alignment="center" valignment="top" topline="true" leftline="true" rightline="true" usebox="none">
\begin_inset Text

\begin_layout Standard
100
\end_layout

\end_inset
</cell>
</row>
<row topline="true">
<cell alignment="center" valignment="top" topline="true" leftline="true" usebox="none">
\begin_inset Text

\begin_layout Standard
Number of bits
\end_layout

\end_inset
</cell>
<cell alignment="center" valignment="top" topline="true" leftline="true" usebox="none">
\begin_inset Text

\begin_layout Standard
(numBits)
\end_layout

\end_inset
</cell>
<cell alignment="center" valignment="top" topline="true" leftline="true" rightline="true" usebox="none">
\begin_inset Text

\begin_layout Standard
20
\end_layout

\end_inset
</cell>
</row>
<row topline="true">
<cell alignment="center" valignment="top" topline="true" leftline="true" usebox="none">
\begin_inset Text

\begin_layout Standard
Number of word variables
\end_layout

\end_inset
</cell>
<cell alignment="center" valignment="top" topline="true" leftline="true" usebox="none">
\begin_inset Text

\begin_layout Standard
(numWords)
\end_layout

\end_inset
</cell>
<cell alignment="center" valignment="top" topline="true" leftline="true" rightline="true" usebox="none">
\begin_inset Text

\begin_layout Standard
20
\end_layout

\end_inset
</cell>
</row>
<row topline="true">
<cell alignment="center" valignment="top" topline="true" leftline="true" usebox="none">
\begin_inset Text

\begin_layout Standard
Number of timers
\end_layout

\end_inset
</cell>
<cell alignment="center" valignment="top" topline="true" leftline="true" usebox="none">
\begin_inset Text

\begin_layout Standard
(numTimers)
\end_layout

\end_inset
</cell>
<cell alignment="center" valignment="top" topline="true" leftline="true" rightline="true" usebox="none">
\begin_inset Text

\begin_layout Standard
10
\end_layout

\end_inset
</cell>
</row>
<row topline="true">
<cell alignment="center" valignment="top" topline="true" leftline="true" usebox="none">
\begin_inset Text

\begin_layout Standard
Number of timers IEC
\end_layout

\end_inset
</cell>
<cell alignment="center" valignment="top" topline="true" leftline="true" usebox="none">
\begin_inset Text

\begin_layout Standard
(numTimersIec)
\end_layout

\end_inset
</cell>
<cell alignment="center" valignment="top" topline="true" leftline="true" rightline="true" usebox="none">
\begin_inset Text

\begin_layout Standard
10
\end_layout

\end_inset
</cell>
</row>
<row topline="true">
<cell alignment="center" valignment="top" topline="true" leftline="true" usebox="none">
\begin_inset Text

\begin_layout Standard
Number of monostables
\end_layout

\end_inset
</cell>
<cell alignment="center" valignment="top" topline="true" leftline="true" usebox="none">
\begin_inset Text

\begin_layout Standard
(numMonostables)
\end_layout

\end_inset
</cell>
<cell alignment="center" valignment="top" topline="true" leftline="true" rightline="true" usebox="none">
\begin_inset Text

\begin_layout Standard
10
\end_layout

\end_inset
</cell>
</row>
<row topline="true">
<cell alignment="center" valignment="top" topline="true" leftline="true" usebox="none">
\begin_inset Text

\begin_layout Standard
Number of counters
\end_layout

\end_inset
</cell>
<cell alignment="center" valignment="top" topline="true" leftline="true" usebox="none">
\begin_inset Text

\begin_layout Standard
(numCounters)
\end_layout

\end_inset
</cell>
<cell alignment="center" valignment="top" topline="true" leftline="true" rightline="true" usebox="none">
\begin_inset Text

\begin_layout Standard
10
\end_layout

\end_inset
</cell>
</row>
<row topline="true">
<cell alignment="center" valignment="top" topline="true" leftline="true" usebox="none">
\begin_inset Text

\begin_layout Standard
Number of hal inputs bit pins
\end_layout

\end_inset
</cell>
<cell alignment="center" valignment="top" topline="true" leftline="true" usebox="none">
\begin_inset Text

\begin_layout Standard
(numPhysInputs)
\end_layout

\end_inset
</cell>
<cell alignment="center" valignment="top" topline="true" leftline="true" rightline="true" usebox="none">
\begin_inset Text

\begin_layout Standard
15
\end_layout

\end_inset
</cell>
</row>
<row topline="true">
<cell alignment="center" valignment="top" topline="true" leftline="true" usebox="none">
\begin_inset Text

\begin_layout Standard
Number of hal output bit pins
\end_layout

\end_inset
</cell>
<cell alignment="center" valignment="top" topline="true" leftline="true" usebox="none">
\begin_inset Text

\begin_layout Standard
(numPhysOutputs)
\end_layout

\end_inset
</cell>
<cell alignment="center" valignment="top" topline="true" leftline="true" rightline="true" usebox="none">
\begin_inset Text

\begin_layout Standard
15
\end_layout

\end_inset
</cell>
</row>
<row topline="true">
<cell alignment="center" valignment="top" topline="true" leftline="true" usebox="none">
\begin_inset Text

\begin_layout Standard
Number of arithmetic expressions
\end_layout

\end_inset
</cell>
<cell alignment="center" valignment="top" topline="true" leftline="true" usebox="none">
\begin_inset Text

\begin_layout Standard
(numArithmExpr)
\end_layout

\end_inset
</cell>
<cell alignment="center" valignment="top" topline="true" leftline="true" rightline="true" usebox="none">
\begin_inset Text

\begin_layout Standard
50
\end_layout

\end_inset
</cell>
</row>
<row topline="true">
<cell alignment="center" valignment="top" topline="true" leftline="true" usebox="none">
\begin_inset Text

\begin_layout Standard
Number of Sections
\end_layout

\end_inset
</cell>
<cell alignment="center" valignment="top" topline="true" leftline="true" usebox="none">
\begin_inset Text

\begin_layout Standard
(numSections)
\end_layout

\end_inset
</cell>
<cell alignment="center" valignment="top" topline="true" leftline="true" rightline="true" usebox="none">
\begin_inset Text

\begin_layout Standard
10
\end_layout

\end_inset
</cell>
</row>
<row topline="true">
<cell alignment="center" valignment="top" topline="true" leftline="true" usebox="none">
\begin_inset Text

\begin_layout Standard
Number of Symbols
\end_layout

\end_inset
</cell>
<cell alignment="center" valignment="top" topline="true" leftline="true" usebox="none">
\begin_inset Text

\begin_layout Standard
(numSymbols)
\end_layout

\end_inset
</cell>
<cell alignment="center" valignment="top" topline="true" leftline="true" rightline="true" usebox="none">
\begin_inset Text

\begin_layout Standard
Auto
\end_layout

\end_inset
</cell>
</row>
<row topline="true">
<cell alignment="center" valignment="top" topline="true" leftline="true" usebox="none">
\begin_inset Text

\begin_layout Standard
Number of S32 inputs
\end_layout

\end_inset
</cell>
<cell alignment="center" valignment="top" topline="true" leftline="true" usebox="none">
\begin_inset Text

\begin_layout Standard
(numS32in)
\end_layout

\end_inset
</cell>
<cell alignment="center" valignment="top" topline="true" leftline="true" rightline="true" usebox="none">
\begin_inset Text

\begin_layout Standard
10
\end_layout

\end_inset
</cell>
</row>
<row topline="true" bottomline="true">
<cell alignment="center" valignment="top" topline="true" leftline="true" usebox="none">
\begin_inset Text

\begin_layout Standard
Number of S32 outputs
\end_layout

\end_inset
</cell>
<cell alignment="center" valignment="top" topline="true" leftline="true" usebox="none">
\begin_inset Text

\begin_layout Standard
(numS32out)
\end_layout

\end_inset
</cell>
<cell alignment="center" valignment="top" topline="true" leftline="true" rightline="true" usebox="none">
\begin_inset Text

\begin_layout Standard
10
\end_layout

\end_inset
</cell>
</row>
<row bottomline="true">
<cell alignment="center" valignment="top" topline="true" leftline="true" usebox="none">
\begin_inset Text

\begin_layout Standard
Number of Float inputs
\end_layout

\end_inset
</cell>
<cell alignment="center" valignment="top" topline="true" leftline="true" usebox="none">
\begin_inset Text

\begin_layout Standard
(numFloatIn)
\end_layout

\end_inset
</cell>
<cell alignment="center" valignment="top" topline="true" leftline="true" rightline="true" usebox="none">
\begin_inset Text

\begin_layout Standard
10
\end_layout

\end_inset
</cell>
</row>
<row bottomline="true">
<cell alignment="center" valignment="top" topline="true" leftline="true" usebox="none">
\begin_inset Text

\begin_layout Standard
Number of Float outputs
\end_layout

\end_inset
</cell>
<cell alignment="center" valignment="top" topline="true" leftline="true" usebox="none">
\begin_inset Text

\begin_layout Standard
(numFloatOut)
\end_layout

\end_inset
</cell>
<cell alignment="center" valignment="top" topline="true" leftline="true" rightline="true" usebox="none">
\begin_inset Text

\begin_layout Standard
10
\end_layout

\end_inset
</cell>
</row>
</lyxtabular>

\end_inset


\end_layout

\end_inset


\end_layout

\begin_layout Standard
Objects of most interest are numPhysInputs, numPhysOutputs, numS32in, and
 numS32out.
\end_layout

\begin_layout Standard
Changing these numbers will change the number of HAL bit pins available.
 numPhysInputs and numPhysOutputs control how many HAL bit (on/off) pins
 are available.
 numS32in and numS32out control how many HAL signed integers (+- integer
 range) pins are available.
\end_layout

\begin_layout Standard
For example (you don't need all of these to change just a few):
\end_layout

\begin_layout Quote
loadrt classicladder_rt numRungs=12 numBits=100 numWords=10 numTimers=10
 numMonostables=10 numCounters=10 numPhysInputs=10 numPhysOutputs=10 numArithmEx
pr=100 numSections=4 numSymbols=200 numS32in=5 numS32out=5
\end_layout

\begin_layout Standard
To load the default number of objects: 
\end_layout

\begin_layout Quote
loadrt classicladder_rt
\end_layout

\begin_layout Section
Loading the Classic Ladder user module
\end_layout

\begin_layout Standard
Classic Ladder hal commands must executed before the GUI loads or the menu
 item Ladder Editor will not function.
 If you used the Stepper Config Wizard place any Classic Ladder hal commands
 in the custom.hal file.
\end_layout

\begin_layout Standard
To load the user module:
\end_layout

\begin_layout Quote
loadusr classicladder
\end_layout

\begin_layout Standard
To load a ladder file:
\end_layout

\begin_layout Quote
loadusr classicladder myladder.clp
\end_layout

\begin_layout Standard
Classic Ladder Loading Options
\end_layout

\begin_layout Itemize

\family typewriter
--
\family default
nogui (loads with out the ladder editor) normally used after debugging is
 finished.
\end_layout

\begin_layout Itemize

\family typewriter
--
\family default
modbus_port=port (loads the modbus port number)
\end_layout

\begin_layout Itemize

\family typewriter
--
\family default
modmaster (initializes MODBUS master) should load the ladder program at
 the same time or the TCP is default port.
\end_layout

\begin_layout Itemize

\family typewriter
--
\family default
modslave (initializes MODBUS slave) only TCP
\end_layout

\begin_layout Standard
To use Classic Ladder with HAL without EMC.
 The -w tells HAL not to close down the HAL environment until Classic Ladder
 is finished.
\end_layout

\begin_layout Quote
loadusr -w classicladder
\end_layout

\begin_layout Standard
If you first load ladder program with the 
\family typewriter
--
\family default
nogui option then load Classic Ladder again with no options the GUI will
 display the last loaded ladder program.
\end_layout

\begin_layout Standard
In AXIS you can load the GUI from File/Ladder Editor...
\end_layout

\begin_layout Section
Classic Ladder GUI
\end_layout

\begin_layout Standard
If you load Classic Ladder with the GUI it will display two windows: section
 display, and section manager.
\end_layout

\begin_layout Subsection
Sections Manager
\end_layout

\begin_layout Standard
When you first start up Classic Ladder you get an empty Sections Manager
 window.
\end_layout

\begin_layout Standard
\begin_inset Float figure
placement H
wide false
sideways false
status open

\begin_layout Standard
\begin_inset Caption

\begin_layout Standard
Sections Manager Default Window
\begin_inset LatexCommand label
name "cap:Sections-Manager-Default"

\end_inset


\end_layout

\end_inset


\end_layout

\begin_layout Standard
\align center
\begin_inset Graphics
	filename images/Default_Sections_Manager.png
	scale 70

\end_inset


\end_layout

\end_inset


\end_layout

\begin_layout Standard
This window allows you to name, create or delete sections and choose what
 language that section uses.
 This is also how you name a subroutine for call coils.
\end_layout

\begin_layout Subsection
Section Display
\end_layout

\begin_layout Standard
When you first start up Classic Ladder you get an empty Section Display
 window.
\end_layout

\begin_layout Standard
\begin_inset Float figure
placement H
wide false
sideways false
status open

\begin_layout Standard
\begin_inset Caption

\begin_layout Standard
Section Display Default Window
\begin_inset LatexCommand label
name "cap:Section-Display-Default"

\end_inset


\end_layout

\end_inset


\end_layout

\begin_layout Standard
\align center
\begin_inset Graphics
	filename images/Default_Section_Display.png
	scale 70

\end_inset


\end_layout

\end_inset


\end_layout

\begin_layout Standard
Most of the buttons are self explanatory:
\end_layout

\begin_layout Standard
The Vars button is for looking at variables, toggle it to display one, the
 other, both, then none of the windows.
\end_layout

\begin_layout Standard
The Config button is used for modbus and shows the max number of ladder
 elements that was loaded with the real time module.
\end_layout

\begin_layout Standard
The Symbols button will display an editable list of symbols for the variables
 (hint you can name the inputs, outputs, coils etc).
\end_layout

\begin_layout Standard
The Quit button will shut down the user program meaning Modbus and the display-
 the real time ladder program will still run in the back ground.
\end_layout

\begin_layout Standard
The check box at the top right allows you to select whether variable names
 or symbol names are displayed
\end_layout

\begin_layout Standard
You might notice that there is a line under the ladder program display that
 reads "Project failed to load..." That is the status bar that gives you info
 about elements of the ladder program that you click on in the display window.
 This status line will now display HAL signal names for variables %I, %Q
 and the first %W (in an equation) You might see some funny labels, such
 as (103) in the rungs.
 This is displayed (on purpose) because of an old bug- when erasing elements
 older versions sometimes didn't erase the object with the right code.
 You might have noticed that the long horizontal connection button sometimes
 didn't work in the older versions.
 This was because it looked for the 'free' code but found something else.
 The number in the brackets is the unrecognized code.
 The ladder program will still work properly, to fix it erase the codes
 with the editor and save the program.
 
\end_layout

\begin_layout Subsection
The Variable Windows
\end_layout

\begin_layout Standard
This are two variable windows: bool and signed integer.
 the vars button is in the section display window, toggle the Vars button
 to display one, the other, both, then none of the windows.
\end_layout

\begin_layout Standard
\begin_inset Float figure
placement H
wide false
sideways false
status open

\begin_layout Standard
\begin_inset Caption

\begin_layout Standard
Bit Status Window
\begin_inset LatexCommand label
name "cap:Bit-Status-Window"

\end_inset


\end_layout

\end_inset


\end_layout

\begin_layout Standard
\align center
\begin_inset Graphics
	filename images/Bit_Status.png
	scale 70

\end_inset


\end_layout

\end_inset


\end_layout

\begin_layout Standard
The Bool window displays some of all the bool (on/off) variable data .
 Notice all variable start with the % sign.
 The %I variable represents HAL input bit pins.
 The %Q represents the relay coil and HAL output bit pins.
 The %B represents an internal relay coil or internal contact The three
 edit areas at the top allow you to select what 15 variable will be displayed
 in each column.
 For instance if there were 30 %B variable and you entered 5 at the top
 of the column, variable %B5 to %B19 would be displayed.
 The check boxes allow you to set and unset %B variables manually as long
 as the ladder program isn't setting them as outputs.
 Any Bits that are set as outputs by the program when Classic Ladder is
 running can not be changed and will be displayed as checked if on and unchecked
 if off.
 
\end_layout

\begin_layout Standard
\begin_inset Float figure
placement H
wide false
sideways false
status open

\begin_layout Standard
\begin_inset Caption

\begin_layout Standard
Watch Window
\begin_inset LatexCommand label
name "cap:Watch-Window"

\end_inset


\end_layout

\end_inset


\end_layout

\begin_layout Standard
\align center
\begin_inset Graphics
	filename images/watch_window.png
	scale 70

\end_inset


\end_layout

\end_inset


\end_layout

\begin_layout Standard
The Watch Window displays variable status.
 The edit box beside it is the number stored in the variable and the drop-down
 box beside that allow you to choose whether the number to be displayed
 in hex, decimal or binary.
 If there are symbol names defined in the symbols window for the word variables
 showing and the 'display symbols' checkbox is checked the the section display
 window, symbol names will be displayed.
 To change the variable displayed type the variable number eg.
 %W2 (if display symbols check box is not checked) or symbol name (if the
 display symbols checkbox is checked) over an existing variable number/name
 and press the Enter Key.
\end_layout

\begin_layout Subsection
Symbol Window
\end_layout

\begin_layout Standard
\begin_inset Float figure
placement H
wide false
sideways false
status open

\begin_layout Standard
\begin_inset Caption

\begin_layout Standard
Symbol Names window
\begin_inset LatexCommand label
name "cap:Symbol-Names-window"

\end_inset


\end_layout

\end_inset


\end_layout

\begin_layout Standard
\align center
\begin_inset Graphics
	filename images/Default_Symbols_names.png
	scale 70

\end_inset


\end_layout

\end_inset


\end_layout

\begin_layout Standard
This is a list of 'symbol' names to use instead of variable names to be
 displayed in the section window when the 'display symbols' check box is
 checked.
 You add the variable name (remember the '%' symbol and capital letters),
 symbol name .
 If the variable can have a HAL signal connected to it (%I, %Q, and %W-if
 you have loaded s32 pin with the real time module) then the comment section
 will show the current HAL signal name or lack there of.
 symbol names should be kept short to display better.
 keep in mind that you can display the longer HAL signal name of %I, %Q
 and %W variable by clicking on them in the section window.
 Between the two on should be able to keep track of what the ladder program
 is connected to!
\end_layout

\begin_layout Subsection
The Editor window
\end_layout

\begin_layout Standard
\begin_inset Float figure
placement H
wide false
sideways false
status open

\begin_layout Standard
\begin_inset Caption

\begin_layout Standard
Editor Window
\begin_inset LatexCommand label
name "cap:Editor-Window"

\end_inset


\end_layout

\end_inset


\end_layout

\begin_layout Standard
\align center
\begin_inset Graphics
	filename images/Editor.png
	scale 70

\end_inset


\end_layout

\end_inset


\end_layout

\begin_layout Standard
Starting from the top left image:
\end_layout

\begin_layout Enumerate
Object Selector, Eraser
\end_layout

\begin_layout Enumerate
N.O.
 Input, N.C.
 Input, Rising Edge Input , Falling Edge Input
\end_layout

\begin_layout Enumerate
Horizontal Connection, Vertical Connection , Long Horizontal Connection
\end_layout

\begin_layout Enumerate
Timer IEC Block, Counter Block, Compare Variable
\end_layout

\begin_layout Enumerate
Old Timer Block, Old Monostable Block (These have been replaced by the IEC
 Timer)
\end_layout

\begin_layout Enumerate
COILS - N.O.
 Output, N.C.
 Output, Set Output, Reset Output
\end_layout

\begin_layout Enumerate
Jump Coil, Call Coil, Variable Assignment
\end_layout

\begin_layout Standard
A short description of each of the buttons:
\end_layout

\begin_layout Itemize
The SELECTOR ARROW button allows you to select existing objects and modify
 the information.
 
\end_layout

\begin_layout Itemize
The ERASER erases an object.
 
\end_layout

\begin_layout Itemize
The N.O.
 CONTACT is a normally open contact.
 It can be an external HAL-pin (%I) input contact, an internal-bit coil
 (%B) contact or a external coil (%Q) contact.
 The Hal-pin input contact is closed when the HAL-pin is true.
 The coil contacts are closed when the corresponding coil is active (%Q2
 contact closes when %Q2 coil is active).
 
\end_layout

\begin_layout Itemize
The N.C.
 CONTACT is a normally closed contact.
 It is the same as the n.o.
 contact except that the contact is open when the hal-pin is true or the
 coil is active.
\end_layout

\begin_layout Itemize
The RISING-EDGE CONTACT is a contact that is closed when the HAL-pin goes
 from False to true, or the coil from not-active to active.
 
\end_layout

\begin_layout Itemize
The FALLING-EDGE CONTACT is a contact that is closed when the HAL-pin goes
 from true to false or the coil from active to not.
 
\end_layout

\begin_layout Itemize
The HORIZONTAL CONNECTION connects the 'signal' to objects horizontally.
 
\end_layout

\begin_layout Itemize
The VERTICAL CONNECTION connects the 'signal' to objects vertically.
 
\end_layout

\begin_layout Itemize
The HORIZONTAL-RUNNING CONNECTION is a quick way to connect a long run of
 'signal wire' horizontally.
 
\end_layout

\begin_layout Itemize
The IEC TIMER replaces the TIMER and the MONSTABLE.
\end_layout

\begin_layout Itemize
The TIMER is a Timer Module.
 
\end_layout

\begin_layout Itemize
The MONOSTABLE is monostable module (one-shot) 
\end_layout

\begin_layout Itemize
The COUNTER is a counter module.
 
\end_layout

\begin_layout Itemize
The COMPARE button allows you to compare variable to values or other variables.
 (eg %W1<=5 or %W1=%W2) Compare cannot be placed in the right most side
 of the section display.
 
\end_layout

\begin_layout Itemize
The VARIABLE ASSIGNMENT button allows you to assign values to variables.
 (eg %W2=7 or %W1=%W2) ASSIGNMENT functions can only be placed at the right
 most side of the section display.
\end_layout

\begin_layout Subsection
Config Window
\end_layout

\begin_layout Standard
The config window shows the current project status and has the Modbus setup
 tabs.
\end_layout

\begin_layout Standard
\begin_inset Float figure
placement H
wide false
sideways false
status open

\begin_layout Standard
\begin_inset Caption

\begin_layout Standard
Config Window
\begin_inset LatexCommand label
name "cap:Config-Window"

\end_inset


\end_layout

\end_inset


\end_layout

\begin_layout Standard
\align center
\begin_inset Graphics
	filename images/Config.png
	width 80page%
	keepAspectRatio

\end_inset


\end_layout

\end_inset


\end_layout

\begin_layout Section
Ladder objects
\end_layout

\begin_layout Subsection
CONTACTS
\end_layout

\begin_layout Standard
Represent switches or relay contacts.
 They are controlled by the variable letter and number assigned to them.
 
\end_layout

\begin_layout Standard
The variable letter can be B, I, or Q and the number can be up to a three
 digit number eg.
 %I2, %Q3, or %B123.
 Variable I is controlled by a Hal input pin with a corresponding number
 .
 Variable B is for internal contacts, controlled by a B coil with a correspondin
g number.
 Variable Q is controlled by a Q coil with a corresponding number.
 (like a relay with multiple contacts).
 Eg.
 if HAL pin classicladder.0.in-00 is true then %I0 N.O.
 contact would be on (closed, true, whatever you like to call it).
 If %B7 coil is 'energized' (on, true, etc) then %B7 N.O.
 contact would be on.
 If %Q1 coil is 'energized' then %Q1 N.O.
 contact would be on (and HAL pin classicladder.0.out-01 would be true.)
\end_layout

\begin_layout Itemize
N.O.
 CONTACT 
\begin_inset Graphics
	filename images/ladder_action_load.png

\end_inset

 (Normally Open) When the variable is false the switch is off.
\end_layout

\begin_layout Itemize
N.C.
 CONTACT 
\begin_inset Graphics
	filename images/ladder_action_loadbar.png

\end_inset

 (Normally Closed) When the variable is false the switch is on.
\end_layout

\begin_layout Itemize
RISING EDGE CONTACT - When the variable changes from false to true, the
 switch is PULSED on.
\end_layout

\begin_layout Itemize
FALLING EDGE CONTACT - When the variable changes from true to false, the
 switch is PULSED on.
\end_layout

\begin_layout Subsection
IEC TIMERS
\end_layout

\begin_layout Standard
Represent new count down timers! IEC Timers replace Timers and Monostables.
\end_layout

\begin_layout Standard
IEC Timers have 2 contacts.
 
\end_layout

\begin_layout Itemize
I = input 
\end_layout

\begin_layout Itemize
Q = output 
\end_layout

\begin_layout Standard
There are three modes - TON, TOF, TP.
\end_layout

\begin_layout Itemize
TON : When timer input is true countdown begins and continues as long as
 input remains true.
 After countdown is done and as long as timer input is still true the output
 will be true.
 
\end_layout

\begin_layout Itemize
TOF : When timer input is true, sets output true.
 When the input is false the timer counts down then sets output false.
\end_layout

\begin_layout Itemize
TP : When timer input is pulsed true or held true timer sets output true
 till timer counts down.
 (one-shot) 
\end_layout

\begin_layout Standard
The time intervals can be set in multiples of 100ms, seconds, or minutes.
\end_layout

\begin_layout Standard
There are also Variables for IEC timers that can be read and/or written
 to in compare or operate blocks.
 
\end_layout

\begin_layout Itemize
%TMxxx.Q timer done (Boolean, read write)
\end_layout

\begin_layout Itemize
%TMxxx.P timer preset (read write)
\end_layout

\begin_layout Itemize
%TMxxx.V timer value (read write)
\end_layout

\begin_layout Subsection
TIMERS
\end_layout

\begin_layout Standard
Represent count down timers.
 This is deprecated and replaced by IEC Timers.
\end_layout

\begin_layout Standard
Timers have 4 contacts.
 
\end_layout

\begin_layout Itemize
E = enable (input) - starts timer when true, resets when goes false
\end_layout

\begin_layout Itemize
C = control (input) - must be on for the timer to run (usually connect to
 E)
\end_layout

\begin_layout Itemize
D = done (output) - true when timer times out and as long as E remains true
\end_layout

\begin_layout Itemize
R = running (output) - true when timer is running
\end_layout

\begin_layout Standard
The timer base can be multiples of milliseconds, seconds, or minutes.
\end_layout

\begin_layout Standard
There are also Variables for timers that can be read and/or written to in
 compare or operate blocks.
 
\end_layout

\begin_layout Itemize
%Txx.R : Timer xx running (Boolean, read only) 
\end_layout

\begin_layout Itemize
%Txx.D : Timer xx done (Boolean, read only) 
\end_layout

\begin_layout Itemize
%Txx.V : Timer xx current value (integer, read only) 
\end_layout

\begin_layout Itemize
%Txx.P : Timer xx preset (integer, read or write)
\end_layout

\begin_layout Subsection
MONOSTABLES
\end_layout

\begin_layout Standard
Represent are one-shot timers.
 This is deprecated and replaced by IEC Timers.
 
\end_layout

\begin_layout Standard
Monostables have 2 contacts I and R.
 
\end_layout

\begin_layout Itemize
I (input) -input -will start the mono timer running.
 
\end_layout

\begin_layout Itemize
R (output) -running -will be true while timer is running.
\end_layout

\begin_layout Standard
The I contact is rising edge sensitive meaning it starts the timer only
 when changing from false to true (or off to on).
 While the timer is running the I contact can change with no effect to the
 running timer.
 R will be true and stay true till the timer finishes counting to zero.
 The timer base can be multiples of milliseconds, seconds, or minutes.
\end_layout

\begin_layout Standard
There are also Variables for monostables that can be read and/or written
 to in compare or operate blocks.
 
\end_layout

\begin_layout Itemize
%Mxx.R : Monostable xx running (Boolean, read only) 
\end_layout

\begin_layout Itemize
%Mxx.V : Monostable xx current value (integer, read only) 
\end_layout

\begin_layout Itemize
%Mxx.P : Monostable xx preset (integer, read or write)
\end_layout

\begin_layout Subsection
COUNTERS
\end_layout

\begin_layout Standard
- Represent up/down counters.
 
\end_layout

\begin_layout Standard
- There are 7 contacts: 
\end_layout

\begin_layout Itemize
R (input) -reset -will reset the count to 0.
\end_layout

\begin_layout Itemize
P (input) -preset -will set the count to the preset number assigned from
 the edit menu.
\end_layout

\begin_layout Itemize
U (input) -up count -will add one to the count.
 
\end_layout

\begin_layout Itemize
D (input) -down count -will subtract one from the count.
 
\end_layout

\begin_layout Itemize
E (output) -under flow -will be true when the count rolls over from 0 to
 9999.
\end_layout

\begin_layout Itemize
D (output) -done -will be true when the count equals the preset.
 
\end_layout

\begin_layout Itemize
F (output) -overflow -will be true when the count rolls over from 9999 to
 0.
 
\end_layout

\begin_layout Standard
The up and down count contacts are edge sensitive meaning they only count
 when the contact changes from false to true (or off to on if you rather).
\end_layout

\begin_layout Standard
The range is 0 to 9999.
 
\end_layout

\begin_layout Standard
There are also Variables for counters that can be read and/or written to
 in compare or operate blocks.
 
\end_layout

\begin_layout Itemize
%Cxx.D : Counter xx done (Boolean, read only) 
\end_layout

\begin_layout Itemize
%Cxx.E : Counter xx empty overflow (Boolean, read only) 
\end_layout

\begin_layout Itemize
%Cxx.F : Counter xx full overflow (Boolean, read only) 
\end_layout

\begin_layout Itemize
%Cxx.V : Counter xx current value (integer, read or write) 
\end_layout

\begin_layout Itemize
%Cxx.P : Counter xx preset (integer, read or write)
\end_layout

\begin_layout Subsection
COMPARE
\end_layout

\begin_layout Standard
For arithmetic comparison.
 Is variable %XXX = to this number (or evaluated number) 
\end_layout

\begin_layout Standard
The compare block will be true when comparison is true.
 you can use most math symbols:
\end_layout

\begin_layout Itemize
+, - ,* , /, = (standard math symbols)
\end_layout

\begin_layout Itemize
< (less than), > (greater than), <= (less or equal), >= (greater or equal),
 <> (not equal)
\end_layout

\begin_layout Itemize
(, ) grouping
\end_layout

\begin_layout Itemize
^ (exponent),% (modulus),& (and),| (or),.
 - 
\end_layout

\begin_layout Itemize
ABS (absolute), MOY (french for average) ,AVG (average)
\end_layout

\begin_layout Standard
For example ABS(%W2)=1, MOY(%W1,%W2)<3.
 
\end_layout

\begin_layout Standard
No spaces are allowed in the comparison equation.
 For example %C0.V>%C0.P is a valid comparison expression while %C0.V > %CO.P
 is not a valid expression.
\end_layout

\begin_layout Standard
There is a list of Variables down the page that can be used for reading
 writing to ladder objects.
 When a new compare block is opened be sure and delete the # symbol when
 you enter a compare.
 
\end_layout

\begin_layout Standard
To find out if word variable #1 is less than 2 times the current value of
 counter #0 the syntax would be:
\end_layout

\begin_layout Quote
%W1<2*%C0.V
\end_layout

\begin_layout Standard
To find out if S32in bit 2 is equal to 10 the syntax would be:
\end_layout

\begin_layout Quote
%IW2=10
\end_layout

\begin_layout Standard
Note: Compare uses the arithmetic equals not the double equals that programmers
 are use to.
\end_layout

\begin_layout Subsection
VARIABLE ASSIGNMENT
\end_layout

\begin_layout Standard
For variable assignment.
 eg assign this number (or evaluated number) to this variable %xxx there
 are two math functions MINI and MAXI that check a variable for maximum
 (0x80000000) and minimum values (0x07FFFFFFF) (think signed values) and
 keeps them from going beyond.
\end_layout

\begin_layout Standard
When a new variable assignment block is opened be sure and delete the #
 symbol when you enter an assignment.
 
\end_layout

\begin_layout Standard
To assign a value of 10 to the timer preset of IEC Timer 0 the syntax would
 be:
\end_layout

\begin_layout Quote
%TM0.P=10
\end_layout

\begin_layout Standard
To assign the value of 12 to S32out bit 3 the syntax would be:
\end_layout

\begin_layout Quote
%QW3=12
\end_layout

\begin_layout Standard
The following figure shows an Assignment and a Comparison Example.
 %QW0 is a S32out bit and %IW0 is a S32in bit.
 In this case the HAL pin classicladder.0.s32out-00 will be set to a value
 of 5 and when the HAL pin classicladder.0.s32in-00 is 0 the HAL pin classicladder.
0.out-00 will be set to True.
\end_layout

\begin_layout Standard
\begin_inset Float figure
placement H
wide false
sideways false
status open

\begin_layout Standard
\begin_inset Caption

\begin_layout Standard
Assign/Compare Example
\begin_inset LatexCommand label
name "cap:Assign/Compare-Example"

\end_inset


\end_layout

\end_inset


\end_layout

\begin_layout Standard
\align center
\begin_inset Graphics
	filename images/AssignCompare-Ladder.png
	scale 80

\end_inset


\newline

\begin_inset Graphics
	filename images/Assignment_Expression.png
	scale 80

\end_inset


\begin_inset Graphics
	filename images/Comparision_Expression.png
	scale 80

\end_inset


\end_layout

\end_inset


\end_layout

\begin_layout Subsection
COILS
\end_layout

\begin_layout Standard
Coils represent relay coils.
 They are controlled by the variable letter and number assigned to them.
 
\end_layout

\begin_layout Standard
The variable letter can be B or Q and the number can be up to a three digit
 number eg.
 %Q3, or %B123.
 Q coils control HAL out pins.
 eg if &Q15 is energized then HAL pin classicladder.0.out-15 will be true.
 B coils are internal coils used to control program flow.
\end_layout

\begin_layout Itemize
N.O.
 COIL -(a relay coil.) When coil is energized it's N.O.
 contact will be closed (on, true, etc)
\end_layout

\begin_layout Itemize
N.C.
 COIL -(a relay coil that inverses its contacts.) When coil is energized
 it"s N.O.
 contact will be open (off, false, etc) 
\end_layout

\begin_layout Itemize
SET COIL -(a relay coil with latching contacts) When coil is energized it's
 N.O.
 contact will be latched closed.
 
\end_layout

\begin_layout Itemize
RESET COIL -(a relay coil with latching contacts) When coil is energized
 It's N.0.
 contact will be latched open.
 
\end_layout

\begin_layout Itemize
JUMP COIL -(a "goto" coil) when coil is energized ladder program jumps to
 a rung (in the CURRENT section) -jump points are designated by a rung label.
 (Add rung labels in the section display, top left label box) 
\end_layout

\begin_layout Itemize
CALL COIL -(a "gosub" coil) when coil is energized program jumps to a subroutine
 section designated by a subroutine number -subroutines are designated SR0
 to SR9 (designate them in the section manager)
\end_layout

\begin_layout Standard
***WARNING*** if you use a N.C.
 contact with a N.C.
 coil the logic will work (when the coil is energized the contact will be
 closed) but that is really hard to follow!
\end_layout

\begin_layout Subsubsection
JUMP COIL
\end_layout

\begin_layout Standard
A JUMP COIL is used to 'JUMP' to another section-like a goto in BASIC programmin
g language.
\end_layout

\begin_layout Standard
If you look at the top left of the sections display window you will see
 a small label box and a longer comment box beside it.
 Now go to Editor->Modify then go back to the little box, type in a name.
\end_layout

\begin_layout Standard
Go ahead and add a comment in the comment section.
 This label name is the name of this rung only and is used by the JUMP COIL
 to identify where to go.
\end_layout

\begin_layout Standard
When placing a JUMP COIL add it in the right most position and change the
 label to the rung you want to JUMP to.
\end_layout

\begin_layout Subsubsection
CALL COIL
\end_layout

\begin_layout Standard
A CALL COIL is used to go to a subroutine section then return-like a gosub
 in BASIC programming language.
\end_layout

\begin_layout Standard
If you go to the sections manager window hit the add section button.
 You can name this section, select what language it will use (ladder or
 sequential), and select what type (main or subroutine).
\end_layout

\begin_layout Standard
Select a subroutine number (SR0 for example).
 An empty section will be displayed and you can build your subroutine.
\end_layout

\begin_layout Standard
When your done that, go back to the section manager and click on the your
 main section (default name prog1).
\end_layout

\begin_layout Standard
Now you can add a CALL COIL to your program.
 CALL COILs are to be placed at the right most position in the rung.
\end_layout

\begin_layout Standard
Remember to change the label to the subroutine number you choose before.
\end_layout

\begin_layout Section
Classic Ladder Variables
\end_layout

\begin_layout Standard
These Variables are used in COMPARE or OPERATE to get information about,
 or change specs of, ladder objects Such as changing a counter preset, or
 seeing if the a timer is done running.
 
\end_layout

\begin_layout Standard
List of variables :
\end_layout

\begin_layout Itemize
%Bxxx : Bit memory xxx (Boolean) 
\end_layout

\begin_layout Itemize
%Wxxx : Word memory xxx (32 bits signed integer) 
\end_layout

\begin_layout Itemize
%IWxxx : Word memory xxx (S32 in pin)
\end_layout

\begin_layout Itemize
%QWxxx : Word memory xxx (S32 out pin)
\end_layout

\begin_layout Itemize
%IFxx : Word memory xx (Float in pin) (converted to S32 in Classic Ladder)
\end_layout

\begin_layout Itemize
%QFxx : Word memory xx (Float out pin) (converted to S32 in Classic Ladder)
\end_layout

\begin_layout Itemize
%Txx.R : Timer xx running (Boolean, user read only) 
\end_layout

\begin_layout Itemize
%Txx.D : Timer xx done (Boolean, user read only) 
\end_layout

\begin_layout Itemize
%Txx.V : Timer xx current value (integer, user read only) 
\end_layout

\begin_layout Itemize
%Txx.P : Timer xx preset (integer) 
\end_layout

\begin_layout Itemize
%TMxxx.Q : Timer xxx done (Boolean, read write)
\end_layout

\begin_layout Itemize
%TMxxx.P : Timer xxx preset (integer, read write)
\end_layout

\begin_layout Itemize
%TMxxx.V : Timer xxx value (integer, read write)
\end_layout

\begin_layout Itemize
%Mxx.R : Monostable xx running (Boolean) 
\end_layout

\begin_layout Itemize
%Mxx.V : Monostable xx current value (integer, user read only) 
\end_layout

\begin_layout Itemize
%Mxx.P : Monostable xx preset (integer) 
\end_layout

\begin_layout Itemize
%Cxx.D : Counter xx done (Boolean, user read only) 
\end_layout

\begin_layout Itemize
%Cxx.E : Counter xx empty overflow (Boolean, user read only) 
\end_layout

\begin_layout Itemize
%Cxx.F : Counter xx full overflow (Boolean, user read only) 
\end_layout

\begin_layout Itemize
%Cxx.V : Counter xx current value (integer) 
\end_layout

\begin_layout Itemize
%Cxx.P : Counter xx preset (integer) 
\end_layout

\begin_layout Itemize
%Ixxx : Physical input xxx (Boolean) - HAL input bit - 
\end_layout

\begin_layout Itemize
%Qxxx : Physical output xxx (Boolean) - HAL output bit - 
\end_layout

\begin_layout Itemize
%Xxxx : Activity of step xxx (sequential language) 
\end_layout

\begin_layout Itemize
%Xxxx.V : Time of activity in seconds of step xxx (sequential language)
\end_layout

\begin_layout Itemize
%Exx : Errors (Boolean, read write(will be overwritten))
\end_layout

\begin_layout Itemize
Indexed or vectored variables These are variables indexed by another variable.
 Some might call this vectored variables.
 Example: %W0[%W4] => if %W4 equals 23 it corresponds to %W23 
\end_layout

\begin_layout Section
GRAFCET Programming
\end_layout

\begin_layout Standard
* WARNING -These is probably the least used/known about feature of Classic
 Ladder.
 Sequential programming is used to make sure a series of ladder events always
 happen in a prescribed order.
 Sequential programs do not work alone-there is always a ladder program
 as well that controls the variables.
 Here are the basic rules governing sequential programs:
\end_layout

\begin_layout Itemize
Rule 1 : Initial situation - The initial situation is characterized by the
 initial steps which are by definition in the active state at the beginning
 of the operation.There shall be at least one initial step.
 
\end_layout

\begin_layout Itemize
Rule 2 : R2, Clearing of a transition - A transition is either enabled or
 disabled.
 It is said to be enabled when all immediately preceding steps linked to
 its corresponding transition symbol are active, otherwise it is disabled.
 A transition cannot be cleared unless: it is enabled, and its associated
 transition condition is true.
 
\end_layout

\begin_layout Itemize
Rule 3 : R3, Evolution of active steps - The clearing of a transition simultaneo
usly leads to the active state of the immediately following step(s) and
 to the inactive state of the immediately preceding step(s).
 
\end_layout

\begin_layout Itemize
Rule 4 : R4, Simultaneous clearing of transitions - All simultaneous cleared
 transitions are simultaneously cleared.
 
\end_layout

\begin_layout Itemize
Rule 5 : R5, Simultaneous activation and deactivation of a step - If during
 operation, a step is simultaneously activated and deactivated, priority
 is given to the activation.
\end_layout

\begin_layout Standard
This is the SEQUENTIAL editor window Starting from the top left image: Selector
 arrow , Eraser Ordinary step , Initial (Starting) step Transition , Step
 and Transition Transition Link-Downside , Transition Link-Upside Pass-through
 Link-Downside , Pass-through Link-Upside Jump Link Comment Box [show sequential
 program]
\end_layout

\begin_layout Itemize
ORDINARY STEP-has a unique number for each one 
\end_layout

\begin_layout Itemize
STARTING STEP-a sequential program must have one.
 This is where the program will start.
\end_layout

\begin_layout Itemize
TRANSITION-This shows the variable that must be true for control to pass
 through to the next step.
\end_layout

\begin_layout Itemize
STEP AND TRANSITION -Combined for convenience
\end_layout

\begin_layout Itemize
TRANSITION LINK-DOWNSIDE-splits the logic flow to one of two possible lines
 based on which of the next steps is true first (Think OR logic) 
\end_layout

\begin_layout Itemize
TRANSITION LINK=UPSIDE-combines two (OR) logic lines back in to one 
\end_layout

\begin_layout Itemize
PASS-THROUGH LINK-DOWNSIDE-splits the logic flow to two lines that BOTH
 must be true to continue (Think AND logic) 
\end_layout

\begin_layout Itemize
PASS-THROUGH LINK-UPSIDE-combines two concurrent (AND logic) logic lines
 back together
\end_layout

\begin_layout Itemize
JUMP LINK-connects steps that are not underneath each other such as connecting
 the last step to the first 
\end_layout

\begin_layout Itemize
COMMENT BOX used to add comments
\end_layout

\begin_layout Standard
To use links you must have steps already placed , select the type of link
 , then select the two steps or transactions one at a time- It takes practice!
\end_layout

\begin_layout Standard
With sequential programming: The variable %Xxxx (eg.
 %X5) is used to see if a step is active.
 The variable %Xxxx.V (eg.
 %X5.V) is used to see how long the step has been active.
 The %X and %X.v variables are use in LADDER logic.
 The variables assigned to the transitions (eg.
 %B) control whether the logic will pass to the next step.
 After a step has become active the transition variable that caused it to
 become active has no control of it anymore.
 The last step has to JUMP LINK back (only to the beginning step?)
\end_layout

\begin_layout Section
Modbus
\end_layout

\begin_layout Standard
Things to consider: 
\end_layout

\begin_layout Itemize
Modbus is a userspace program so it might have latency issues on a heavily
 laden computer.
\end_layout

\begin_layout Itemize
Modbus is not really suited to Hard real time events such as position control
 of motors or to control E-stop.
 
\end_layout

\begin_layout Itemize
The Classic Ladder GUI must be running for Modbus to be running.
\end_layout

\begin_layout Itemize
Modbus is not fully finished so it does not do all modbus functions.
\end_layout

\begin_layout Standard
To get MODBUS to initialize you must specify that when loading the Classic
 Ladder userspace program eg.
<<<<<<< HEAD
 loadusr -w classicladder -\SpecialChar \-
-modmaster myprogram.clp (assuming myprogram.clp
 is present -w makes HAL wait till you close Classic Ladder before closing
 realtime session) my idea behind this is to get a working modbus solution
 out there then we can decide how it should be done in the best way.
 As it stands now Classic Ladder also loads a TCP modbus slave (if you add
 -\SpecialChar \-
-modserver on command line) - I have not tested this nor have I tested
 the TCP modbus master.
=======
 loadusr -w classicladder 
\family typewriter
--
\family default
modmaster myprogram.clp (assuming myprogram.clp is present -w makes HAL wait
 till you close Classic Ladder before closing realtime session) my idea
 behind this is to get a working modbus solution out there then we can decide
 how it should be done in the best way.
 As it stands now Classic Ladder also loads a TCP modbus slave (if you add
 
\family typewriter
--
\family default
modserver on command line) - I have not tested this nor have I tested the
 TCP modbus master.
>>>>>>> 27653900
 I have done some testing with the serial port and had to add some functions
 to get it to talk to my VFD -but it does work.
 Modbus function 1,2,3,4,5,6,8,15,16 (read coils,read inputs, read holding
 registers, read input registers, write single coils, write single register,
 echo test, write multiple coils, write multiply registers) are currently
 available.
<<<<<<< HEAD
 If you do not specify a -\SpecialChar \-
-modmaster when loading the Classic Ladder user
 program this (next) page will not be displayed.
=======
 If you do not specify a 
\family typewriter
--
\family default
modmaster when loading the Classic Ladder user program this (next) page
 will not be displayed.
>>>>>>> 27653900
\end_layout

\begin_layout Standard
\begin_inset Float figure
placement H
wide false
sideways false
status open

\begin_layout Standard
\begin_inset Caption

\begin_layout Standard
Config I/O
\begin_inset LatexCommand label
name "cap:Config-I/O"

\end_inset


\end_layout

\end_inset


\end_layout

\begin_layout Standard
\align center
\begin_inset Graphics
	filename images/Config-io.png
	width 80page%
	keepAspectRatio

\end_inset


\end_layout

\end_inset


\end_layout

\begin_layout Standard
\begin_inset Float figure
placement H
wide false
sideways false
status open

\begin_layout Standard
\begin_inset Caption

\begin_layout Standard
Config Coms
\begin_inset LatexCommand label
name "cap:Config-Coms"

\end_inset


\end_layout

\end_inset


\end_layout

\begin_layout Standard
\align center
\begin_inset Graphics
	filename images/Config-com.png
	width 80page%
	keepAspectRatio

\end_inset


\end_layout

\end_inset


\end_layout

\begin_layout Description
SERIAL\InsetSpace ~
PORT - For IP blank.
 For serial the location/name of serial driver eg.
 /dev/ttyS0 ( or /dev/ttyUSB0 for a USB to serial converter )
\end_layout

\begin_layout Description
SERIAL\InsetSpace ~
SPEED - Should be set to speed the slave is set for - 300, 600, 1200,
 2400, 4800, 9600, 19200, 38400, 57600, 115200 are supported.
\end_layout

\begin_layout Description
PAUSE\InsetSpace ~
AFTER\InsetSpace ~
TRANSMIT - Pause (milliseconds) after transmit and before receiving
 answer -some devices need more time (eg usb-serial converters)
\end_layout

\begin_layout Description
PAUSE\InsetSpace ~
INTER-FRAME - Pause (milliseconds) after receiving answer from slave-
 this sets the duty cycle of requests (it's a pause for EACH request) 
\end_layout

\begin_layout Description
REQUEST\InsetSpace ~
TIMEOUT\InsetSpace ~
LENGTH - Length (milliseconds) of time before we decide that
 the slave didn't answer.
\end_layout

\begin_layout Description
MODBUS\InsetSpace ~
ELEMENT\InsetSpace ~
OFFSET - used to offset the element numbers by 1 (for manufacturers
 numbering differences)
\end_layout

\begin_layout Description
DEBUG\InsetSpace ~
LEVEL - Set this to 0-3 (0 to stop printing debug info besides no-response
 errors).
\end_layout

\begin_layout Description
READ\InsetSpace ~
COILS/INPUTS\InsetSpace ~
MAP\InsetSpace ~
TO - Select what variables that read coils/inputs will
 update.
 (B or Q)
\end_layout

\begin_layout Description
WRITE\InsetSpace ~
COILS\InsetSpace ~
MAP\InsetSpace ~
TO - Select what variables that write coils will updated.from
 (B,Q,or I)
\end_layout

\begin_layout Description
READ\InsetSpace ~
REGISTERS/HOLDING - Select what variables that read registers will update.
 (W or QW)
\end_layout

\begin_layout Description
WRITE\InsetSpace ~
REGISTERS\InsetSpace ~
MAP\InsetSpace ~
TO - Select what variables that read registers will updated
 from.
 (W, QW, or IW)
\end_layout

\begin_layout Description
SLAVE\InsetSpace ~
ADDRESS - For serial the slaves ID number usually settable on the slave
 device (usually 1-256) For IP the slave IP address plus optionally the
 port number.
\end_layout

\begin_layout Description
TYPE\InsetSpace ~
ACCESS - This selects the MODBUS function code to send to the slave
 (eg what type of request)
\end_layout

\begin_layout Description
Coils/inputs are read/written to I, B, or Q variables (user selects)
\end_layout

\begin_layout Description
registers and holding registers map to W, IW, or QW variables (usr selects)
\end_layout

\begin_layout Description
1st\InsetSpace ~
MODBUS\InsetSpace ~
ELEMENT - The address (or register number) of the first element
 in a group.
 (remember to set MODBUS ELEMENT OFFSET properly)
\end_layout

\begin_layout Description
NUMBER\InsetSpace ~
OF\InsetSpace ~
ELEMENTS - The number of elements in this group
\end_layout

\begin_layout Description
LOGIC - You can invert the logic here
\end_layout

\begin_layout Description
1st%I%Q\InsetSpace ~
IQ\InsetSpace ~
WQ\InsetSpace ~
MAPPED - This is the starting number of %B, %I, %Q, %W, %IW,
 or %QW variables that are mapped onto/from the modbus element group (starting
 at the first modbus element number).
\end_layout

\begin_layout Standard
In the example above: Port number- for my computer /dev/ttyS0 was my serial
 port
\end_layout

\begin_layout Standard
The serial speed is set to 9600 baud.
\end_layout

\begin_layout Standard
Slave address is set to 12 ( on my VFD I can set this from 1-31, meaning
 I can talk to 31 VFDs maximum on one system)
\end_layout

\begin_layout Standard
The first line is set up for 8 input bits starting at the first register
 number (register 1) so register numbers 1-8 and maps them on to Classic
 Ladder's %B variables starting at %B1 ending at %B8.
\end_layout

\begin_layout Standard
The second line is set for 2 output bits starting at the ninth register
 number (register 9) so register numbers 9-10 and maps them on to Classic
 Ladder's %Q variables starting at %Q9 ending at %Q10.
\end_layout

\begin_layout Standard
The third line is set to write 2 registers (16 bit each) starting at the
 0th register number (register 0) so register numbers 0-1 and maps them
 on to Classic Ladder's %W variables starting at %W0 ending at %W1
\end_layout

\begin_layout Standard
It's easy to make an off-by-one error as sometimes the modbus elements are
 referenced starting at one rather then 0 (actually by the standard that
 is the way it's supposed to be!) You can use the modbus element offset
 radio button to help with this.
\end_layout

\begin_layout Standard
The documents for your modbus slave device will tell you how the registers
 are set up- there is no standard way.
\end_layout

\begin_layout Standard
The SERIAL PORT, PORT SPEED, PAUSE, and DEBUG level are editable for changes
 (when you close the config window values are applied though Radio buttons
 apply immediately)
\end_layout

\begin_layout Standard
To use the echo function select the echo function and add the slave number
 you wish to test.
 You don't need to specify any variables.
\end_layout

\begin_layout Standard
The number 257 will be sent to the slave number you specified and the slave
 should send it back.
 you will need to have Classic Ladder running in a terminal to see the message.
\end_layout

\begin_layout Subsection
MODBUS Settings 
\end_layout

\begin_layout Standard
Serial:
\end_layout

\begin_layout Itemize
Classic Ladder uses RTU protocol (not ASCII)
\end_layout

\begin_layout Itemize
8 data bits, No parity is used, and 1 stop bit is also known as 8-N-1
\end_layout

\begin_layout Itemize
Baud rate must be the same for slave and master.
 Classic Ladder can only have one baud rate so all the slaves must be set
 to the same rate.
\end_layout

\begin_layout Itemize
Pause inter frame is the time to pause after receiving an answer.
\end_layout

\begin_layout Itemize
MODBUS_TIME_AFTER_TRANSMIT is the length of pause after sending a request
 and before receiving an answer (this apparently helps with USB converters
 which are slow)
\end_layout

\begin_layout Subsection
MODBUS Info
\end_layout

\begin_layout Itemize
Classic Ladder can use distributed inputs/outputs on modules using the modbus
 protocol ("master": polling slaves).
\end_layout

\begin_layout Itemize
The slaves and theirs I/O can be configured in the config window.
\end_layout

\begin_layout Itemize
2 exclusive modes are available : ethernet using Modbus/TCP and serial using
 Modbus/RTU.
\end_layout

\begin_layout Itemize
No parity is used.
\end_layout

\begin_layout Itemize
If no port name for serial is set, TCP/IP mode will be used...
\end_layout

\begin_layout Itemize
The slave address is the slave address (Modbus/RTU) or the IP address.
\end_layout

\begin_layout Itemize
The IP address can be followed per the port number to use (xx.xx.xx.xx:pppp)
 else the port 9502 will be used per default.
\end_layout

\begin_layout Itemize
2 products have been used for tests: a Modbus/TCP one (Adam-6051, http://www.adva
ntech.com) and a serial Modbus/RTU one (http://www.ipac.ws)
\end_layout

\begin_layout Itemize
See examples: adam-6051 and modbus_rtu_serial.
\end_layout

\begin_layout Itemize
Web links: http://www.modbus.org and this interesting one: http://www.iatips.com/mod
bus.html
\end_layout

\begin_layout Itemize
MODBUS TCP SERVER INCLUDED
\end_layout

\begin_layout Itemize
Classic Ladder has a Modbus/TCP server integrated.
 Default port is 9502.
 (the previous standard 502 requires that the application must be launched
 with root privileges).
\end_layout

\begin_layout Itemize
List of Modbus functions code supported are: 1, 2, 3, 4, 5, 6, 15 and 16.
\end_layout

\begin_layout Itemize
Modbus bits and words correspondence table is actually not parametric and
 correspond directly to the %B and %W variables.
\end_layout

\begin_layout Standard
Info on modbus protocol are available here:
\end_layout

\begin_layout Standard
\begin_inset LatexCommand url
target "http://www.modbus.org/"

\end_inset


\end_layout

\begin_layout Standard
\begin_inset LatexCommand url
target "http://www.sourceforge.net/projects/jamod"

\end_inset


\end_layout

\begin_layout Standard
\begin_inset LatexCommand url
target "http://www.modicon.com/techpubs/toc7.html"

\end_inset


\end_layout

\begin_layout Subsection
Communication Errors
\end_layout

\begin_layout Standard
If there is a communication error, a warning window will pop up (if the
 GUI is running) and %E0 will be true.
 Modbus will continue to try and communicate.
 The %E0 could be used to make a decision based on the error.
 A timer could be used to stop the machine if timed out etc.
\end_layout

\begin_layout Subsection
MODBUS Bugs
\end_layout

\begin_layout Itemize
In compare blocks the function %W=ABS(%W1-%W2) is accepted but does not
 compute properly.
 only %W0=ABS(%W1) is currently legal
\end_layout

\begin_layout Itemize
When loading a ladder program it will load Modbus info but will not tell
 Classic Ladder to initialize Modbus.
 You must initialize Modbus when you first load the GUI by adding 
\family typewriter
--
\family default
modmaster
\end_layout

\begin_layout Itemize
If the section manager is placed on top of the section display, across the
 scroll bar and exit is clicked the user program crashes.
\end_layout

\begin_layout Itemize
When using 
\family typewriter
--
\family default
modmaster you must load the ladder program at the same time or else only
 TCP will work.
\end_layout

\begin_layout Itemize
reading/writing multiply registers in Modbus has checksum errors
\end_layout

\begin_layout Section
Setting up Classic Ladder
\end_layout

\begin_layout Standard
In this section we will cover the steps needed to add Classic Ladder to
 a Stepconf Wizard generated config.
 On the advanced Configuration Options page of Stepconf Wizard check off
 "Include Classic Ladder PLC" 
\end_layout

\begin_layout Standard
\begin_inset Float figure
placement H
wide false
sideways false
status open

\begin_layout Standard
\begin_inset Caption

\begin_layout Standard
Stepconf Classic Ladder
\begin_inset LatexCommand label
name "cap:Stepconf-Classicladder"

\end_inset


\end_layout

\end_inset


\end_layout

\begin_layout Standard
\align center
\begin_inset Graphics
	filename images/stepconf_ladder.png
	scale 80

\end_inset


\end_layout

\end_inset


\end_layout

\begin_layout Subsection
Add the Modules
\end_layout

\begin_layout Standard
If you used the Stepconf Wizard to add Classic Ladder you can skip this
 step.
 
\end_layout

\begin_layout Standard
To manually add Classic Ladder you must first add the modules.
 This is done by adding a couple of lines to the custom.hal file.
 
\end_layout

\begin_layout Standard
This line loads the real time module:
\end_layout

\begin_layout Quote
loadrt classicladder_rt
\end_layout

\begin_layout Standard
This line adds the Classic Ladder function to the servo thread:
\end_layout

\begin_layout Quote
addf classicladder.0.refresh servo-thread
\end_layout

\begin_layout Subsection
Adding Ladder Logic
\end_layout

\begin_layout Standard
Now start up your config and select File/Ladder Editor...
 to open up the Classic Ladder GUI.
 You should see a blank Section Display and Sections Manager window as shown
 above.
 In the Section Display window open the Editor.
 In the Editor window select Modify.
 Now a Properties window pops up and the Section Display shows a grid.
 The grid is one rung of ladder.
 The rung can contain branches.
 A simple rung has one input, a connector line and one output.
\end_layout

\begin_layout Standard
\begin_inset Float figure
placement H
wide false
sideways false
status open

\begin_layout Standard
\begin_inset Caption

\begin_layout Standard
Section Display with Grid
\begin_inset LatexCommand label
name "cap:Section-Display-with"

\end_inset


\end_layout

\end_inset


\end_layout

\begin_layout Standard
\align center
\begin_inset Graphics
	filename images/Section_Display_Grid.png
	scale 70

\end_inset


\end_layout

\end_inset


\end_layout

\begin_layout Standard
Now click on the N.O.
 Input in the Editor Window.
\end_layout

\begin_layout Standard
\begin_inset Float figure
placement H
wide false
sideways false
status open

\begin_layout Standard
\begin_inset Caption

\begin_layout Standard
Editor Window
\begin_inset LatexCommand label
name "cap:Editor-Window"

\end_inset


\end_layout

\end_inset


\end_layout

\begin_layout Standard
\align center
\begin_inset Graphics
	filename images/Editor_N.O.Input.png
	scale 70

\end_inset


\end_layout

\end_inset


\end_layout

\begin_layout Standard
Now click in the upper left grid to place the N.O.
 Input into the ladder.
\end_layout

\begin_layout Standard
\begin_inset Float figure
placement H
wide false
sideways false
status open

\begin_layout Standard
\begin_inset Caption

\begin_layout Standard
Section Display with Input
\begin_inset LatexCommand label
name "cap:Section-Display-with"

\end_inset


\end_layout

\end_inset


\end_layout

\begin_layout Standard
\align center
\begin_inset Graphics
	filename images/Section_Display_Build01.png
	scale 70

\end_inset


\end_layout

\end_inset


\end_layout

\begin_layout Standard
Repeat the above steps to add a N.O.
 Output to the upper right grid and use the Horizontal Connection to connect
 the two.
 It should look like the following.
 If not use the Eraser to remove unwanted sections.
\end_layout

\begin_layout Standard
\begin_inset Float figure
placement H
wide false
sideways false
status open

\begin_layout Standard
\begin_inset Caption

\begin_layout Standard
Section Display with Rung
\begin_inset LatexCommand label
name "cap:Section-Display-with"

\end_inset


\end_layout

\end_inset


\end_layout

\begin_layout Standard
\align center
\begin_inset Graphics
	filename images/Section_Display_Build02.png
	scale 70

\end_inset


\end_layout

\end_inset


\end_layout

\begin_layout Standard
Now click on the OK button in the Editor window.
 Now your Section Display should look like this.
\end_layout

\begin_layout Standard
\begin_inset Float figure
placement H
wide false
sideways false
status open

\begin_layout Standard
\begin_inset Caption

\begin_layout Standard
Section Display Finished
\begin_inset LatexCommand label
name "cap:Section-Display-Finished"

\end_inset


\end_layout

\end_inset


\end_layout

\begin_layout Standard
\align center
\begin_inset Graphics
	filename images/Section_Display_Build03.png
	scale 70

\end_inset


\end_layout

\end_inset


\end_layout

\begin_layout Standard
To save the new file select Save As and give it a name.
 The .clp extension will be added automatically.
 It should default to the running config directory as the place to save
 it.
\end_layout

\begin_layout Standard
\begin_inset Float figure
placement H
wide false
sideways false
status open

\begin_layout Standard
\begin_inset Caption

\begin_layout Standard
Save As Dialog
\begin_inset LatexCommand label
name "cap:Save-As-Dialog"

\end_inset


\end_layout

\end_inset


\end_layout

\begin_layout Standard
\align center
\begin_inset Graphics
	filename images/SaveAs.png
	scale 70

\end_inset


\end_layout

\end_inset


\end_layout

\begin_layout Standard
Again if you used the Stepconf Wizard to add Classic Ladder you can skip
 this step.
\end_layout

\begin_layout Standard
To manually add a ladder you need to add add a line to your custom.hal file
 that will load your ladder file.
 Close your EMC2 session and add this line to your custom.hal file.
\end_layout

\begin_layout Quote
<<<<<<< HEAD
loadusr -w classicladder -\SpecialChar \-
-nogui MyLadder.clp
=======
loadusr -w classicladder 
\family typewriter
--
\family default
nogui MyLadder.clp
>>>>>>> 27653900
\end_layout

\begin_layout Standard
Now if you start up your EMC2 config your ladder program will be running
 as well.
 If you select File/Ladder Editor...
 the program you created will show up in the Section Display window.
\end_layout

\end_body
\end_document<|MERGE_RESOLUTION|>--- conflicted
+++ resolved
@@ -2356,17 +2356,6 @@
 \begin_layout Standard
 To get MODBUS to initialize you must specify that when loading the Classic
  Ladder userspace program eg.
-<<<<<<< HEAD
- loadusr -w classicladder -\SpecialChar \-
--modmaster myprogram.clp (assuming myprogram.clp
- is present -w makes HAL wait till you close Classic Ladder before closing
- realtime session) my idea behind this is to get a working modbus solution
- out there then we can decide how it should be done in the best way.
- As it stands now Classic Ladder also loads a TCP modbus slave (if you add
- -\SpecialChar \-
--modserver on command line) - I have not tested this nor have I tested
- the TCP modbus master.
-=======
  loadusr -w classicladder 
 \family typewriter
 --
@@ -2382,25 +2371,18 @@
 \family default
 modserver on command line) - I have not tested this nor have I tested the
  TCP modbus master.
->>>>>>> 27653900
  I have done some testing with the serial port and had to add some functions
  to get it to talk to my VFD -but it does work.
  Modbus function 1,2,3,4,5,6,8,15,16 (read coils,read inputs, read holding
  registers, read input registers, write single coils, write single register,
  echo test, write multiple coils, write multiply registers) are currently
  available.
-<<<<<<< HEAD
- If you do not specify a -\SpecialChar \-
--modmaster when loading the Classic Ladder user
- program this (next) page will not be displayed.
-=======
  If you do not specify a 
 \family typewriter
 --
 \family default
 modmaster when loading the Classic Ladder user program this (next) page
  will not be displayed.
->>>>>>> 27653900
 \end_layout
 
 \begin_layout Standard
@@ -3246,16 +3228,11 @@
 \end_layout
 
 \begin_layout Quote
-<<<<<<< HEAD
-loadusr -w classicladder -\SpecialChar \-
--nogui MyLadder.clp
-=======
 loadusr -w classicladder 
 \family typewriter
 --
 \family default
 nogui MyLadder.clp
->>>>>>> 27653900
 \end_layout
 
 \begin_layout Standard
