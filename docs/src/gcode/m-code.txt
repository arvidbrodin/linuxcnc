--- conflicted
+++ resolved
@@ -12,31 +12,17 @@
 |Code                                          | Description
 |<<sec:M0-M1,M0 M1>>                           | Program Pause
 |<<sec:M2-M30,M2 M30>>                         | Program End
-<<<<<<< HEAD
-|<<sec:M30-M60,M30 M60>>                       | Program Pause
-|<<sec:M60, M60>>                              | Program End
-|<<sec:M3-M4-M5,M3 M4 M5>>                     | Spindle Control
-|<<sec:M6-Tool-Change,M6>>                     | Tool Change
-|<<sec:M7-M8-M9,M7 M8 M9>>                     | Coolant Control
-|<<sec:M48-Both-Override,M48>>                 | Feed & Spindle Overrides Enabled
-|<<sec:M49-Neither-Override,M49>>              | Feed & Spindle Overrides Disabled
-=======
 |<<sec:M60, M60>>                              | Pallet Change Pause
 |<<sec:M3-M4-M5,M3 M4 M5>>                     | Spindle Control
 |<<sec:M6-Tool-Change,M6>>                     | Tool Change
 |<<sec:M7-M8-M9,M7 M8 M9>>                     | Coolant Control
 |<<sec:M48-M49-Override,M48 M49>>              | Feed & Spindle Overrides Enable/Disable
->>>>>>> 7c47f58f
 |<<sec:M50-Feed-Override,M50>>                 | Feed Override Control
 |<<sec:M51-Spindle-Override,M51>>              | Spindle Override Control
 |<<sec:M52-Adaptive-Feed-Control,M52>>         | Adaptive Feed Control
 |<<sec:M53-Feed-Stop-Control,M53>>             | Feed Stop Control
 |<<sec:M61-Set-Current-Tool-Number,M61>>       | Set Current Tool Number
-<<<<<<< HEAD
-|<<sec:M62-to-M65,M62-65>>                     | Output Control
-=======
 |<<sec:M62-M65,M62-M65>>                       | Output Control
->>>>>>> 7c47f58f
 |<<sec:M66-Input-Control,M66>>                 | Input Control
 |<<sec:M67-Analog-Output,M67>>                 | Analog Output Control
 |<<sec:M68-Analog-Output,M68>>                 | Analog Output Control
@@ -394,10 +380,6 @@
 M68 will not function unless the appropriate motion.analog-out-nn pins are
 connected in your hal file to outputs.
 
-<<<<<<< HEAD
-<<<<<<< HEAD
-=======
->>>>>>> 7c47f58f
 == M70 Save Modal State[[sec:M70-Save-Modal-State]]
 (((M70 Save Modal State)))
 
@@ -598,16 +580,8 @@
 
 ---------------------------------------------------------------------
 
-<<<<<<< HEAD
-== M100 to M199 User Defined Commands[[sec:M100-to-M199]]
-||||||| merged common ancestors
-== M100 to M199 User Defined Commands[[sec:M100-to-M199]]
-=======
-=======
->>>>>>> 7c47f58f
 [[sec:M100-to-M199]]
 == M100 to M199 User Defined Commands
->>>>>>> rtos-integration-preview3
 (((M100 to M199 User Defined Commands)))(((User Defined Commands M100-M199)))
 
 ----
