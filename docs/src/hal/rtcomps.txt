--- conflicted
+++ resolved
@@ -23,10 +23,6 @@
 .Step Pulse Generator Block Diagram position mode
 (((Stepgen Block Diagram)))
 
-<<<<<<< HEAD
-.Step Pulse Generator Block Diagram position mode[[fig:Stepgen-Block-Diag]]
-=======
->>>>>>> 72ff31d8
 image::images/stepgen-block-diag.png[align="center"]
 
 .Installing
@@ -359,13 +355,8 @@
 of 3000 RPM = 50 RPS (revolutions per second). 400 * 50 = 20,000 counts per
 second or 50 us between counts.
 
-<<<<<<< HEAD
- Figure <<fig:Encoder-Block-Diag>> is a block
-diagram of one channel of encoder counter. 
-=======
 Figure <<fig:Encoder-Block-Diag,Encoder Counter Block Diagram>> is a block
 diagram of one channel of encoder counter.
->>>>>>> 72ff31d8
 
 [[fig:Encoder-Block-Diag]]
 .Encoder Counter Block Diagram
