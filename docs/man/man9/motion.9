.TH MOTION "9" "2007-08-25" "LinuxCNC Documentation" "HAL Component" 
.de TQ
.br
.ns
.TP \\$1
..

.SH NAME
motion \- accepts NML motion commands, interacts with HAL in realtime
.SH SYNOPSIS
\fBloadrt motmod [base_period_nsec=\fIperiod\fB] [base_thread_fp=\fI0 or 1\fB] [servo_period_nsec=\fIperiod\fB] [traj_period_nsec=\fIperiod\fB] [num_joints=\fI[1-9]\fB] [num_dio=\fI[1-64]\fB] [num_aio=\fI[1-64]\fB]\fR  \fB[unlock_joints_mask=\fR\fIjointmask\fR\fB]\fR

The maximum number of joints available is set by EMCMOT_MAX_JOINTS.
The maximum number of digital inputs is set by EMCMOT_MAX_DIO.
The maximum number of analog inputs is set by EMCMOT_MAX_AIO.

.SH DESCRIPTION
By default, the base thread does not support floating point.  Software stepping, software encoder counting, and software pwm do not use floating point.  \fBbase_thread_fp\fR can be used to enable floating point in the base thread (for example for brushless DC motor control).

.P
These pins and parameters are created by the realtime \fBmotmod\fR module. This module provides a HAL interface for LinuxCNC's motion planner. Basically \fBmotmod\fR takes in a list of waypoints and generates a nice blended and constraint-limited stream of joint positions to be fed to the motor drives. 

.P
Optionally the number of Digital I/O is set with num_dio. The number of Analog I/O is set with num_aio. The default is 4 each.

.P
Pin names starting with "\fBjoint\fR"  or "\fBaxis\fR" are are read and updated by the motion-controller function.

.SH  AXIS PINS
(\fBL\fR is the axis letter, one of: \fBX Y Z A B C U V W\fR)
.TP
\fBaxis.\fIL\fB.jog-counts\fR IN S32
Connect to the "counts" pin of an external encoder to use a physical jog wheel.

.TP
\fBaxis.\fIL\fB.jog-enable\fR IN BIT
When TRUE (and in manual mode), any change to "jog-counts" will result in motion. When false, "jog-counts" is ignored.

.TP
\fBaxis.\fIL\fB.jog-scale\fR IN FLOAT
Sets the distance moved for each count on "jog-counts", in machine units.

.TP
\fBaxis.\fIL\fB.jog-accel-fraction\fR IN FLOAT
Sets acceleration for wheel jogging to a fraction of the ini max_acceleration for
the axis. Values greater than 1 or less than zero are ignored.

.TP
\fBaxis.\fIL\fB.jog-vel-mode\fR IN BIT
When FALSE (the default), the jogwheel operates in position mode. The axis will move exactly jog-scale units for each count, regardless of how long that might take. When TRUE, the wheel operates in velocity mode - motion stops when the wheel stops, even if that means the commanded motion is not completed.

.TP
\fBaxis.\fIL\fB.pos-cmd\fR OUT FLOAT
The axis commanded position. There may be several offsets between the axis and motor coordinates: backlash compensation, screw error compensation, and home offsets.

.TP
\fBaxis.\fIL\fB.kb-jog-active\fR OUT BIT
(free planner axis jogging active (keyboard or halui))

.TP
\fBaxis.\fIL\fB.teleop-pos-cmd\fR OUT FLOAT

.TP
\fBaxis.\fIL\fB.teleop-tp-enable\fR OUT BIT
TRUE when the "teleop planner" is enabled for this axis

.TP
<<<<<<< HEAD
\fBaxis.\fIL\fB.teleop-vel-lim\fR OUT FLOAT
The velocity limit for the teleop planner

.TP
\fBaxis.\fIN\fB.teleop-vel-cmd\fR OUT FLOAT
The axis's commanded velocity

.TP
\fBaxis.\fIL\fB.wheel-jog-active\fR OUT BIT

.SH JOINT PINS
(\fBN\fR is the joint number (\fB0\fR ... \fBnum_joints-1\fR))

.TP
\fBjoint.\fIN\fB.amp-enable-out\fR OUT BIT
TRUE if the amplifier for this joint should be enabled

.TP
\fBjoint.\fIN\fB.amp-fault-in\fR IN BIT
Should be driven TRUE if an external fault is detected with the amplifier for this joint

.TP
\fBjoint.\fIN\fB.home-sw-in\fR IN BIT
=======
\fBaxis.\fIN\fB.amp\-enable\-out\fR OUT BIT 
TRUE if the amplifier for this joint should be enabled

.TP
\fBaxis.\fIN\fB.amp\-fault\-in\fR IN BIT 
Should be driven TRUE if an external fault is detected with the amplifier for this joint

.TP
\fBaxis.\fIN\fB.home\-sw\-in\fR IN BIT 
>>>>>>> 4a897203
Should be driven TRUE if the home switch for this joint is closed

.TP
\fBjoint.\fIN\fB.homing\fR OUT BIT
TRUE if the joint is currently homing

.TP
<<<<<<< HEAD
\fBjoint.\fIN\fB.index-enable\fR IO BIT
Should be attached to the index-enable pin of the joint's encoder to enable homing to index pulse

.TP
\fBjoint.\fIN\fB.is-unlocked\fR IN BIT
If the axis is a locked rotary the unlocked sensor should be connected to this pin

.TP
\fBjoint.\fIN\fB.jog-counts\fR IN S32
Connect to the "counts" pin of an external encoder to use a physical jog wheel.

.TP
\fBjoint.\fIN\fB.jog-enable\fR IN BIT
When TRUE (and in manual mode), any change to "jog-counts" will result in motion. When false, "jog-counts" is ignored.

.TP
\fBjoint.\fIN\fB.jog-scale\fR IN FLOAT
Sets the distance moved for each count on "jog-counts", in machine units.

.TP
\fBjoint.\fIN\fB.jog-accel-fraction\fR IN FLOAT
Sets acceleration for wheel jogging to a fraction of the ini max_acceleration for
the joint.  Values greater than 1 or less than zero are ignored.

.TP
\fBjoint.\fIN\fB.jog-vel-mode\fR IN BIT
When FALSE (the default), the jogwheel operates in position mode. The joint will move exactly jog-scale units for each count, regardless of how long that might take. When TRUE, the wheel operates in velocity mode - motion stops when the wheel stops, even if that means the commanded motion is not completed.

.TP
\fBjoint.\fIN\fB.joint-pos-cmd\fR OUT FLOAT
The joint (as opposed to motor) commanded position. There may be several offsets between the joint and motor coordinates: backlash compensation, screw error compensation, and home offsets.

.TP
\fBjoint.\fIN\fB.joint-pos-fb\fR OUT FLOAT
The joint feedback position. This value is computed from the actual motor position minus joint offsets. Useful for machine visualization.

.TP
\fBjoint.\fIN\fB.motor-pos-cmd\fR OUT FLOAT
The commanded position for this joint.

.TP
\fBjoint.\fIN\fB.motor-pos-fb\fR IN FLOAT
The actual position for this joint.

.TP
\fBjoint.\fIN\fB.neg-lim-sw-in\fR IN BIT
Should be driven TRUE if the negative limit switch for this joint is tripped.

.TP
\fBjoint.\fIN\fB.pos-lim-sw-in\fR IN BIT
=======
\fBaxis.\fIN\fB.index\-enable\fR IO BIT 
Should be attached to the index\-enable pin of the joint's encoder to enable homing to index pulse

.TP
\fBaxis.\fIN\fB.is\-unlocked\fR IN BIT
If the axis is a locked rotary the unlocked sensor should be connected to this pin

.TP
\fBaxis.\fIN\fB.jog\-counts\fR IN S32 
Connect to the "counts" pin of an external encoder to use a physical jog wheel.

.TP
\fBaxis.\fIN\fB.jog\-enable\fR IN BIT 
When TRUE (and in manual mode), any change to "jog\-counts" will result in motion. When false, "jog\-counts" is ignored.

.TP
\fBaxis.\fIN\fB.jog\-scale\fR IN FLOAT 
Sets the distance moved for each count on "jog\-counts", in machine units.

.TP
\fBaxis.\fIN\fB.jog\-vel\-mode\fR IN BIT 
When FALSE (the default), the jogwheel operates in position mode. The axis will move exactly jog\-scale units for each count, regardless of how long that might take. When TRUE, the wheel operates in velocity mode - motion stops when the wheel stops, even if that means the commanded motion is not completed.

.TP
\fBaxis.\fIN\fB.joint\-pos\-cmd\fR OUT FLOAT 
The joint (as opposed to motor) commanded position. There may be several offsets between the joint and motor coordinates: backlash compensation, screw error compensation, and home offsets.

.TP
\fBaxis.\fIN\fB.joint\-pos\-fb\fR OUT FLOAT 
The joint feedback position. This value is computed from the actual motor position minus joint offsets. Useful for machine visualization.

.TP
\fBaxis.\fIN\fB.motor\-pos\-cmd\fR OUT FLOAT 
The commanded position for this joint.

.TP
\fBaxis.\fIN\fB.motor\-pos\-fb\fR IN FLOAT 
The actual position for this joint.

.TP
\fBaxis.\fIN\fB.neg\-lim\-sw\-in\fR IN BIT 
Should be driven TRUE if the negative limit switch for this joint is tripped.

.TP
\fBaxis.\fIN\fB.pos\-lim\-sw\-in\fR IN BIT 
>>>>>>> 4a897203
Should be driven TRUE if the positive limit switch for this joint is tripped.

.TP
\fBjoint.\fIN\fB.unlock\fR OUT BIT
TRUE if the axis is a locked rotary and a move is commanded.

.TP
\fBmotion.adaptive\-feed\fR IN FLOAT 
When adaptive feed is enabled with M52 P1, the commanded velocity is multiplied by this value. This effect is multiplicative with the NML-level feed override value and motion.feed\-hold.

.TP
\fBmotion.analog\-in\-\fINN\fR IN FLOAT 
These pins are used by M66 Enn wait-for-input mode.

.TP
\fBmotion.analog\-out\-\fINN\fR OUT FLOAT 
These pins are used by M67-68.

.TP
\fBmotion.coord\-error\fR OUT BIT 
TRUE when motion has encountered an error, such as exceeding a soft limit

.TP
\fBmotion.coord\-mode\fR OUT BIT 
TRUE when motion is in "coordinated mode", as opposed to "teleop mode"

.TP
\fBmotion.current\-vel\fR OUT FLOAT
Current cartesian velocity

.TP
\fBmotion.digital\-in\-\fINN\fR IN BIT 
These pins are used by M66 Pnn wait-for-input mode.

.TP
\fBmotion.digital\-out\-\fINN\fR OUT BIT 
These pins are controlled by the M62 through M65 words.

.TP
\fBmotion.distance\-to\-go\fR OUT FLOAT
Distance remaining in the current move

.TP
\fBmotion.homing-inhibit\fR IN BIT 
If this bit is TRUE, initiation of any joint homing move (including "Home All")
is disallowed and an error is reported.  By default, homing is allowed in joint
mode whenever motion is enabled.

.TP
\fBmotion.enable\fR IN BIT 
If this bit is driven FALSE, motion stops, the machine is placed in the "machine off" state, and a message is displayed for the operator. For normal motion, drive this bit TRUE.

.TP
\fBmotion.feed\-hold\fR IN BIT 
When Feed Stop Control is enabled with M53 P1, and this bit is TRUE, the feed rate is set to 0.

.TP
\fBmotion.feed\-inhibit\fR IN BIT 
When this pin is TRUE, machine motion is inhibited (this includes jogs,
programmed feeds, and programmed rapids, aka traverse moves).

If the machine is performing a spindle synchronized move when this
pin goes TRUE, the spindle synchronized motion will finish, and any
following moves will be inhibited (this is to prevent damage to the
machine, the tool, or the work piece).

If the machine is in the middle of a (non-spindle synchronized) move
when this pin goes TRUE, the machine will decelerate to a stop at the
maximum allowed acceleration rate.

Motion resumes when this pin goes FALSE.

.TP
\fBmotion.in\-position\fR OUT BIT
TRUE if the machine is in position (ie, not currently moving towards
the commanded position).

.TP
\fBmotion.probe\-input\fR IN BIT 
G38.x uses the value on this pin to determine when the probe has made contact. TRUE for probe contact closed (touching), FALSE for probe contact open.

.TP
\fBmotion.program\-line\fR OUT S32 

.TP
\fBmotion.requested\-vel\fR OUT FLOAT 
The requested velocity with no adjustments for feed override

.TP
\fBmotion.spindle\-at\-speed\fR IN BIT 
Motion will pause until this pin is TRUE, under the following conditions: before the
first feed move after each spindle start or speed change; before the start of every
chain of spindle-synchronized moves; and if in CSS mode, at every rapid->feed transition.

.TP
\fBmotion.spindle\-brake\fR OUT BIT 
TRUE when the spindle brake should be applied

.TP
\fBmotion.spindle\-forward\fR OUT BIT 
TRUE when the spindle should rotate forward

.TP
\fBmotion.spindle\-index\-enable\fR I/O BIT 
For correct operation of spindle synchronized moves, this signal must be hooked to the index\-enable pin of the spindle encoder.

.TP
\fBmotion.spindle\-inhibit\fR IN BIT 
When TRUE, the spindle speed is set and held to 0.

.TP
\fBmotion.spindle\-on\fR OUT BIT 
TRUE when spindle should rotate

.TP
\fBmotion.spindle\-reverse\fR OUT BIT 
TRUE when the spindle should rotate backward

.TP
\fBmotion.spindle\-revs\fR IN FLOAT 
For correct operation of spindle synchronized moves, this signal must be hooked to the position pin of the spindle encoder.

.TP
\fBmotion.spindle\-speed\-in\fR IN FLOAT 
Actual spindle speed feedback in revolutions per second; used for G96 (constant surface speed) and G95 (feed per revolution) modes.

.TP
\fBmotion.spindle\-speed\-out\fR OUT FLOAT 
Desired spindle speed in rotations per minute

.TP
\fBmotion.spindle\-speed\-out\-abs\fR OUT FLOAT 
Desired spindle speed in rotations per minute, always positive regardless of spindle direction.

.TP
\fBmotion.spindle\-speed\-out\-rps\fR OUT float
Desired spindle speed in rotations per second

.TP
\fBmotion.spindle\-speed\-out\-rps\-abs\fR OUT float
Desired spindle speed in rotations per second, always positive regardless of spindle direction.

.TP
\fBmotion.spindle\-orient\-angle\fR OUT FLOAT
Desired spindle orientation for M19. Value of the M19 R word parameter plus the value of the [RS274NGC]ORIENT_OFFSET ini parameter.

.TP
\fBmotion.spindle\-orient\-mode\fR OUT BIT
Desired spindle rotation mode. Reflects M19 P parameter word.

.TP
\fBmotion.spindle\-orient\fR OUT BIT
Indicates start of spindle orient cycle. Set by M19. Cleared by any of M3,M4,M5. 
If spindle\-orient\-fault is not zero during spindle\-orient true, the M19 command fails with an error message.

.TP
\fBmotion.spindle\-is\-oriented\fR IN BIT
Acknowledge pin for spindle\-orient. Completes orient cycle. If spindle\-orient was true when spindle\-is\-oriented 
was asserted, the spindle\-orient pin is cleared and the spindle\-locked pin is asserted. Also, the spindle\-brake pin is asserted.

.TP
\fBmotion.spindle\-orient\-fault\fR IN S32
Fault code input for orient cycle. Any value other than zero will cause the orient cycle to abort.

.TP
\fBmotion.spindle\-locked\fR OUT BIT
Spindle orient complete pin. Cleared by any of M3,M4,M5. 

.TP
\fBmotion.teleop\-mode\fR OUT bit

.TP
\fBmotion.tooloffset.x\fR OUT FLOAT

.TQ
\fBmotion.tooloffset.y\fR OUT FLOAT

.TQ
\fBmotion.tooloffset.z\fR OUT FLOAT

.TQ
\fBmotion.tooloffset.a\fR OUT FLOAT

.TQ
\fBmotion.tooloffset.b\fR OUT FLOAT

.TQ
\fBmotion.tooloffset.c\fR OUT FLOAT

.TQ
\fBmotion.tooloffset.u\fR OUT FLOAT

.TQ
\fBmotion.tooloffset.v\fR OUT FLOAT

.TQ
\fBmotion.tooloffset.w\fR OUT FLOAT
Current tool offset in all 9 axes.

.SH UNLOCK PINS
The pins for unlocking a joint are enabled with
the \fBunlock_joints_mask=\fRjointmask parameter for motmod.

These pins may be required for locking indexers (typically a rotary joint)

The jointmask bits are: (lsb)0:joint0, 1:joint1, 2:joint2, ...

.TQ
Example: loadrt motmod ... \fBunlock_joints_mask=\fR0x38 creates unlock pins for joints 3,4,5

.TQ
\fBjoint.N.unlock\fR OUT BIT
.TQ
\fBjoint.N.is-unlocked\fR IN BIT


.SH DEBUGGING PINS

Many of the pins below serve as debugging aids, and are subject to change or removal at any time.

.TP
\fBjoint.\fIN\fB.active\fR OUT BIT
TRUE when this joint is active

.TP
<<<<<<< HEAD
\fBjoint.\fIN\fB.backlash-corr\fR OUT FLOAT
Backlash or screw compensation raw value

.TP
\fBjoint.\fIN\fB.backlash-filt\fR OUT FLOAT
Backlash or screw compensation filtered value (respecting motion limits)

.TP
\fBjoint.\fIN\fB.backlash-vel\fR OUT FLOAT
Backlash or screw compensation velocity 

.TP
\fBjoint.\fIN\fB.coarse-pos-cmd\fR OUT FLOAT
=======
\fBaxis.\fIN\fB.backlash\-corr\fR OUT FLOAT
Backlash or screw compensation raw value

.TP
\fBaxis.\fIN\fB.backlash\-filt\fR OUT FLOAT
Backlash or screw compensation filtered value (respecting motion limits)

.TP
\fBaxis.\fIN\fB.backlash\-vel\fR OUT FLOAT
Backlash or screw compensation velocity 

.TP
\fBaxis.\fIN\fB.coarse\-pos\-cmd\fR OUT FLOAT
>>>>>>> 4a897203

.TP
\fBjoint.\fIN\fB.error\fR OUT BIT
TRUE when this joint has encountered an error, such as a limit switch closing

.TP
<<<<<<< HEAD
\fBjoint.\fIN\fB.f-error\fR OUT FLOAT
The actual following error

.TP
\fBjoint.\fIN\fB.f-error-lim\fR OUT FLOAT
The following error limit

.TP
\fBjoint.\fIN\fB.f-errored\fR OUT BIT
=======
\fBaxis.\fIN\fB.f\-error\fR OUT FLOAT
The actual following error

.TP
\fBaxis.\fIN\fB.f\-error\-lim\fR OUT FLOAT
The following error limit

.TP
\fBaxis.\fIN\fB.f\-errored\fR OUT BIT
>>>>>>> 4a897203
TRUE when this joint has exceeded the following error limit

.TP
\fBjoint.\fIN\fB.faulted\fR OUT BIT

.TP
<<<<<<< HEAD
\fBjoint.\fIN\fB.free-pos-cmd\fR OUT FLOAT
The "free planner" commanded position for this joint.

.TP
\fBjoint.\fIN\fB.free-tp-enable\fR OUT BIT
TRUE when the "free planner" is enabled for this joint

.TP
\fBjoint.\fIN\fB.free-vel-lim\fR OUT FLOAT
=======
\fBaxis.\fIN\fB.free\-pos\-cmd\fR OUT FLOAT
The "free planner" commanded position for this joint.

.TP
\fBaxis.\fIN\fB.free\-tp\-enable\fR OUT BIT
TRUE when the "free planner" is enabled for this joint

.TP
\fBaxis.\fIN\fB.free\-vel\-lim\fR OUT FLOAT
>>>>>>> 4a897203
The velocity limit for the free planner

.TP
\fBjoint.\fIN\fB.homed\fR OUT BIT
TRUE if the joint has been homed

.TP
<<<<<<< HEAD
\fBjoint.\fIN\fB.home-state\fR OUT S32
homing state machine state

.TP
\fBjoint.\fIN\fB.in-position\fR OUT BIT
TRUE if the joint is using the "free planner" and has come to a stop

.TP
\fBjoint.\fIN\fB.joint-vel-cmd\fR OUT FLOAT
The joint's commanded velocity

.TP
\fBjoint.\fIN\fB.kb-jog-active\fR OUT BIT
(free planner joint jogging active (keyboard or halui))

.TP
\fBjoint.\fIN\fB.neg-hard-limit\fR OUT BIT
The negative hard limit for the joint

.TP
\fBjoint.\fIN\fB.pos-hard-limit\fR OUT BIT
The positive hard limit for the joint

.TP
\fBjoint.\fIN\fB.wheel-jog-active\fR OUT BIT

.SH  MOTION PINS
=======
\fBaxis.\fIN\fB.in\-position\fR OUT BIT
TRUE if the joint is using the "free planner" and has come to a stop

.TP
\fBaxis.\fIN\fB.joint\-vel\-cmd\fR OUT FLOAT
The joint's commanded velocity

.TP
\fBaxis.\fIN\fB.kb\-jog\-active\fR OUT BIT


.TP
\fBaxis.\fIN\fB.neg\-hard\-limit\fR OUT BIT
The negative hard limit for the joint

.TP
\fBaxis.\fIN\fB.pos\-hard\-limit\fR OUT BIT
The positive hard limit for the joint

.TP
\fBaxis.\fIN\fB.wheel\-jog\-active\fR OUT BIT
>>>>>>> 4a897203

.TP
\fBmotion.motion\-enabled\fR OUT BIT

.TP
\fBmotion.motion\-type\fR OUT S32
These values are from src/emc/nml_intf/motion_types.h
.RS
.RS
.TP
0: Idle (no motion)
.P
1: Traverse
.P
2: Linear feed
.P
3: Arc feed
.P
4: Tool change
.P
5: Probing
.P
6: Rotary FIXME joint indexing
.RE
.RE

.TP
\fBmotion.on\-soft\-limit\fR OUT BIT

.TP
\fBmotion.program\-line\fR OUT S32


.TP
\fBmotion.teleop\-mode\fR OUT BIT
TRUE when motion is in "teleop mode", as opposed to "coordinated mode"

.TP
\fBmotion.spindle-is-oriented\fR OUT S32

.TP
\fBmotion-command-handler.time\fR

.TQ
\fBmotion-controller.time\fR

.SH PARAMETERS

Many of the parameters serve as debugging aids, and are subject to change or removal at any time.

<<<<<<< HEAD
.TQ
\fBmotion-command-handler.tmax\fR
Show information about the execution time of these HAL functions in CPU cycles

.TQ
\fBmotion-command-handler.tmax-increased\fR
=======
.TP
\fBmotion\-command\-handler.time\fR

.TQ
\fBmotion\-command\-handler.tmax\fR

.TQ
\fBmotion\-controller.time\fR
>>>>>>> 4a897203

.TQ
\fBmotion\-controller.tmax\fR
Show information about the execution time of these HAL functions in CPU cycles

.TQ
\fBmotion-controller.tmax-increased\fR

.TP
\fBmotion.debug\-\fI*\fR 
These values are used for debugging purposes. 
.TP
\fBmotion.servo.last\-period\fR 
The number of CPU cycles between invocations of the servo thread. Typically, this number divided by the CPU speed gives the time in seconds, and can be used to determine whether the realtime motion controller is meeting its timing constraints

.SH FUNCTIONS

Generally, these functions are both added to the servo-thread in the order shown.

.TP
\fBmotion\-command\-handler\fR 
Processes motion commands coming from user space

.TP
\fBmotion\-controller\fR 
Runs the LinuxCNC motion controller

.SH BUGS
This manual page is horribly incomplete.

.SH SEE ALSO
iocontrol(1)<|MERGE_RESOLUTION|>--- conflicted
+++ resolved
@@ -29,77 +29,65 @@
 .SH  AXIS PINS
 (\fBL\fR is the axis letter, one of: \fBX Y Z A B C U V W\fR)
 .TP
-\fBaxis.\fIL\fB.jog-counts\fR IN S32
+\fBaxis.\fIL\fB.jog\-counts\fR IN S32
 Connect to the "counts" pin of an external encoder to use a physical jog wheel.
 
 .TP
-\fBaxis.\fIL\fB.jog-enable\fR IN BIT
-When TRUE (and in manual mode), any change to "jog-counts" will result in motion. When false, "jog-counts" is ignored.
-
-.TP
-\fBaxis.\fIL\fB.jog-scale\fR IN FLOAT
-Sets the distance moved for each count on "jog-counts", in machine units.
-
-.TP
-\fBaxis.\fIL\fB.jog-accel-fraction\fR IN FLOAT
+\fBaxis.\fIL\fB.jog\-enable\fR IN BIT
+When TRUE (and in manual mode), any change to "jog\-counts" will result in motion. When false, "jog\-counts" is ignored.
+
+.TP
+\fBaxis.\fIL\fB.jog\-scale\fR IN FLOAT
+Sets the distance moved for each count on "jog\-counts", in machine units.
+
+.TP
+\fBaxis.\fIL\fB.jog\-accel\-fraction\fR IN FLOAT
 Sets acceleration for wheel jogging to a fraction of the ini max_acceleration for
 the axis. Values greater than 1 or less than zero are ignored.
 
 .TP
-\fBaxis.\fIL\fB.jog-vel-mode\fR IN BIT
-When FALSE (the default), the jogwheel operates in position mode. The axis will move exactly jog-scale units for each count, regardless of how long that might take. When TRUE, the wheel operates in velocity mode - motion stops when the wheel stops, even if that means the commanded motion is not completed.
-
-.TP
-\fBaxis.\fIL\fB.pos-cmd\fR OUT FLOAT
+\fBaxis.\fIL\fB.jog\-vel\-mode\fR IN BIT
+When FALSE (the default), the jogwheel operates in position mode. The axis will move exactly jog\-scale units for each count, regardless of how long that might take. When TRUE, the wheel operates in velocity mode - motion stops when the wheel stops, even if that means the commanded motion is not completed.
+
+.TP
+\fBaxis.\fIL\fB.pos\-cmd\fR OUT FLOAT
 The axis commanded position. There may be several offsets between the axis and motor coordinates: backlash compensation, screw error compensation, and home offsets.
 
 .TP
-\fBaxis.\fIL\fB.kb-jog-active\fR OUT BIT
+\fBaxis.\fIL\fB.kb\-jog\-active\fR OUT BIT
 (free planner axis jogging active (keyboard or halui))
 
 .TP
-\fBaxis.\fIL\fB.teleop-pos-cmd\fR OUT FLOAT
-
-.TP
-\fBaxis.\fIL\fB.teleop-tp-enable\fR OUT BIT
+\fBaxis.\fIL\fB.teleop\-pos\-cmd\fR OUT FLOAT
+
+.TP
+\fBaxis.\fIL\fB.teleop\-tp\-enable\fR OUT BIT
 TRUE when the "teleop planner" is enabled for this axis
 
 .TP
-<<<<<<< HEAD
-\fBaxis.\fIL\fB.teleop-vel-lim\fR OUT FLOAT
+\fBaxis.\fIL\fB.teleop\-vel\-lim\fR OUT FLOAT
 The velocity limit for the teleop planner
 
 .TP
-\fBaxis.\fIN\fB.teleop-vel-cmd\fR OUT FLOAT
+\fBaxis.\fIN\fB.teleop\-vel\-cmd\fR OUT FLOAT
 The axis's commanded velocity
 
 .TP
-\fBaxis.\fIL\fB.wheel-jog-active\fR OUT BIT
+\fBaxis.\fIL\fB.wheel\-jog\-active\fR OUT BIT
 
 .SH JOINT PINS
-(\fBN\fR is the joint number (\fB0\fR ... \fBnum_joints-1\fR))
-
-.TP
-\fBjoint.\fIN\fB.amp-enable-out\fR OUT BIT
+(\fBN\fR is the joint number (\fB0\fR ... \fBnum_joints\-1\fR))
+
+.TP
+\fBjoint.\fIN\fB.amp\-enable\-out\fR OUT BIT
 TRUE if the amplifier for this joint should be enabled
 
 .TP
-\fBjoint.\fIN\fB.amp-fault-in\fR IN BIT
+\fBjoint.\fIN\fB.amp\-fault\-in\fR IN BIT
 Should be driven TRUE if an external fault is detected with the amplifier for this joint
 
 .TP
-\fBjoint.\fIN\fB.home-sw-in\fR IN BIT
-=======
-\fBaxis.\fIN\fB.amp\-enable\-out\fR OUT BIT 
-TRUE if the amplifier for this joint should be enabled
-
-.TP
-\fBaxis.\fIN\fB.amp\-fault\-in\fR IN BIT 
-Should be driven TRUE if an external fault is detected with the amplifier for this joint
-
-.TP
-\fBaxis.\fIN\fB.home\-sw\-in\fR IN BIT 
->>>>>>> 4a897203
+\fBjoint.\fIN\fB.home\-sw\-in\fR IN BIT
 Should be driven TRUE if the home switch for this joint is closed
 
 .TP
@@ -107,104 +95,56 @@
 TRUE if the joint is currently homing
 
 .TP
-<<<<<<< HEAD
-\fBjoint.\fIN\fB.index-enable\fR IO BIT
-Should be attached to the index-enable pin of the joint's encoder to enable homing to index pulse
-
-.TP
-\fBjoint.\fIN\fB.is-unlocked\fR IN BIT
+\fBjoint.\fIN\fB.index\-enable\fR IO BIT
+Should be attached to the index\-enable pin of the joint's encoder to enable homing to index pulse
+
+.TP
+\fBjoint.\fIN\fB.is\-unlocked\fR IN BIT
 If the axis is a locked rotary the unlocked sensor should be connected to this pin
 
 .TP
-\fBjoint.\fIN\fB.jog-counts\fR IN S32
+\fBjoint.\fIN\fB.jog\-counts\fR IN S32
 Connect to the "counts" pin of an external encoder to use a physical jog wheel.
 
 .TP
-\fBjoint.\fIN\fB.jog-enable\fR IN BIT
-When TRUE (and in manual mode), any change to "jog-counts" will result in motion. When false, "jog-counts" is ignored.
-
-.TP
-\fBjoint.\fIN\fB.jog-scale\fR IN FLOAT
-Sets the distance moved for each count on "jog-counts", in machine units.
-
-.TP
-\fBjoint.\fIN\fB.jog-accel-fraction\fR IN FLOAT
+\fBjoint.\fIN\fB.jog\-enable\fR IN BIT
+When TRUE (and in manual mode), any change to "jog\-counts" will result in motion. When false, "jog\-counts" is ignored.
+
+.TP
+\fBjoint.\fIN\fB.jog\-scale\fR IN FLOAT
+Sets the distance moved for each count on "jog\-counts", in machine units.
+
+.TP
+\fBjoint.\fIN\fB.jog\-accel\-fraction\fR IN FLOAT
 Sets acceleration for wheel jogging to a fraction of the ini max_acceleration for
 the joint.  Values greater than 1 or less than zero are ignored.
 
 .TP
-\fBjoint.\fIN\fB.jog-vel-mode\fR IN BIT
-When FALSE (the default), the jogwheel operates in position mode. The joint will move exactly jog-scale units for each count, regardless of how long that might take. When TRUE, the wheel operates in velocity mode - motion stops when the wheel stops, even if that means the commanded motion is not completed.
-
-.TP
-\fBjoint.\fIN\fB.joint-pos-cmd\fR OUT FLOAT
+\fBjoint.\fIN\fB.jog\-vel\-mode\fR IN BIT
+When FALSE (the default), the jogwheel operates in position mode. The joint will move exactly jog\-scale units for each count, regardless of how long that might take. When TRUE, the wheel operates in velocity mode - motion stops when the wheel stops, even if that means the commanded motion is not completed.
+
+.TP
+\fBjoint.\fIN\fB.joint\-pos\-cmd\fR OUT FLOAT
 The joint (as opposed to motor) commanded position. There may be several offsets between the joint and motor coordinates: backlash compensation, screw error compensation, and home offsets.
 
 .TP
-\fBjoint.\fIN\fB.joint-pos-fb\fR OUT FLOAT
+\fBjoint.\fIN\fB.joint\-pos\-fb\fR OUT FLOAT
 The joint feedback position. This value is computed from the actual motor position minus joint offsets. Useful for machine visualization.
 
 .TP
-\fBjoint.\fIN\fB.motor-pos-cmd\fR OUT FLOAT
+\fBjoint.\fIN\fB.motor\-pos\-cmd\fR OUT FLOAT
 The commanded position for this joint.
 
 .TP
-\fBjoint.\fIN\fB.motor-pos-fb\fR IN FLOAT
+\fBjoint.\fIN\fB.motor\-pos\-fb\fR IN FLOAT
 The actual position for this joint.
 
 .TP
-\fBjoint.\fIN\fB.neg-lim-sw-in\fR IN BIT
+\fBjoint.\fIN\fB.neg\-lim\-sw\-in\fR IN BIT
 Should be driven TRUE if the negative limit switch for this joint is tripped.
 
 .TP
-\fBjoint.\fIN\fB.pos-lim-sw-in\fR IN BIT
-=======
-\fBaxis.\fIN\fB.index\-enable\fR IO BIT 
-Should be attached to the index\-enable pin of the joint's encoder to enable homing to index pulse
-
-.TP
-\fBaxis.\fIN\fB.is\-unlocked\fR IN BIT
-If the axis is a locked rotary the unlocked sensor should be connected to this pin
-
-.TP
-\fBaxis.\fIN\fB.jog\-counts\fR IN S32 
-Connect to the "counts" pin of an external encoder to use a physical jog wheel.
-
-.TP
-\fBaxis.\fIN\fB.jog\-enable\fR IN BIT 
-When TRUE (and in manual mode), any change to "jog\-counts" will result in motion. When false, "jog\-counts" is ignored.
-
-.TP
-\fBaxis.\fIN\fB.jog\-scale\fR IN FLOAT 
-Sets the distance moved for each count on "jog\-counts", in machine units.
-
-.TP
-\fBaxis.\fIN\fB.jog\-vel\-mode\fR IN BIT 
-When FALSE (the default), the jogwheel operates in position mode. The axis will move exactly jog\-scale units for each count, regardless of how long that might take. When TRUE, the wheel operates in velocity mode - motion stops when the wheel stops, even if that means the commanded motion is not completed.
-
-.TP
-\fBaxis.\fIN\fB.joint\-pos\-cmd\fR OUT FLOAT 
-The joint (as opposed to motor) commanded position. There may be several offsets between the joint and motor coordinates: backlash compensation, screw error compensation, and home offsets.
-
-.TP
-\fBaxis.\fIN\fB.joint\-pos\-fb\fR OUT FLOAT 
-The joint feedback position. This value is computed from the actual motor position minus joint offsets. Useful for machine visualization.
-
-.TP
-\fBaxis.\fIN\fB.motor\-pos\-cmd\fR OUT FLOAT 
-The commanded position for this joint.
-
-.TP
-\fBaxis.\fIN\fB.motor\-pos\-fb\fR IN FLOAT 
-The actual position for this joint.
-
-.TP
-\fBaxis.\fIN\fB.neg\-lim\-sw\-in\fR IN BIT 
-Should be driven TRUE if the negative limit switch for this joint is tripped.
-
-.TP
-\fBaxis.\fIN\fB.pos\-lim\-sw\-in\fR IN BIT 
->>>>>>> 4a897203
+\fBjoint.\fIN\fB.pos\-lim\-sw\-in\fR IN BIT
 Should be driven TRUE if the positive limit switch for this joint is tripped.
 
 .TP
@@ -212,23 +152,23 @@
 TRUE if the axis is a locked rotary and a move is commanded.
 
 .TP
-\fBmotion.adaptive\-feed\fR IN FLOAT 
+\fBmotion.adaptive\-feed\fR IN FLOAT
 When adaptive feed is enabled with M52 P1, the commanded velocity is multiplied by this value. This effect is multiplicative with the NML-level feed override value and motion.feed\-hold.
 
 .TP
-\fBmotion.analog\-in\-\fINN\fR IN FLOAT 
+\fBmotion.analog\-in\-\fINN\fR IN FLOAT
 These pins are used by M66 Enn wait-for-input mode.
 
 .TP
-\fBmotion.analog\-out\-\fINN\fR OUT FLOAT 
+\fBmotion.analog\-out\-\fINN\fR OUT FLOAT
 These pins are used by M67-68.
 
 .TP
-\fBmotion.coord\-error\fR OUT BIT 
+\fBmotion.coord\-error\fR OUT BIT
 TRUE when motion has encountered an error, such as exceeding a soft limit
 
 .TP
-\fBmotion.coord\-mode\fR OUT BIT 
+\fBmotion.coord\-mode\fR OUT BIT
 TRUE when motion is in "coordinated mode", as opposed to "teleop mode"
 
 .TP
@@ -236,11 +176,11 @@
 Current cartesian velocity
 
 .TP
-\fBmotion.digital\-in\-\fINN\fR IN BIT 
+\fBmotion.digital\-in\-\fINN\fR IN BIT
 These pins are used by M66 Pnn wait-for-input mode.
 
 .TP
-\fBmotion.digital\-out\-\fINN\fR OUT BIT 
+\fBmotion.digital\-out\-\fINN\fR OUT BIT
 These pins are controlled by the M62 through M65 words.
 
 .TP
@@ -248,21 +188,21 @@
 Distance remaining in the current move
 
 .TP
-\fBmotion.homing-inhibit\fR IN BIT 
+\fBmotion.homing\-inhibit\fR IN BIT
 If this bit is TRUE, initiation of any joint homing move (including "Home All")
 is disallowed and an error is reported.  By default, homing is allowed in joint
 mode whenever motion is enabled.
 
 .TP
-\fBmotion.enable\fR IN BIT 
+\fBmotion.enable\fR IN BIT
 If this bit is driven FALSE, motion stops, the machine is placed in the "machine off" state, and a message is displayed for the operator. For normal motion, drive this bit TRUE.
 
 .TP
-\fBmotion.feed\-hold\fR IN BIT 
+\fBmotion.feed\-hold\fR IN BIT
 When Feed Stop Control is enabled with M53 P1, and this bit is TRUE, the feed rate is set to 0.
 
 .TP
-\fBmotion.feed\-inhibit\fR IN BIT 
+\fBmotion.feed\-inhibit\fR IN BIT
 When this pin is TRUE, machine motion is inhibited (this includes jogs,
 programmed feeds, and programmed rapids, aka traverse moves).
 
@@ -283,60 +223,60 @@
 the commanded position).
 
 .TP
-\fBmotion.probe\-input\fR IN BIT 
+\fBmotion.probe\-input\fR IN BIT
 G38.x uses the value on this pin to determine when the probe has made contact. TRUE for probe contact closed (touching), FALSE for probe contact open.
 
 .TP
-\fBmotion.program\-line\fR OUT S32 
-
-.TP
-\fBmotion.requested\-vel\fR OUT FLOAT 
+\fBmotion.program\-line\fR OUT S32
+
+.TP
+\fBmotion.requested\-vel\fR OUT FLOAT
 The requested velocity with no adjustments for feed override
 
 .TP
-\fBmotion.spindle\-at\-speed\fR IN BIT 
+\fBmotion.spindle\-at\-speed\fR IN BIT
 Motion will pause until this pin is TRUE, under the following conditions: before the
 first feed move after each spindle start or speed change; before the start of every
-chain of spindle-synchronized moves; and if in CSS mode, at every rapid->feed transition.
-
-.TP
-\fBmotion.spindle\-brake\fR OUT BIT 
+chain of spindle\-synchronized moves; and if in CSS mode, at every rapid\->feed transition.
+
+.TP
+\fBmotion.spindle\-brake\fR OUT BIT
 TRUE when the spindle brake should be applied
 
 .TP
-\fBmotion.spindle\-forward\fR OUT BIT 
+\fBmotion.spindle\-forward\fR OUT BIT
 TRUE when the spindle should rotate forward
 
 .TP
-\fBmotion.spindle\-index\-enable\fR I/O BIT 
+\fBmotion.spindle\-index\-enable\fR I/O BIT
 For correct operation of spindle synchronized moves, this signal must be hooked to the index\-enable pin of the spindle encoder.
 
 .TP
-\fBmotion.spindle\-inhibit\fR IN BIT 
+\fBmotion.spindle\-inhibit\fR IN BIT
 When TRUE, the spindle speed is set and held to 0.
 
 .TP
-\fBmotion.spindle\-on\fR OUT BIT 
+\fBmotion.spindle\-on\fR OUT BIT
 TRUE when spindle should rotate
 
 .TP
-\fBmotion.spindle\-reverse\fR OUT BIT 
+\fBmotion.spindle\-reverse\fR OUT BIT
 TRUE when the spindle should rotate backward
 
 .TP
-\fBmotion.spindle\-revs\fR IN FLOAT 
+\fBmotion.spindle\-revs\fR IN FLOAT
 For correct operation of spindle synchronized moves, this signal must be hooked to the position pin of the spindle encoder.
 
 .TP
-\fBmotion.spindle\-speed\-in\fR IN FLOAT 
+\fBmotion.spindle\-speed\-in\fR IN FLOAT
 Actual spindle speed feedback in revolutions per second; used for G96 (constant surface speed) and G95 (feed per revolution) modes.
 
 .TP
-\fBmotion.spindle\-speed\-out\fR OUT FLOAT 
+\fBmotion.spindle\-speed\-out\fR OUT FLOAT
 Desired spindle speed in rotations per minute
 
 .TP
-\fBmotion.spindle\-speed\-out\-abs\fR OUT FLOAT 
+\fBmotion.spindle\-speed\-out\-abs\fR OUT FLOAT
 Desired spindle speed in rotations per minute, always positive regardless of spindle direction.
 
 .TP
@@ -362,7 +302,7 @@
 
 .TP
 \fBmotion.spindle\-is\-oriented\fR IN BIT
-Acknowledge pin for spindle\-orient. Completes orient cycle. If spindle\-orient was true when spindle\-is\-oriented 
+Acknowledge pin for spindle\-orient. Completes orient cycle. If spindle\-orient was true when spindle\-is\-oriented
 was asserted, the spindle\-orient pin is cleared and the spindle\-locked pin is asserted. Also, the spindle\-brake pin is asserted.
 
 .TP
@@ -418,7 +358,7 @@
 .TQ
 \fBjoint.N.unlock\fR OUT BIT
 .TQ
-\fBjoint.N.is-unlocked\fR IN BIT
+\fBjoint.N.is\-unlocked\fR IN BIT
 
 
 .SH DEBUGGING PINS
@@ -430,89 +370,49 @@
 TRUE when this joint is active
 
 .TP
-<<<<<<< HEAD
-\fBjoint.\fIN\fB.backlash-corr\fR OUT FLOAT
+\fBjoint.\fIN\fB.backlash\-corr\fR OUT FLOAT
 Backlash or screw compensation raw value
 
 .TP
-\fBjoint.\fIN\fB.backlash-filt\fR OUT FLOAT
+\fBjoint.\fIN\fB.backlash\-filt\fR OUT FLOAT
 Backlash or screw compensation filtered value (respecting motion limits)
 
 .TP
-\fBjoint.\fIN\fB.backlash-vel\fR OUT FLOAT
+\fBjoint.\fIN\fB.backlash\-vel\fR OUT FLOAT
 Backlash or screw compensation velocity 
 
 .TP
-\fBjoint.\fIN\fB.coarse-pos-cmd\fR OUT FLOAT
-=======
-\fBaxis.\fIN\fB.backlash\-corr\fR OUT FLOAT
-Backlash or screw compensation raw value
-
-.TP
-\fBaxis.\fIN\fB.backlash\-filt\fR OUT FLOAT
-Backlash or screw compensation filtered value (respecting motion limits)
-
-.TP
-\fBaxis.\fIN\fB.backlash\-vel\fR OUT FLOAT
-Backlash or screw compensation velocity 
-
-.TP
-\fBaxis.\fIN\fB.coarse\-pos\-cmd\fR OUT FLOAT
->>>>>>> 4a897203
+\fBjoint.\fIN\fB.coarse\-pos\-cmd\fR OUT FLOAT
 
 .TP
 \fBjoint.\fIN\fB.error\fR OUT BIT
 TRUE when this joint has encountered an error, such as a limit switch closing
 
 .TP
-<<<<<<< HEAD
-\fBjoint.\fIN\fB.f-error\fR OUT FLOAT
+\fBjoint.\fIN\fB.f\-error\fR OUT FLOAT
 The actual following error
 
 .TP
-\fBjoint.\fIN\fB.f-error-lim\fR OUT FLOAT
+\fBjoint.\fIN\fB.f\-error\-lim\fR OUT FLOAT
 The following error limit
 
 .TP
-\fBjoint.\fIN\fB.f-errored\fR OUT BIT
-=======
-\fBaxis.\fIN\fB.f\-error\fR OUT FLOAT
-The actual following error
-
-.TP
-\fBaxis.\fIN\fB.f\-error\-lim\fR OUT FLOAT
-The following error limit
-
-.TP
-\fBaxis.\fIN\fB.f\-errored\fR OUT BIT
->>>>>>> 4a897203
+\fBjoint.\fIN\fB.f\-errored\fR OUT BIT
 TRUE when this joint has exceeded the following error limit
 
 .TP
 \fBjoint.\fIN\fB.faulted\fR OUT BIT
 
 .TP
-<<<<<<< HEAD
-\fBjoint.\fIN\fB.free-pos-cmd\fR OUT FLOAT
+\fBjoint.\fIN\fB.free\-pos\-cmd\fR OUT FLOAT
 The "free planner" commanded position for this joint.
 
 .TP
-\fBjoint.\fIN\fB.free-tp-enable\fR OUT BIT
+\fBjoint.\fIN\fB.free\-tp\-enable\fR OUT BIT
 TRUE when the "free planner" is enabled for this joint
 
 .TP
-\fBjoint.\fIN\fB.free-vel-lim\fR OUT FLOAT
-=======
-\fBaxis.\fIN\fB.free\-pos\-cmd\fR OUT FLOAT
-The "free planner" commanded position for this joint.
-
-.TP
-\fBaxis.\fIN\fB.free\-tp\-enable\fR OUT BIT
-TRUE when the "free planner" is enabled for this joint
-
-.TP
-\fBaxis.\fIN\fB.free\-vel\-lim\fR OUT FLOAT
->>>>>>> 4a897203
+\fBjoint.\fIN\fB.free\-vel\-lim\fR OUT FLOAT
 The velocity limit for the free planner
 
 .TP
@@ -520,57 +420,33 @@
 TRUE if the joint has been homed
 
 .TP
-<<<<<<< HEAD
-\fBjoint.\fIN\fB.home-state\fR OUT S32
+\fBjoint.\fIN\fB.home\-state\fR OUT S32
 homing state machine state
 
 .TP
-\fBjoint.\fIN\fB.in-position\fR OUT BIT
+\fBjoint.\fIN\fB.in\-position\fR OUT BIT
 TRUE if the joint is using the "free planner" and has come to a stop
 
 .TP
-\fBjoint.\fIN\fB.joint-vel-cmd\fR OUT FLOAT
+\fBjoint.\fIN\fB.joint\-vel\-cmd\fR OUT FLOAT
 The joint's commanded velocity
 
 .TP
-\fBjoint.\fIN\fB.kb-jog-active\fR OUT BIT
+\fBjoint.\fIN\fB.kb\-jog\-active\fR OUT BIT
 (free planner joint jogging active (keyboard or halui))
 
 .TP
-\fBjoint.\fIN\fB.neg-hard-limit\fR OUT BIT
+\fBjoint.\fIN\fB.neg\-hard\-limit\fR OUT BIT
 The negative hard limit for the joint
 
 .TP
-\fBjoint.\fIN\fB.pos-hard-limit\fR OUT BIT
+\fBjoint.\fIN\fB.pos\-hard\-limit\fR OUT BIT
 The positive hard limit for the joint
 
 .TP
-\fBjoint.\fIN\fB.wheel-jog-active\fR OUT BIT
+\fBjoint.\fIN\fB.wheel\-jog\-active\fR OUT BIT
 
 .SH  MOTION PINS
-=======
-\fBaxis.\fIN\fB.in\-position\fR OUT BIT
-TRUE if the joint is using the "free planner" and has come to a stop
-
-.TP
-\fBaxis.\fIN\fB.joint\-vel\-cmd\fR OUT FLOAT
-The joint's commanded velocity
-
-.TP
-\fBaxis.\fIN\fB.kb\-jog\-active\fR OUT BIT
-
-
-.TP
-\fBaxis.\fIN\fB.neg\-hard\-limit\fR OUT BIT
-The negative hard limit for the joint
-
-.TP
-\fBaxis.\fIN\fB.pos\-hard\-limit\fR OUT BIT
-The positive hard limit for the joint
-
-.TP
-\fBaxis.\fIN\fB.wheel\-jog\-active\fR OUT BIT
->>>>>>> 4a897203
 
 .TP
 \fBmotion.motion\-enabled\fR OUT BIT
@@ -609,48 +485,37 @@
 TRUE when motion is in "teleop mode", as opposed to "coordinated mode"
 
 .TP
-\fBmotion.spindle-is-oriented\fR OUT S32
-
-.TP
-\fBmotion-command-handler.time\fR
-
-.TQ
-\fBmotion-controller.time\fR
+\fBmotion.spindle\-is\-oriented\fR OUT S32
+
+.TP
+\fBmotion\-command\-handler.time\fR
+
+.TQ
+\fBmotion\-controller.time\fR
 
 .SH PARAMETERS
 
 Many of the parameters serve as debugging aids, and are subject to change or removal at any time.
 
-<<<<<<< HEAD
-.TQ
-\fBmotion-command-handler.tmax\fR
+.TQ
+\fBmotion\-command\-handler.tmax\fR
 Show information about the execution time of these HAL functions in CPU cycles
 
 .TQ
-\fBmotion-command-handler.tmax-increased\fR
-=======
-.TP
-\fBmotion\-command\-handler.time\fR
-
-.TQ
-\fBmotion\-command\-handler.tmax\fR
-
-.TQ
-\fBmotion\-controller.time\fR
->>>>>>> 4a897203
+\fBmotion\-command\-handler.tmax\-increased\fR
 
 .TQ
 \fBmotion\-controller.tmax\fR
 Show information about the execution time of these HAL functions in CPU cycles
 
 .TQ
-\fBmotion-controller.tmax-increased\fR
-
-.TP
-\fBmotion.debug\-\fI*\fR 
+\fBmotion\-controller.tmax\-increased\fR
+
+.TP
+\fBmotion.debug\-\fI*\fR
 These values are used for debugging purposes. 
 .TP
-\fBmotion.servo.last\-period\fR 
+\fBmotion.servo.last\-period\fR
 The number of CPU cycles between invocations of the servo thread. Typically, this number divided by the CPU speed gives the time in seconds, and can be used to determine whether the realtime motion controller is meeting its timing constraints
 
 .SH FUNCTIONS
@@ -658,11 +523,11 @@
 Generally, these functions are both added to the servo-thread in the order shown.
 
 .TP
-\fBmotion\-command\-handler\fR 
+\fBmotion\-command\-handler\fR
 Processes motion commands coming from user space
 
 .TP
-\fBmotion\-controller\fR 
+\fBmotion\-controller\fR
 Runs the LinuxCNC motion controller
 
 .SH BUGS
