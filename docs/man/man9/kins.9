--- conflicted
+++ resolved
@@ -32,9 +32,9 @@
 .PP
 .B loadrt tripodkins
 .PP
-.B loadrt xyzac-trt-kins
-.PP
-.B loadrt xyzbc-trt-kins
+.B loadrt xyzac\-trt\-kins
+.PP
+.B loadrt xyzbc\-trt\-kins
 .PP
 .B loadrt 5axiskins
 .PP
@@ -149,7 +149,7 @@
 .TP
 X = 0.5*(JOINT_0 + JOINT_1)
 .TQ
-Y = 0.5*(JOINT_0 - JOINT_1)
+Y = 0.5*(JOINT_0 \- JOINT_1)
 .TQ
 Z = JOINT_2
 .TP
@@ -176,37 +176,33 @@
 .B genhexkins.platform.\fIN\fB.z
 Parameters describing the \fIN\fRth joint's coordinates.
 .TQ
-<<<<<<< HEAD
-.B genhexkins.spindle-offset
+.B genhexkins.spindle\-offset
 Added to all joints Z coordinates to change the machine origin.
 Facilitates adjusting spindle position.
 .TQ
-.B genhexkins.base-n.\fIN\fB.x
-.TQ
-.B genhexkins.base-n.\fIN\fB.y
-.TQ
-.B genhexkins.base-n.\fIN\fB.z
-.TQ
-.B genhexkins.platform-n.\fIN\fB.x
-.TQ
-.B genhexkins.platform-n.\fIN\fB.y
-.TQ
-.B genhexkins.platform-n.\fIN\fB.z
+.B genhexkins.base\-n.\fIN\fB.x
+.TQ
+.B genhexkins.base\-n.\fIN\fB.y
+.TQ
+.B genhexkins.base\-n.\fIN\fB.z
+.TQ
+.B genhexkins.platform\-n.\fIN\fB.x
+.TQ
+.B genhexkins.platform\-n.\fIN\fB.y
+.TQ
+.B genhexkins.platform\-n.\fIN\fB.z
 Parameters describing unit vectors of \fIN\fRth joint's axis. Used to
 calculate strut length correction for cardanic joints and non-captive
 actuators.
 .TQ
-.B genhexkins.screw-lead
+.B genhexkins.screw\-lead
 Lead of strut actuator screw, positive for the right-handed thread.
 Default is 0 (strut length correction disabled).
 .TQ
 .B genhexkins.correction.\fIN\fB
 Current values of strut length correction for non-captive actuators with
 cardanic joints.
-.B genhexkins.convergence-criterion
-=======
 .B genhexkins.convergence\-criterion
->>>>>>> 4a897203
 Minimum error value that ends iterations with converged solution.
 .TQ
 .B genhexkins.limit\-iterations
@@ -222,7 +218,7 @@
 Maximum number of iterations spent for a converged solution during current
 session.
 .TQ
-.B genhexkins.tool-offset
+.B genhexkins.tool\-offset
 TCP offset from platform origin along Z to implement RTCP function. To
 avoid joints jump change tool offset only when the platform is not tilted.
 
@@ -309,11 +305,11 @@
 .B tripodkins.Cy
 The location of the three motors is (0,0), (Bx,0), and (Cx,Cy)
 
-.SS xyzac-trt-kins \- 5 Axis mill (Table Rotary/Tilting)
+.SS xyzac\-trt\-kins \- 5 Axis mill (Table Rotary/Tilting)
 Tilting table (A) and horizontal rotary mounted tothe table (C)
 (5 Joints)
 
-.SS xyzbc-trt-kins \- 5 Axis mill (Table Rotary/Tilting)
+.SS xyzbc\-trt\-kins \- 5 Axis mill (Table Rotary/Tilting)
 Tilting table (B) and horizontal rotary mounted to table (C axis)
 (5 Joints)
 
