--- conflicted
+++ resolved
@@ -45,13 +45,11 @@
 
 In the source directory, build LinuxCNC:
 
-<<<<<<< HEAD
   [for rtai]
-=======
   ./autogen.sh
->>>>>>> 99f99a4d
   ./configure
   [or, for PREEMPT-rt or vanilla kernels:]
+  ./autogen.sh
   ./configure --with-realtime=uspace
 
   make clean
