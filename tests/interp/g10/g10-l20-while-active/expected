 N..... USE_LENGTH_UNITS(CANON_UNITS_MM)
 N..... SET_G5X_OFFSET(1, 0.0000, 0.0000, 0.0000, 0.0000, 0.0000, 0.0000)
 N..... SET_G92_OFFSET(0.0000, 0.0000, 0.0000, 0.0000, 0.0000, 0.0000)
 N..... SET_XY_ROTATION(0.0000)
 N..... SET_FEED_REFERENCE(CANON_XYZ)
 N..... ON_RESET()
 N..... COMMENT("interpreter: continuing to use same coordinate system")
 N..... USE_LENGTH_UNITS(CANON_UNITS_INCHES)
 N..... SET_G5X_OFFSET(1, 0.0000, 0.0000, 0.0000, 0.0000, 0.0000, 0.0000)
 N..... SET_XY_ROTATION(45.0000)
 N..... STRAIGHT_TRAVERSE(0.0000, 0.0000, 0.0000, 0.0000, 0.0000, 0.0000)
 N..... MESSAGE(" Should be 0 0: 0.000000 0.000000")
 N..... SET_G5X_OFFSET(1, 0.7071, 0.7071, 0.0000, 0.0000, 0.0000, 0.0000)
 N..... SET_XY_ROTATION(45.0000)
 N..... MESSAGE(" Should be -1 0: -1.000000 0.000000")
 N..... SET_FEED_RATE(60.0000)
 N..... STRAIGHT_FEED(0.0000, 0.0000, 0.0000, 0.0000, 0.0000, 0.0000)
 N..... MESSAGE(" Should be 0 0: 0.000000 0.000000")
 N..... SET_G5X_OFFSET(1, 0.0000, 1.4142, 0.0000, 0.0000, 0.0000, 0.0000)
 N..... SET_XY_ROTATION(45.0000)
 N..... MESSAGE(" Should be 0 -1: 0.000000 -1.000000")
 N..... STRAIGHT_FEED(0.0000, 0.0000, 0.0000, 0.0000, 0.0000, 0.0000)
 N..... MESSAGE(" Should be 0 0: 0.000000 0.000000")
 N..... SET_G5X_OFFSET(1, 0.0000, 0.0000, 0.0000, 0.0000, 0.0000, 0.0000)
 N..... SET_XY_ROTATION(45.0000)
 N..... MESSAGE(" Should be 1 1: 1.000000 1.000000")
 N..... STRAIGHT_FEED(0.0000, 0.0000, 0.0000, 0.0000, 0.0000, 0.0000)
 N..... MESSAGE(" Should be 0 0: 0.000000 0.000000")
 N..... SET_G5X_OFFSET(1, 0.0000, 0.0000, 0.0000, 0.0000, 0.0000, 0.0000)
 N..... SET_XY_ROTATION(0.0000)
 N..... MESSAGE(" Should be 0 0: 0.000000 0.000000")
 N..... SET_G5X_OFFSET(1, 0.0000, 0.0000, 0.0000, 0.0000, 0.0000, 0.0000)
 N..... SET_XY_ROTATION(0.0000)
 N..... SET_FEED_MODE(0, 0)
 N..... SET_FEED_RATE(0.0000)
<<<<<<< HEAD
 N..... STOP_SPINDLE_TURNING(0)
 N..... SET_SPINDLE_MODE(0 0.0000)
 N..... PROGRAM_END()
=======
 N..... STOP_SPINDLE_TURNING()
 N..... SET_SPINDLE_MODE(0.0000)
 N..... PROGRAM_END()
 N..... ON_RESET()
 N..... ON_RESET()
>>>>>>> bcee1fc4
<|MERGE_RESOLUTION|>--- conflicted
+++ resolved
@@ -33,14 +33,8 @@
  N..... SET_XY_ROTATION(0.0000)
  N..... SET_FEED_MODE(0, 0)
  N..... SET_FEED_RATE(0.0000)
-<<<<<<< HEAD
  N..... STOP_SPINDLE_TURNING(0)
  N..... SET_SPINDLE_MODE(0 0.0000)
  N..... PROGRAM_END()
-=======
- N..... STOP_SPINDLE_TURNING()
- N..... SET_SPINDLE_MODE(0.0000)
- N..... PROGRAM_END()
  N..... ON_RESET()
- N..... ON_RESET()
->>>>>>> bcee1fc4
+ N..... ON_RESET()