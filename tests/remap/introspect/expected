--- conflicted
+++ resolved
@@ -4,26 +4,15 @@
     3 N..... SET_G92_OFFSET(0.0000, 0.0000, 0.0000, 0.0000, 0.0000, 0.0000)
     4 N..... SET_XY_ROTATION(0.0000)
     5 N..... SET_FEED_REFERENCE(CANON_XYZ)
-<<<<<<< HEAD
-    6 N..... MESSAGE(" before introspect: call_level= 0.000000")
-    7 N..... SELECT_POCKET(3)
-    8 N..... START_CHANGE()
-    9 N..... STOP_SPINDLE_TURNING(0)
-   10 N..... CHANGE_TOOL(3)
-   11 N..... SET_FEED_RATE(200.0000)
-   12 N..... SET_SPINDLE_SPEED(0, 3000.0000)
-   13 N..... START_SPINDLE_CLOCKWISE(0)
-=======
     6 N..... ON_RESET()
     7 N..... MESSAGE(" before introspect: call_level= 0.000000")
     8 N..... SELECT_POCKET(3)
     9 N..... START_CHANGE()
-   10 N..... STOP_SPINDLE_TURNING()
+   10 N..... STOP_SPINDLE_TURNING(0)
    11 N..... CHANGE_TOOL(3)
    12 N..... SET_FEED_RATE(200.0000)
-   13 N..... SET_SPINDLE_SPEED(3000.0000)
-   14 N..... START_SPINDLE_CLOCKWISE()
->>>>>>> bcee1fc4
+   13 N..... SET_SPINDLE_SPEED(0, 3000.0000)
+   14 N..... START_SPINDLE_CLOCKWISE(0)
 debug:  1073741824 logging: 0
 call_level= 1
 argc= 4
@@ -43,23 +32,12 @@
 locals:  ['a_new_local']
 globals:  ['_a', '_a_global_set_in_test_dot_ngc', '_a_new_global', '_absolute', '_adaptive_feed', '_b', '_c', '_call_level', '_ccomp', '_coord_system', '_current_pocket', '_current_tool', '_feed', '_feed_hold', '_feed_override', '_flood', '_ijk_absolute_mode', '_imperial', '_incremental', '_ini[example]variable', '_inverse_time', '_lathe_diameter_mode', '_lathe_radius_mode', '_line', '_metric', '_mist', '_motion_mode', '_plane', '_remap_level', '_retract_old_z', '_retract_r_plane', '_rpm', '_selected_pocket', '_selected_tool', '_speed_override', '_spindle_css_mode', '_spindle_cw', '_spindle_on', '_spindle_rpm_mode', '_task', '_tool_offset', '_u', '_units_per_minute', '_units_per_rev', '_v', '_value', '_value_returned', '_vmajor', '_vminor', '_w', '_x', '_y', '_z', 'foo']
 params():  ['a_new_local', '_a', '_a_global_set_in_test_dot_ngc', '_a_new_global', '_absolute', '_adaptive_feed', '_b', '_c', '_call_level', '_ccomp', '_coord_system', '_current_pocket', '_current_tool', '_feed', '_feed_hold', '_feed_override', '_flood', '_ijk_absolute_mode', '_imperial', '_incremental', '_ini[example]variable', '_inverse_time', '_lathe_diameter_mode', '_lathe_radius_mode', '_line', '_metric', '_mist', '_motion_mode', '_plane', '_remap_level', '_retract_old_z', '_retract_r_plane', '_rpm', '_selected_pocket', '_selected_tool', '_speed_override', '_spindle_css_mode', '_spindle_cw', '_spindle_on', '_spindle_rpm_mode', '_task', '_tool_offset', '_u', '_units_per_minute', '_units_per_rev', '_v', '_value', '_value_returned', '_vmajor', '_vminor', '_w', '_x', '_y', '_z', 'foo']
-<<<<<<< HEAD
-   14 N..... MESSAGE(" after introspect: return value=2.718280 call_level= 0.000000")
-   15 N..... SET_G5X_OFFSET(1, 0.0000, 0.0000, 0.0000, 0.0000, 0.0000, 0.0000)
-   16 N..... SET_XY_ROTATION(0.0000)
-   17 N..... SET_FEED_MODE(0, 0)
-   18 N..... SET_FEED_RATE(0.0000)
-   19 N..... STOP_SPINDLE_TURNING(0)
-   20 N..... SET_SPINDLE_MODE(0 0.0000)
-   21 N..... PROGRAM_END()
-=======
    15 N..... MESSAGE(" after introspect: return value=2.718280 call_level= 0.000000")
    16 N..... SET_G5X_OFFSET(1, 0.0000, 0.0000, 0.0000, 0.0000, 0.0000, 0.0000)
    17 N..... SET_XY_ROTATION(0.0000)
-   18 N..... SET_FEED_MODE(0)
+   18 N..... SET_FEED_MODE(0, 0)
    19 N..... SET_FEED_RATE(0.0000)
-   20 N..... STOP_SPINDLE_TURNING()
-   21 N..... SET_SPINDLE_MODE(0.0000)
+   20 N..... STOP_SPINDLE_TURNING(0)
+   21 N..... SET_SPINDLE_MODE(0 0.0000)
    22 N..... PROGRAM_END()
-   23 N..... ON_RESET()
->>>>>>> bcee1fc4
+   23 N..... ON_RESET()