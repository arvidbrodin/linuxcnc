#                                                          -*-makefile-gmake-*-
# @configure_input@ 
# on @DATE@
#


# Directories
#############

prefix=@prefix@
exec_prefix=@exec_prefix@

EMC2_HOME=@EMC2_HOME@
LIB_DIR=@EMC2_HOME@/lib

#used for install stuff
#but have them here as reference
#build system only uses EMC2_RTLIB_DIR when creating rtapi.conf
EMC2_BIN_DIR=@EMC2_BIN_DIR@
EMC2_TCL_DIR=@EMC2_TCL_DIR@
EMC2_HELP_DIR=@EMC2_HELP_DIR@
EMC2_RTLIB_DIR=@EMC2_RTLIB_DIR@
EMC2_CONFIG_DIR=@EMC2_CONFIG_DIR@
EMC2_USER_CONFIG_DIR=~/emc2/configs
EMC2_SYSTEM_CONFIG_DIR=/usr/local/etc/emc2/configs
EMC2_NCFILES_DIR=@EMC2_NCFILES_DIR@
REALTIME=@REALTIME@
EMC2_IMAGEDIR=@EMC2_IMAGE_DIR@
GIT_VERSION=@GIT_VERSION@

MODULE_EXT=@MODEXT@ # module extension, used when insmod'ing

# used for building
RTDIR     = @RTDIR@
RTARCH    = @RTARCH@

# Standard configure directories
# do we really need these?
bindir = @bindir@
sbindir = @sbindir@
libexecdir = @libexecdir@
datadir = @datadir@
datarootdir = @datarootdir@
sysconfdir = @sysconfdir@
sharedstatedir = @sharedstatedir@
localstatedir = @localstatedir@
libdir = @libdir@
infodir = @infodir@
mandir = @mandir@
includedir = @includedir@
moduledir = @MODULE_DIR@
rip_moduledir = @RIP_MODULE_DIR@
kernelvers = @KERNEL_VERS@

# i18n variables:

package = @PACKAGE@
localedir = @LOCALEDIR@
LANGUAGES = @LANGUAGES@

#still needs discussion
# do we really need these?
initd_dir = /etc/init.d
docsdir = ${prefix}/share/doc/linuxcnc
sampleconfsdir = ${prefix}/share/doc/linuxcnc/examples/sample-configs
ncfilesdir = ${prefix}/share/linuxcnc/ncfiles
tcldir = ${prefix}/lib/tcltk/linuxcnc


# /Standard configure directories

RUN_IN_PLACE = @RUN_IN_PLACE@
RTNAME = @RTNAME@
RTPREFIX = @RTPREFIX@
RTAI = @RTAI@
RTFLAGS = @RTFLAGS@ @EXT_RTFLAGS@
KERNELDIR = @KERNELDIR@
RTFLAGS := -Os -I. -I@RTDIR@/include $(RTFLAGS) -DRTAPI -D_GNU_SOURCE -Drealtime
USE_RTLIBM = @USE_RTLIBM@
USE_LIBM = @USE_LIBM@
USE_STUBS = @USE_STUBS@
MATHINC = @MATHINC@
MATHLIB = @MATHLIB@
KERNEL_MATH_CFLAGS = @KERNEL_MATH_CFLAGS@
ULFLAGS = -Wall -g -I. -I@RTDIR@/include -DULAPI -D_GNU_SOURCE -Os -DLOCALE_DIR=\"$(localedir)\" -DPACKAGE=\"$(package)\"
MODULE_EXT = @MODEXT@
BUILD_SYS = @BUILD_SYS@
CC = @CC@
MANDB = @MANDB@
HIDRAW_H_USABLE = @HIDRAW_H_USABLE@

THREADS = @THREADS@
THREADS_SOURCE = @THREADS_SOURCE@
BUILD_DRIVERS = @BUILD_DRIVERS@
USE_PORTABLE_PARPORT_IO = @USE_PORTABLE_PARPORT_IO@
TARGET_PLATFORM = @TARGET_PLATFORM@
ARCHITECTURE=@ARCHITECTURE@
XENO_CONFIG=@XENO_CONFIG@

USERMODE_PCI=@USERMODE_PCI@
HARDY_AMD64_WORKAROUND=@HARDY_AMD64_WORKAROUND@

#libudev for if USERMODE_PCI==yes
LIBUDEV_CFLAGS=@LIBUDEV_CFLAGS@
LIBUDEV_LIBS=@LIBUDEV_LIBS@

# deps for xemc
CFLAGS_X = @X_CFLAGS@
XLIBS = @XAW_LIBS@
HAVE_XAW = @HAVE_XAW@

# ncurses support for keystick
KEYSTICKLIBS =  @NCURSES_LIBS@
HAVE_NCURSES = @HAVE_NCURSES@

# readline support for halcmd
READLINE_LIBS =  @READLINE_LIBS@

# flags for glib
GLIB_CFLAGS = @GLIB_CFLAGS@
GLIB_LIBS = @GLIB_LIBS@

# local flags for GTK include
GTK_VERSION = @GTK_VER@
GTK_CFLAGS = @GTK_CFLAGS@
GTK_LIBS = @GTK_LIBS@
HAVE_GNOMEPRINT = @HAVE_GNOMEPRINT@

# tcl tk cflags, includes and libs
TCL_DBGX=@TCL_DBGX@
TK_DBGX=@TK_DBGX@
TCL_CFLAGS=@TCL_CFLAGS@ @TK_CFLAGS@
TCL_LIBS=@TCL_LIBS@ @TK_LIBS@ @LIBS@
HAVE_WORKING_BLT=@HAVE_WORKING_BLT@


AR = @AR@
ARFLAGS = cr
CXX = @CXX@
CXXFLAGS = $(CFLAGS)
RANLIB = @RANLIB@
RANLIBFLAGS = 
MSGFMT = @MSGFMT@
XGETTEXT = @XGETTEXT@
PTH_CONFIG = @PTH_CONFIG@

BUILD_DOCS = @BUILD_DOCS@
BUILD_DOCS_PDF = @BUILD_DOCS_PDF@
BUILD_DOCS_HTML = @BUILD_DOCS_HTML@
LYX = @LYX@
PYTHON = @PYTHON@

<<<<<<< HEAD
LIBMODBUS2_USABLE = @LIBMODBUS2_USABLE@
LIBMODBUS3_USABLE = @LIBMODBUS3_USABLE@
=======
HAVE_LIBMODBUS3   = @HAVE_LIBMODBUS3@
>>>>>>> 54f3cee8
LIBMODBUS_LIBS    = @LIBMODBUS_LIBS@
LIBMODBUS_CFLAGS  = @LIBMODBUS_CFLAGS@


#
# i18n
#


#### BEGIN CONFIG ####

# To disable compilation of any particular module,
# edit the following lines replacing "m" with "n".
#
# In time, we may have some fancy dohicky to set
# these options at compile time.

# usually you need rtapi,
# so you probably don't want to change this
CONFIG_RTAPI=m

# rtapi examples
CONFIG_RTAPI_EXAMPLES_EXTINT=m
CONFIG_RTAPI_EXAMPLES_FIFO=m
CONFIG_RTAPI_EXAMPLES_SEM=m
CONFIG_RTAPI_EXAMPLES_SHMEM=m
CONFIG_RTAPI_EXAMPLES_TIMER=m

# emc motion module
CONFIG_MOTMOD=m

# HAL components
CONFIG_BLOCKS=m
CONFIG_BOSS_PLC=m
CONFIG_DEBOUNCE=m
CONFIG_ENCODER=m
CONFIG_COUNTER=m
CONFIG_ENCODER_RATIO=m
CONFIG_STEPGEN=m
CONFIG_LCD=m
<<<<<<< HEAD
=======
CONFIG_MUX_GENERIC=m
>>>>>>> 54f3cee8
CONFIG_MATRIX_KB=m
CONFIG_FREQGEN=m
CONFIG_PWMGEN=m
CONFIG_SIGGEN=m
CONFIG_AT_PID=m
CONFIG_PID=m
CONFIG_SUPPLY=m
CONFIG_CLASSICLADDER_RT=m
CONFIG_TIMEDELAY=m
CONFIG_SIM_ENCODER=m
CONFIG_WEIGHTED_SUM=m
CONFIG_WATCHDOG=m
CONFIG_MODMATH=m
CONFIG_STREAMER=m
CONFIG_SAMPLER=m

# HAL drivers
CONFIG_UPARPORT=m
CONFIG_HAL_PARPORT=m
CONFIG_PROBE_PARPORT=m
CONFIG_HAL_TIRO=m
CONFIG_HAL_EVOREG=m
CONFIG_HAL_MOTENC=m
CONFIG_HAL_SKELETON=m
CONFIG_HAL_GPIO=m
CONFIG_HAL_SPEAKER=m
CONFIG_HAL_STG=m
CONFIG_HAL_VTI=m
CONFIG_HAL_AX521H=m
CONFIG_HAL_PPMC=m
CONFIG_PCI_8255=m
CONFIG_HOSTMOT2=m
CONFIG_OPTO_AC5=m
CONFIG_HAL_GM=m


BUILD_PYTHON=@BUILD_PYTHON@
INCLUDEPY=@INCLUDEPY@
LIBPYTHON=@LIBPYTHON@
BOOST_PYTHON_LIBS=@BOOST_PYTHON_LIBS@
PYTHON_CPPFLAGS=@PYTHON_CPPFLAGS@
PYTHON_LIBS=@PYTHON_LIBS@
SITEPY=@SITEPY@
#### END CONFIG ####
<|MERGE_RESOLUTION|>--- conflicted
+++ resolved
@@ -150,12 +150,7 @@
 LYX = @LYX@
 PYTHON = @PYTHON@
 
-<<<<<<< HEAD
-LIBMODBUS2_USABLE = @LIBMODBUS2_USABLE@
-LIBMODBUS3_USABLE = @LIBMODBUS3_USABLE@
-=======
 HAVE_LIBMODBUS3   = @HAVE_LIBMODBUS3@
->>>>>>> 54f3cee8
 LIBMODBUS_LIBS    = @LIBMODBUS_LIBS@
 LIBMODBUS_CFLAGS  = @LIBMODBUS_CFLAGS@
 
@@ -196,10 +191,7 @@
 CONFIG_ENCODER_RATIO=m
 CONFIG_STEPGEN=m
 CONFIG_LCD=m
-<<<<<<< HEAD
-=======
 CONFIG_MUX_GENERIC=m
->>>>>>> 54f3cee8
 CONFIG_MATRIX_KB=m
 CONFIG_FREQGEN=m
 CONFIG_PWMGEN=m
