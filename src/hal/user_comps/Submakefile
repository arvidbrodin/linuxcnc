--- conflicted
+++ resolved
@@ -1,5 +1,4 @@
-<<<<<<< HEAD
-USER_COMP_PY = pyvcp hal_input gladevcp scorbot-er-3
+USER_COMP_PY = pyvcp hal_input gladevcp scorbot-er-3 mitsub_vfd
 
 USER_COMPS := $(sort $(wildcard hal/user_comps/*.comp))
 USER_COMP_BINS := $(patsubst hal/user_comps/%.comp, ../bin/%, $(USER_COMPS))
@@ -7,9 +6,6 @@
 USER_COMP_SRCS := $(patsubst %.comp, objects/%.c, $(USER_COMPS))
 GENERATED_MANPAGES += $(USER_COMP_MANPAGES)
 USERSRCS += $(USER_COMP_SRCS)
-=======
-USER_COMP_PY = pyvcp hal_input gladevcp mitsub_vfd
->>>>>>> 69d272e0
 
 $(patsubst %, ../bin/%, $(USER_COMP_PY)) : ../bin/%: hal/user_comps/%.py
 	@$(ECHO) Syntax checking python script $(notdir $@)
