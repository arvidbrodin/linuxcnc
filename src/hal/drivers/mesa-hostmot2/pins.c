--- conflicted
+++ resolved
@@ -146,7 +146,6 @@
 
         case HM2_GTAG_SMARTSERIAL:
             if (sec_dir == 0x80){ // Output pin codes
-<<<<<<< HEAD
                 switch (sec_pin) {
                     case 0x1: return "tx0";
                     case 0x2: return "tx1";
@@ -242,119 +241,15 @@
                     case 0x2: return "datay";
                     case 0x3: return "clk";
                     case 0x4: return "sync";
-=======
-                switch (sec_pin) {
-                    case 0x1: return "tx0";
-                    case 0x2: return "tx1";
-                    case 0x3: return "tx2";
-                    case 0x4: return "tx3";
-                    case 0x5: return "tx4";
-                    case 0x6: return "tx5";
-                    case 0x7: return "tx6";
-                    case 0x8: return "tx7";
-                    case 0x11: return "txen0";
-                    case 0x12: return "txen1";
-                    case 0x13: return "txen2";
-                    case 0x14: return "txen3";
-                    case 0x15: return "txen4";
-                    case 0x16: return "txen5";
-                    case 0x17: return "txen6";
-                    case 0x18: return "txen7";
->>>>>>> c9becb41
                 }
                 break;
             }else{ // Input Pin Codes
                 switch (sec_pin) {
-<<<<<<< HEAD
                     case 0x5: return "status";
-=======
-                    case 0x1: return "rx0";
-                    case 0x2: return "rx1";
-                    case 0x3: return "rx2";
-                    case 0x4: return "rx3";
-                    case 0x5: return "rx4";
-                    case 0x6: return "rx5";
-                    case 0x7: return "rx6";
-                    case 0x8: return "rx7";
-                }
-                break;
-            }
-
-        case HM2_GTAG_INMUX:
-            if (sec_dir == 0x80){ // Output pin codes
-                switch (sec_pin) {
-                    case 0x1: return "addr0";
-                    case 0x2: return "addr1";
-                    case 0x3: return "addr2";
-                    case 0x4: return "addr3";
-                    case 0x5: return "addr4";
-                }
-                break;
-            }else{ // Input Pin Codes
-                switch (sec_pin) {
-                    case 0x1: return "muxdata";
->>>>>>> c9becb41
-                }
-                break;
-            }
-
-<<<<<<< HEAD
-=======
-        case HM2_GTAG_INM:
-            switch (sec_pin) {
-                case 0x1: return "in0";
-                case 0x2: return "in1";
-                case 0x3: return "in2";
-                case 0x4: return "in3";
-                case 0x5: return "in4";
-                case 0x6: return "in5";
-                case 0x7: return "in6";
-                case 0x8: return "in7";
-                case 0x9: return "in8";
-                case 0xA: return "in9";
-                case 0xB: return "in10";
-                case 0xC: return "in11";
-                case 0xD: return "in12";
-                case 0xE: return "in13";
-                case 0xF: return "in14";
-                case 0x10: return "in15";
-                case 0x11: return "in16";
-                case 0x12: return "in17";
-                case 0x13: return "in18";
-                case 0x14: return "in19";
-                case 0x15: return "in20";
-                case 0x16: return "in21";
-                case 0x17: return "in22";
-                case 0x18: return "in23";
-                case 0x19: return "in24";
-                case 0x1A: return "in25";
-                case 0x1B: return "in26";
-                case 0x1C: return "in27";
-                case 0x1D: return "in28";
-                case 0x1E: return "in29";
-                case 0x1F: return "in30";
-                case 0x20: return "in31";
-
-        }
-        break;
-
-        case HM2_GTAG_XY2MOD:
-            if (sec_dir == 0x80){ // Output pin codes
-                switch (sec_pin) {
-                    case 0x1: return "datax";
-                    case 0x2: return "datay";
-                    case 0x3: return "clk";
-                    case 0x4: return "sync";
-                }
-                break;
-            }else{ // Input Pin Codes
-                switch (sec_pin) {
-                    case 0x5: return "status";
-                }
-                break;
-            }
-
->>>>>>> c9becb41
+                }
+                break;
+            }
+
         case HM2_GTAG_BSPI:
             switch (sec_pin) {
                 case 0x1: return "/Frame";
@@ -838,21 +733,7 @@
                 pin->port_pin = DB25[i % 17];
                 break;
             case 32:      /* 5I21 punt on this for now */
-                pin->port_pin = i + 1;
-		break;
-            case 21:      /* 7I94/4I74 punt on this for now */
-                pin->port_pin = i + 1;
- 		break;
-            case 19:      /* 7C81 punt on this for now */
-                pin->port_pin = i + 1;
- 		break;
-            case 27:      /* 7C80 punt on this for now */
-                pin->port_pin = i + 1;
-                break;
-           case 29:      /* 7I95 punt on this for now */
-                pin->port_pin = i + 1;
-                break;
-           case 30:      /* 8cSS , MC04 boards */
+            case 19:      /* 7C81 */
                 pin->port_pin = i + 1;
 		break;
             case 21:      /* 7I94/4I74 punt on this for now */
