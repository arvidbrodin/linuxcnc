--- conflicted
+++ resolved
@@ -1247,27 +1247,20 @@
 	    homing_active = 0;
 	}
     }
-<<<<<<< HEAD
 } // do_homing()
-=======
-}
-
-int get_home_is_synchronized(int jno) {
+
+bool get_home_is_synchronized(int jno) {
     int joint_num;
-    emcmot_joint_t *joint;
-    joint = &joints[jno];
-    int jno_sequence = joint->home_sequence;
+    int jno_sequence = H[jno].home_sequence;
 
     if (jno_sequence < 0)  { return 1;}
 
     for (joint_num = 0; joint_num < emcmotConfig->numJoints; joint_num++) {
         if (joint_num == jno) continue;
-        joint = &joints[joint_num];
-        if (   (joint->home_sequence < 0)
-            && (ABS(joint->home_sequence) == jno_sequence) )  {
+        if (   (H[joint_num].home_sequence < 0)
+            && (ABS(H[joint_num].home_sequence) == jno_sequence) )  {
             return 1;
         }
     }
     return 0;
-}
->>>>>>> ba46e546
+}