#!/usr/bin/env python
# -*- encoding: utf-8 -*-
#
#    This is pncconf, a graphical configuration editor for LinuxCNC
#    Chris Morley copyright 2009
#    pncconf 1.1 revamped by Chris Morley 2014
#    This is based from stepconf, a graphical configuration editor for linuxcnc
#
#    This program is free software; you can redistribute it and/or modify
#    it under the terms of the GNU General Public License as published by
#    the Free Software Foundation; either version 2 of the License, or
#    (at your option) any later version.
#
#    This program is distributed in the hope that it will be useful,
#    but WITHOUT ANY WARRANTY; without even the implied warranty of
#    MERCHANTABILITY or FITNESS FOR A PARTICULAR PURPOSE.  See the
#    GNU General Public License for more details.
#
#    You should have received a copy of the GNU General Public License
#    along with this program; if not, write to the Free Software
#    Foundation, Inc., 51 Franklin Street, Fifth Floor, Boston, MA 02110-1301 USA.
#
#

import os
import linuxcnc

class Private_Data:
    def __init__(self,app,bin_dir,base_dir):
        BIN = bin_dir
        BASE = base_dir
        S = self
        # This holds page information:
        # [widget name,title.initialized state,active state]
        # The widget name is also the filename 'widget.glade'
        # if not initialized, the page will be loaded and added, only if page is shown (and signals selected in glade editor will be ignored)
        self.available_page =[['intro', _('PNCconf'),True,True],
                                ['start',_('Start'),True,True],
                                ['base',_('Base Information'),True,True],
                                ['screen',_('Screen'),True,True],
                                ['external',_('External Controls'),True,True],
                                ['mesa0',_('Mesa Card 0'),False,True],
                                ['mesa1',_('Mesa Card 1'),False,True],
                                ['pport1',_('Parallel Port'),False,True],
                                ['pport2',_('Parallel Port 2'),False,True],
                                ['x_motor',_('X Motor'),True,True],
                                ['x_axis',_('X Axis'),True,True],
                                ['y_motor',_('Y Motor'),True,True],
                                ['y_axis',_('Y Axis'),True,True],
                                ['z_motor',_('Z Motor'),True,True],
                                ['z_axis',_('Z Axis'),True,True],
                                ['a_motor',_('A Motor'),True,True],
                                ['a_axis',_('A Axis'),True,True],
                                ['s_motor',_('Spindle Motor'),True,True],
                                ['options',_('Options'),True,True],
                                ['realtime',_('Realtime'),True,True],
                                ['finished',_('Almost Done'),True,True]
                            ]
        self.EXTRA_MESA_FIRMWAREDATA = []
        self.prepare_block = False
        self._AXIS = 1
        self._TKLINUXCNC = 2
        self._NOTUSED = 3
        self._TOUCHY = 4
        self._SSCOMBOLEN = 60
        self._IMPERIAL = 0
        self._METRIC = 1

        self.DATADIR = linuxcnc.SHARE + "/linuxcnc/pncconf"
        self.WIZARD = os.path.join(self.DATADIR, "linuxcnc-wizard.gif")
        if not os.path.isfile(self.WIZARD):
            self.WIZARD = os.path.join("/etc/linuxcnc/linuxcnc-wizard.gif")
        if not os.path.isfile(self.WIZARD):
            self.WIZARD = os.path.join("/usr/share/linuxcnc/linuxcnc-wizard.gif")
        if not os.path.isfile(self.WIZARD):
            wizdir = os.path.join(os.path.abspath(BIN), "..")
            self.WIZARD = os.path.join(wizdir, "linuxcnc-wizard.gif")

        self.ICONDIR = os.path.join(os.path.abspath(BIN), "..")
        self.LINUXCNCICON = os.path.join(self.ICONDIR, "linuxcncicon.png")
        if not os.path.isfile(self.LINUXCNCICON):
            self.LINUXCNCICON = os.path.join("/etc/linuxcnc/linuxcnc-wizard.gif")
        if not os.path.isfile(self.LINUXCNCICON):
            self.LINUXCNCICON = os.path.join("/usr/share/linuxcnc/linuxcncicon.png")

        self.DISTDIR = os.path.join(os.path.abspath(BIN), "..", "configs", "common")
        if not os.path.isdir(self.DISTDIR):
            self.DISTDIR = os.path.join(os.path.abspath(BIN), "..", "share", "doc", "linuxcnc", "sample-configs", "common")
        if not os.path.isdir(self.DISTDIR):
            self.DISTDIR = os.path.join(os.path.abspath(BIN), "..", "linuxcnc", "sample-configs", "common")
        if not os.path.isdir(self.DISTDIR):
            self.DISTDIR = "/usr/share/doc/linuxcnc/examples/sample-configs/common"
        self.HELPDIR = os.path.join(BASE, "share", "linuxcnc", "pncconf", "pncconf-help")
        if not os.path.exists(self.HELPDIR):
            self.HELPDIR = os.path.join(BASE, "src", "emc", "usr_intf", "pncconf", "pncconf-help")
        self.FIRMDIR = "/lib/firmware/hm2/"
        self.THEMEDIR = "/usr/share/themes"
        self.MESABLACKLIST = ["5i22","7i43","4i65","4i68","SVST8_3P.xml"]

        #****************************************
        # mesa component combo box/firmware text
        #****************************************
        (   self.NUSED,self.DUMMY ) = self.pintype_notused = [ _("Not Used"),_("Dummy") ]
        (   self.AMP8I20,self.DUMMY2 ) = self.pintype_8i20 = [ _("8i20 Servo Drive"),_("Dummy") ]
        (   self.POTO,self.POTE,self.POTD ) = self.pintype_potentiometer = [ _("POT Output"),_("POT Enable"),_("POT Dir") ]
        (   self.GPIOI,self.GPIOO,self.GPIOD) = self.pintype_gpio = [ _("GPIO Input"),_("GPIO Output"),_("GPIO O Drain") ]
        (   self.ENCA,self.ENCB,self.ENCI,self.ENCM 
        ) = self.pintype_encoder = [
            _("Quad Enc-A"),_("Quad Enc-B"),_("Quad Enc-I"),_("Quad Enc-M") ]
        ( self. MXE0,self.MXE1,self.MXEI,self.MXEM,self.MXES 
        ) = self.pintype_muxencoder = [
            _("Muxed Enc 0"),_("Muxed Enc 1"),_("muxed Enc I"),_("Muxed Enc M"),_("mux select") ]
        (   self.RES0,self.RES1,self.RES2,self.RES3,self.RES4,self.RES5,self.RESU
        ) = self.pintype_resolver = [
            _("Resolver 0 Encoder"),_("Resolver 1 Encoder"),_("Resolver 2 Encoder"),
            _("Resolver 3 Encoder"),_("Resolver 4 Encoder"),_("Resolver 5 Encoder"),"resolver" ]

        (   self.STEPA,self.STEPB,self.STEPC,self.STEPD,self.STEPE,self.STEPF
        ) = self.pintype_stepper = [
            _("Step Gen-A"),_("Dir Gen-B"),_("Step/Dir Gen-C"), _("Step/Dir Gen-D"),
            _("Step/Dir Gen-E"),_("Step/dir Gen-F") ]

        (   self.PWMP,self.PWMD,self.PWME ) = self.pintype_pwm = [ _("PWM Gen-P"),_("PWM Gen-D"),_("PWM Gen-E") ]
        (   self.PDMP,self.PDMD,self.PDME ) = self.pintype_pdm = [ _("PDM Gen-P"),_("PDM Gen-D"),_("PDM Gen-E") ]
        (   self.UDMU,self.UDMD,self.UDME ) = self.pintype_udm = [ _("UDM -Up"),_("UDM-Down"),_("UDM-E") ]
        (   self.TPPWMA,self.TPPWMB,self.TPPWMC,self.TPPWMAN,self.TPPWMBN,self.TPPWMCN,self.TPPWME,self.TPPWMF
        ) = self.pintype_tp_pwm = [
            _("Motor Phase A"),_("Motor Phase B"),_("Motor Phase C"),
            _("Motor Phase A Not"),_("Motor Phase B Not") ,_("Motor Phase C Not"),_("Motor Enable"),_("Motor Fault") ]

        (   self.TXDATA0,self.RXDATA0,self.TXEN0,
            self.TXDATA1,self.RXDATA1,self.TXEN1,self.TXDATA2,self.RXDATA2,self.TXEN2,
            self.TXDATA3,self.RXDATA3,self.TXEN3,self.TXDATA4,self.RXDATA4,self.TXEN4,
            self.TXDATA5,self.RXDATA5,self.TXEN5,self.TXDATA6,self.RXDATA6,self.TXEN6,
            self.TXDATA7,self.RXDATA7,self.TXEN7,self.SS7I76M0,self.SS7I76M2,self.SS7I76M3,
            self.SS7I77M0,self.SS7I77M1,self.SS7I77M3,self.SS7I77M4
        ) = self.pintype_sserial = [ _("SSERIAL-P0-TX"),_("SSERIAL-P0-RX"),_("SSERIAL-P0-EN"),
            _("SSERIAL-P1-TX"),_("SSERIAL-P1-RX"),_("SSERIAL-P1-EN"),_("SSERIAL-P2-TX"),_("SSERIAL-P2-RX"),_("SSERIAL-P2-EN"),
            _("SSERIAL-P3-TX"),_("SSERIAL-P3-RX"),_("SSERIAL-P3-EN"),_("SSERIAL-P4-TX"),_("SSERIAL-P4-RX"),_("SSERIAL-P4-EN"),
            _("SSERIAL-P5-TX"),_("SSERIAL-P5-RX"),_("SSERIAL-P5-EN"),_("SSERIAL-P6-TX"),_("SSERIAL-P6-RX"),_("SSERIAL-P6-EN"),
            _("SSERIAL-P7-TX"),_("SSERIAL-P7-RX"),_("SSERIAL-P7-EN"),_("7i76 I/O (SS0)"),_("7i76 I/O (SS2)"),_("7i76 I/O (SS3)"),
            _("7i77 I/O-SS0"),_("7i77 Analog-SS1"),_("7i77 I/O-SS3"),_("7i77 Analog-SS4"),]

        (   self.ANALOGIN, self.DUMMY3) = self.pintype_analog_in = [ _("Analog Input"),_("Dummy")]

        #***************************
        # signal names
        #***************************
        (S.UNUSED_UNUSED,S.UNUSED_DUMMY) = self.hal_notused_names = ["unused-unused","unused_dummy"]
        self.human_notused_names = [ [_("Unused Unused"),[] ] ]
        (   self.UNUSED_OUTPUT,
            S.ON,S.CW,S.CCW,S.BRAKE,
            S.MIST,S.FLOOD,S.ESTOP,S.AMP,S.XAMP,S.YAMP,S.ZAMP,S.AAMP,
            S.PUMP,S.FORCE_PIN_TRUE,S.DOUT0,S.DOUT1,S.DOUT2,S.DOUT3,
            S.X_HALL1_OUT,S.X_HALL2_OUT,S.X_HALL3_OUT,S.X_C1_OUT,S.X_C2_OUT,S.X_C4_OUT,S.X_C8_OUT,
            S.Y_HALL1_OUT,S.Y_HALL2_OUT,S.Y_HALL3_OUT,S.Y_C1_OUT,S.Y_C2_OUT,S.Y_C4_OUT,S.Y_C8_OUT,
            S.Z_HALL1_OUT,S.Z_HALL2_OUT,S.Z_HALL3_OUT,S.Z_C1_OUT,S.Z_C2_OUT,S.Z_C4_OUT,S.Z_C8_OUT,
            S.A_HALL1_OUT,S.A_HALL2_OUT,S.A_HALL3_OUT,S.A_C1_OUT,S.A_C2_OUT,S.A_C4_OUT,S.A_C8_OUT,
            S_HALL1_OUT,S.S_HALL2_OUT,S.S_HALL3_OUT,S.S_C1_OUT,S.S_C2_OUT,S.S_C4_OUT,S.S_C8_OUT
        ) = self.hal_output_names = [
            "unused-output", 
            "spindle-on", "spindle-cw", "spindle-ccw", "spindle-brake",
            "coolant-mist", "coolant-flood", "estop-out", "machine-is-enabled", "x-enable", "y-enable", "z-enable", "a-enable",
            "charge-pump", "force-pin-true", "dout-00", "dout-01", "dout-02", "dout-03",
            "x-hall1-out","x-hall2-out","x-hall3-out","x-gray-c1-out","x-gray-c2-out","x-gray-C4-out","x-gray-C8-out",
            "y-hall1-out","y-hall2-out","y-hall3-out","y-gray-c1-out","y-gray-c2-out","y-gray-C4-out","y-gray-C8-out",
            "z-hall1-out","z-hall2-out","z-hall3-out","z-gray-c1-out","z-gray-c2-out","z-gray-C4-out","z-gray-C8-out",
            "a-hall1-out","a-hall2-out","a-hall3-out","a-gray-c1-out","a-gray-c2-out","a-gray-C4-out","a-gray-C8-out",
            "s-hall1-out","s-hall2-out","s-hall3-out","s-gray-c1-out","s-gray-c2-out","s-gray-C4-out","s-gray-C8-out", ]

        spindle_output = [_("Spindle ON"),_("Spindle CW"), _("Spindle CCW"), _("Spindle Brake") ]
        coolant_output = [_("Coolant Mist"), _("Coolant Flood")]
        control_output = [_("ESTOP Out"), _("Machine Is Enabled"),_("X Amplifier Enable"),_("Y Amplifier Enable"),_("Z Amplifier Enable"),
            _("A Amplifier Enable"),_("Charge Pump"),_("Force Pin True")]
        digital_output = [_("Digital out 0"), _("Digital out 1"), _("Digital out 2"), _("Digital out 3")]
        xmotor_control = [_("X HALL 1"),_("X HALL 2"),_("X HALL 3"),_("X Gray C1"),_("X Gray C2"),_("X Gray C4"),_("X Gray C8")]
        ymotor_control = [_("Y HALL 1"),_("Y HALL 2"),_("Y HALL 3"),_("Y Gray C1"),_("Y Gray C2"),_("Y Gray C4"),_("Y Gray C8")]
        zmotor_control = [_("Z HALL 1"),_("Z HALL 2"),_("Z HALL 3"),_("Z Gray C1"),_("Z Gray C2"),_("Z Gray C4"),_("Z Gray C8")]
        amotor_control = [_("A HALL 1"),_("A HALL 2"),_("A HALL 3"),_("A Gray C1"),_("A Gray C2"),_("A Gray C4"),_("A Gray C8")]
        smotor_control = [_("S HALL 1"),_("S HALL 2"),_("S HALL 3"),_("S Gray C1"),_("S Gray C2"),_("S Gray C4"),_("S Gray C8")]
        self.human_output_names = [ [_("Unused Output"),[]],[_("Spindle"),spindle_output],[_("Coolant"),coolant_output],
            [_("Control"),control_output],[_("Digital"),digital_output],[_("X BLDC Control"),xmotor_control],
            [_("Y BLDC Control"),ymotor_control],[_("Z BLDC Control"),zmotor_control],[_("A BLDC Control"),amotor_control],
            [_(" S BLDC Control"),smotor_control],[_("Custom Signals"),[]]  ]

        limit = [_("X Minimum Limit"), _("Y Minimum Limit"), _("Z Minimum Limit"), _("A Minimum Limit"),
            _("X Maximum Limit"), _("Y Maximum Limit"), _("Z Maximum Limit"), _("A Maximum Limit"),
            _("X Both Limit"), _("Y Both Limit"), _("Z Both Limit"), _("A Both Limit"),
            _("All Limits") ]
        home = [_("X Home"), _("Y Home"), _("Z Home"), _("A Home"),_("All Home") ]
        home_limits_shared = [ _("X Minimum Limit + Home"), _("Y Minimum Limit + Home"), _("Z Minimum Limit + Home"),
                             _("A Minimum Limit + Home"),_("X Maximum Limit + Home"), _("Y Maximum Limit + Home"), _("Z Maximum Limit + Home"),
                             _("A Maximum Limit + Home"),_("X Both Limit + Home"), _("Y Both Limit + Home"), _("Z Both Limit + Home"),
                             _("A Both Limit + Home"),_("All Limits + Home") ]
        digital = [ _("Digital in 0"), _("Digital in 1"), _("Digital in 2"), _("Digital in 3") ]
        axis_select = [_("Joint select A"),_("Joint select B"),_("Joint select C"), _("Joint select D") ]
        override = [_("Jog incr A"),_("Jog incr B"),_("Jog incr C"),_("Jog incr D"),_("Feed Override incr A"),_("Feed Override incr B"),
            _("Feed Override incr C"),_("Feed Override incr D"),_("Spindle Override incr A"),_("Spindle Override incr B"),
            _("Spindle Override incr C"),_("Spindle Override incr D"), _("Max Vel Override incr A"),_("Max Vel Override incr B"),
            _("Max Vel Override incr C"),_("Max Vel Override incr D"), _("Feed Override enable"), _("Spindle Override enable"),
            _("Max Vel Override enable") ]
        spindle = [ _("Manual Spindle CW"),_("Manual Spindle CCW"),_("Manual Spindle Stop"),_("Spindle Up-To-Speed"),_("Gear Select A"),]
        operation =  [_("Cycle Start"),_("Abort"),_("Single Step") ]
        control = [_("ESTOP In"), _("Probe In") ]
        xmotor_control = [_("X HALL 1"),_("X HALL 2"),_("X HALL 3"),_("X Gray C1"),_("X Gray C2"),_("X Gray C4"),_("X Gray C8")]
        ymotor_control = [_("Y HALL 1"),_("Y HALL 2"),_("Y HALL 3"),_("Y Gray C1"),_("Y Gray C2"),_("Y Gray C4"),_("Y Gray C8")]
        zmotor_control = [_("Z HALL 1"),_("Z HALL 2"),_("Z HALL 3"),_("Z Gray C1"),_("Z Gray C2"),_("Z Gray C4"),_("Z Gray C8")]
        amotor_control = [_("A HALL 1"),_("A HALL 2"),_("A HALL 3"),_("A Gray C1"),_("A Gray C2"),_("A Gray C4"),_("A Gray C8")]
        smotor_control = [_("S HALL 1"),_("S HALL 2"),_("S HALL 3"),_("S Gray C1"),_("S Gray C2"),_("S Gray C4"),_("S Gray C8")]
        rapid = [_("Jog X +"),_("Jog X -"),_("Jog Y +"),_("Jog Y -"),_("Jog Z +"),_("Jog Z -"),_("Jog A +"),_("Jog A -"),
            _("Jog button selected +"),_("Jog button selected -") ]
        self.human_input_names = [ [_("Unused Input"),[]],[_("Limits"),limit],[_("Home"),home],[_("Limts/Home Shared"),home_limits_shared],
            [_("Digital"),digital],[_("Axis Selection"),axis_select],[_("Overrides"),override],[_("Spindle"),spindle],
            [_("Operation"),operation],[_("External Control"),control],[_("Axis rapid"),rapid],[_("X BLDC Control"),xmotor_control],
            [_("Y BLDC Control"),ymotor_control],[_("Z BLDC Control"),zmotor_control],[_("A BLDC Control"),amotor_control],
            [_("S BLDC Control"),smotor_control],[_("Custom Signals"),[]] ]

        (   S.UNUSED_INPUT,
            S.MIN_X,S.MIN_Y,S.MIN_Z,S.MIN_A,
            S.MAX_X,S.MAX_Y,S.MAX_Z,S.MAX_A,
            S.BOTH_X,S.BOTH_Y,S.BOTH_Z,S.BOTH_A,S.ALL_LIMIT,
            S.HOME_X,S.HOME_Y,S.HOME_Z,S.HOME_A,S.ALL_HOME,
            S.MIN_HOME_X,S.MIN_HOME_Y,S.MIN_HOME_Z,S.MIN_HOME_A,
            S.MAX_HOME_X,S.MAX_HOME_Y,S.MAX_HOME_Z,S.MAX_HOME_A,
            S.BOTH_HOME_X,S.BOTH_HOME_Y,S.BOTH_HOME_Z,S.BOTH_HOME_A,S.ALL_LIMIT_HOME,
            S.DIN0,S.DIN1,S.DIN2,S.DIN3,
            S.SELECT_A,S.SELECT_B,S.SELECT_C,S.SELECT_D,
            S.JOGA,S.JOGB,S.JOGC,S.JOGD,S.FOA,S.FOB,S.FOC,S.FOD,
            S.SOA,S.SOB,S.SOC,S.SOD,S.MVOA,S.MVOB,S.MVOC,S.MVOD,
            S.FOE,S.SOE,S.MVOE,
            S.SPINDLE_CW,S.SPINDLE_CCW,S.SPINDLE_STOP,S.SPINDLE_AT_SPEED,S.GEAR_SELECT_A,
            S.CYCLE_START,S.ABORT,S.SINGLE_STEP,
            S.ESTOP_IN,S.PROBE,
            S.JOGX_P,S.JOGX_N,S.JOGY_P,S.JOGY_N,S.JOGZ_P,S.JOGZ_N,S.JOGA_P,S.JOGA_N,S.JOGSLCT_P,S.JOGSLCT_N,
            S.X_HALL1_IN,S.X_HALL2_IN,S.X_HALL3_IN,S.X_C1_IN,S.X_C2_IN,S.X_C4_IN,S.X_C8_IN,
            S.Y_HALL1_IN,S.Y_HALL2_IN,S.Y_HALL3_IN,S.Y_C1_IN,S.Y_C2_IN,S.Y_C4_IN,S.Y_C8_IN,
            S.Z_HALL1_IN,S.Z_HALL2_IN,S.Z_HALL3_IN,S.Z_C1_IN,S.Z_C2_IN,S.Z_C4_IN,S.Z_C8_IN,
            S.A_HALL1_IN,S.A_HALL2_IN,S.A_HALL3_IN,S.A_C1_IN,S.A_C2_IN,S.A_C4_IN,S.A_C8_IN,
            S.S_HALL1_IN,S_HALL2_IN,S_HALL3_IN,S_C1_IN,S_C2_IN,S_C4_IN,S_C8_IN 
        ) = self.hal_input_names = [
            "unused-input",
            "min-x", "min-y", "min-z", "min-a",
            "max-x", "max-y", "max-z", "max-a",
            "both-x", "both-y", "both-z", "both-a","all-limit",
            "home-x", "home-y", "home-z", "home-a","all-home",
            "min-home-x", "min-home-y", "min-home-z", "min-home-a",
            "max-home-x", "max-home-y", "max-home-z", "max-home-a",
            "both-home-x", "both-home-y", "both-home-z", "both-home-a", "all-limit-home",
            "din-00", "din-01", "din-02", "din-03",
            "joint-select-a","joint-select-b","joint-select-c","joint-select-d",
            "jog-incr-a","jog-incr-b","jog-incr-c","jog-incr-d","fo-incr-a","fo-incr-b","fo-incr-c","fo-incr-d",
            "so-incr-a","so-incr-b","so-incr-c","so-incr-d","mvo-incr-a","mvo-incr-b","mvo-incr-c","mvo-incr-d",
            "fo-enable","so-enable","mvo-enable",
            "spindle-manual-cw","spindle-manual-ccw","spindle-manual-stop","spindle-at-speed","gear-select-a",
            "cycle-start","abort","single-step",
            "estop-ext", "probe-in",
            "jog-x-pos","jog-x-neg","jog-y-pos","jog-y-neg",
            "jog-z-pos","jog-z-neg","jog-a-pos","jog-a-neg","jog-selected-pos","jog-selected-neg",
            "x-hall1-in","x-hall2-in","x-hall3-in","x-gray-c1-in","x-gray-c2-in","x-gray-C4-in","x-gray-C8-in",
            "y-hall1-in","y-hall2-in","y-hall3-in","y-gray-c1-in","y-gray-c2-in","y-gray-C4-in","y-gray-C8-in",
            "z-hall1-in","z-hall2-in","z-hall3-in","z-gray-c1-in","z-gray-c2-in","z-gray-C4-in","z-gray-C8-in",
            "a-hall1-in","a-hall2-in","a-hall3-in","a-gray-c1-in","a-gray-c2-in","a-gray-C4-in","a-gray-C8-in",
            "s-hall1-in","s-hall2-in","s-hall3-in","s-gray-c1-in","s-gray-c2-in","s-gray-C4-in","s-gray-C8-in" ]


        self.human_names_multi_jog_buttons = [_("Jog X +"),_("Jog X -"),
            _("Jog Y +"),_("Jog Y -"),
            _("Jog Z +"),_("Jog Z -"),
            _("Jog A +"),_("Jog A -")]

        self.human_names_shared_home = [_("X Minimum Limit + Home"), _("Y Minimum Limit + Home"),
            _("Z Minimum Limit + Home"), _("A Minimum Limit + Home"),
            _("X Maximum Limit + Home"), _("Y Maximum Limit + Home"),
            _("Z Maximum Limit + Home"), _("A Maximum Limit + Home"),
            _("X Both Limit + Home"), _("Y Both Limit + Home"),
            _("Z Both Limit + Home"), _("A Both Limit + Home"),_("All limits + homes"),]

        self.human_names_limit_only = [ _("X Minimum Limit"), _("Y Minimum Limit"),
            _("Z Minimum Limit"), _("A Minimum Limit"),
            _("X Maximum Limit"), _("Y Maximum Limit"),
            _("Z Maximum Limit"), _("A Maximum Limit"),
            _("X Both Limit"), _("Y Both Limit"),
            _("Z Both Limit"), _("A Both Limit"), _("All Limits")]

        (   S.UNUSED_PWM,
            S.X_PWM_PULSE,S.X_PWM_DIR,S.X_PWM_ENABLE,S.Y_PWM_PULSE,S.Y_PWM_DIR,S.Y_PWM_ENABLE,
            S.Z_PWM_PULSE,S.Z_PWM_DIR,S.Z_PWM_ENABLE,S.A_PWM_PULSE,S.A_PWM_DIR,S.A_PWM_ENABLE,
            S.SPINDLE_PWM_PULSE,S.SPINDLE_PWM_DIR,S.SPINDLE_PWM_ENABLE
        ) = self.hal_pwm_output_names = [
            "unused-pwm",
            "x-pwm-pulse", "x-pwm-dir", "x-pwm-enable", "y-pwm-pulse", "y-pwm-dir", "y-pwm-enable",
            "z-pwm-pulse", "z-pwm-dir", "z-pwm-enable", "a-pwm-pulse", "a-pwm-dir", "a-pwm-enable", 
            "s-pwm-pulse", "s-pwm-dir", "s-pwm-enable"]

        self.human_pwm_output_names =[ [_("Unused PWM Gen"),[]],[_("X Axis PWM"),[]],[_("Y Axis PWM"),[]],
            [_("Z Axis PWM"),[]],[_("A Axis PWM"),[]],[_("Spindle PWM"),[]],[_("Custom Signals"),[]] ]

        (   S.UNUSED_ENCODER,
            S.X_ENCODER_A,S.X_ENCODER_B,S.X_ENCODER_I,S.X_ENCODER_M,
            S.Y_ENCODER_A,S.Y_ENCODER_B,S.Y_ENCODER_I,S.Y_ENCODER_M,
            S.Z_ENCODER_A,S.Z_ENCODER_B,S.Z_ENCODER_I,S.Z_ENCODER_M,
            S.A_ENCODER_A,S.A_ENCODER_B,S.A_ENCODER_I,S.A_ENCODER_M,
            S.SPINDLE_ENCODER_A,S.SPINDLE_ENCODER_B,S.SPINDLE_ENCODER_I,S.SPINDLE_ENCODER_M,
            S.X_MPG_A,S.X_MPG_B,S.X_MPG_I,S.X_MPG_M,S.Y_MPG_A,S.Y_MPG_B,S.Y_MPG_I,S.Y_MPG_M,
            S.Z_MPG_A,S.Z_MPG_B,S.Z_MPG_I,S.Z_MPG_M,S.A_MPG_A,S.A_MPG_B,S.A_MPG_I,A_MPG_M,
            S.SELECT_MPG_A,S.SELECT_MPG_B,S.SELECT_MPG_I,S.SELECT_MPG_M,
            S.FO_MPG_A,FO_MPG_B,FO_MPG_I,FO_MPG_M,SO_MPG_A,SO_MPG_B,SO_MPG_I,SO_MPG_I,
            S.MVO_MPG_A,MVO_MPG_B,MVO_MPG_I,MVO_MPG_I
        )  = self.hal_encoder_input_names = [
             "unused-encoder",
            "x-encoder-a", "x-encoder-b", "x-encoder-i", "x-encoder-m",
            "y-encoder-a", "y-encoder-b", "y-encoder-i", "y-encoder-m",
            "z-encoder-a", "z-encoder-b", "z-encoder-i", "z-encoder-m", 
            "a-encoder-a", "a-encoder-b", "a-encoder-i", "a-encoder-m",
            "s-encoder-a","s-encoder-b","s-encoder-i", "s-encoder-m",
            "x-mpg-a","x-mpg-b", "x-mpg-i", "x-mpg-m", "y-mpg-a", "y-mpg-b", "y-mpg-i", "y-mpg-m",
            "z-mpg-a","z-mpg-b", "z-mpg-i", "z-mpg-m", "a-mpg-a", "a-mpg-b", "a-mpg-i", "a-mpg-m",
            "select-mpg-a", "select-mpg-b", "select-mpg-i", "select-mpg-m",
            "fo-mpg-a","fo-mpg-b","fo-mpg-i","fo-mpg-m","so-mpg-a","so-mpg-b","so-mpg-i","so-mpg-m",
            "mvo-mpg-a","mvo-mpg-b","mvo-mpg-i","mvo-mpg-m"]

        axis = [_("X Encoder"),_("Y Encoder"), _("Z Encoder"),_("A Encoder"),_("Spindle Encoder")]
        mpg = [_("X Hand Wheel"), _("Y Hand Wheel"), _("Z Hand Wheel"), _("A Hand Wheel") ,_("Multi Hand Wheel")]
        over = [_("Feed Override"),_("spindle Override"),_("Max Vel Override")]
        self.human_encoder_input_names = [ [_("Unused Encoder"),[]],[_("Axis Encoder"), axis],[_("MPG Jog Controls"), mpg],
            [_("Override MPG control"), over],[_("Custom Signals"),[]] ]

        self.human_resolver_input_names =[ [_("Unused Resolver"),[]],[_("X Resolver"), []],[_("Y Resolver"), []],[_("Z Resolver"), []],
            [_("A Resolver"), []],[_("S Resolver"), []],[_("Custom Signals"),[]] ]
        (   S.USED_RESOLVER,S.X_RESOLVER,S.Y_RESOLVER,S.Z_RESOLVER,S.A_RESOLVER,S.S_RESOLVER
        ) = self.hal_resolver_input_names = ["unused-resolver","x-resolver","y-resolver","z-resolver","a-resolver","s-resolver"]

        self.human_8i20_input_names =[ [_("Unused 8I20"),[]],[_("X Axis"), []],[_("Y Axis"), []],[_("Z Axis"), []],
            [_("A Axis"), []],[_("Spindle"), []],[_("Custom Signals"),[]] ]
        (   S.USED_8I20,S.X_8I20,S.Y_8I20,S.Z_8I20,S.A_8I20,S_8I20
        ) = self.hal_8i20_input_names =[
            "unused-8i20","x-8i20","y-8i20","z-8i20","a-8i20","s-8i20"]

        self.human_pot_output_names =[ [_("Unused Analog Output"),[]],[_("Spindle Output"), []],[_("Custom Signals"),[]] ]
        (   S.USED_POT,S_POT_OUT,S_POT_ENABLE  )= self.hal_pot_output_names = ["unused-pot","s-pot-output","s-pot-enable"]

        (   S.UNUSED_STEPGEN,
            S.X_STEPGEN_STEP,S.X_STEPGEN_DIR,S.X_STEPGEN_PHC,S.X_STEPGEN_PHD,S.X_STEPGEN_PHE,S.X_STEPGEN_PHF,
            S.Y_STEPGEN_STEP,S.X_STEPGEN_DIR,S.X_STEPGEN_PHC,S.X_STEPGEN_PHD,S.X_STEPGEN_PHE,S.X_STEPGEN_PHF,
            S.Z_STEPGEN_STEP,S.Z_STEPGEN_DIR,S.Z_STEPGEN_PHC,S.Z_STEPGEN_PHD,S.Z_STEPGEN_PHE,S.Z_STEPGEN_PHF,
            S.A_STEPGEN_STEP,S.A_STEPGEN_DIR,S.A_STEPGEN_PHC,S.A_STEPGEN_PHD,S.A_STEPGEN_PHE,S.A_STEPGEN_PHF,
            S.SPINDLE_STEPGEN_STEP,S.SPINDLE_STEPGEN_DIR,S.SPINDLE_STEPGEN_PHC,S.SPINDLE_STEPGEN_PHD,S.SPINDLE_STEPGEN_PHE,S.SPINDLE_STEPGEN_PHF,
            S.X2_STEPGEN_STEP,S.X2_STEPGEN_DIR,S.X2_STEPGEN_PHC,S.X2_STEPGEN_PHD,S.X2_STEPGEN_PHE,S.X2_STEPGEN_PHF,
            S.Y2_STEPGEN_STEP,S.Y2_STEPGEN_DIR,S.Y2_STEPGEN_PHC,S.Y2_STEPGEN_PHD,S.Y2_STEPGEN_PHE,S.Y2_STEPGEN_PHF,
            S.Z2_STEPGEN_STEP,S.Z2_STEPGEN_DIR,S.Z2_STEPGEN_PHC,S.Z2_STEPGEN_PHD,S.Z2_STEPGEN_PHE,S.Z2_STEPGEN_PHF,
            S.CHARGE_PUMP_STEP,S.CHARGE_PUMP_DIR,S.CHARGE_PUMP_PHC,S.CHARGE_PUMP_PHD,S.CHARGE_PUMP_PHE,S.CHARGE_PUMP_PHF
        ) = self.hal_stepper_names =[
            "unused-stepgen", 
            "x-stepgen-step", "x-stepgen-dir", "x-stepgen-phase-c", "x-stepgen-phase-d", "x-stepgen-phase-e", "x-stepgen-phase-f",
            "y-stepgen-step", "y-stepgen-dir", "y-stepgen-phase-c", "y-stepgen-phase-d", "y-stepgen-phase-e", "y-stepgen-phase-f",
            "z-stepgen-step", "z-stepgen-dir", "z-stepgen-phase-c", "z-stepgen-phase-d", "z-stepgen-phase-e", "z-stepgen-phase-f",
            "a-stepgen-step", "a-stepgen-dir", "a-stepgen-phase-c", "a-stepgen-phase-d", "a-stepgen-phase-e", "a-stepgen-phase-f",
            "s-stepgen-step", "s-stepgen-dir", "s-stepgen-phase-c", "s-stepgen-phase-d", "s-stepgen-phase-e", "s-stepgen-phase-f",
            "x2-stepgen-step", "x2-stepgen-dir", "x2-stepgen-phase-c", "x2-stepgen-phase-d", "x2-stepgen-phase-e", "x2-stepgen-phase-f",
            "y2-stepgen-step", "y2-stepgen-dir", "y2-stepgen-phase-c", "y2-stepgen-phase-d", "y2-stepgen-phase-e", "y2-stepgen-phase-f",
            "z2-stepgen-step", "z2-stepgen-dir", "z2-stepgen-phase-c", "z2-stepgen-phase-d", "z2-stepgen-phase-e", "z2-stepgen-phase-f",
            "charge-pump-out","cp-dir","cp-pc","cp-pd","cp-fe","cp-pf"]

        self.human_stepper_names = [ [_("Unused StepGen"),[]],[_("X Axis StepGen"),[]],[_("Y Axis StepGen"),[]],[_("Z Axis StepGen"),[]],
            [_("A Axis StepGen"),[]],[_("Spindle StepGen"),[]],[_("X2 Tandem StepGen"),[]],[_("Y2 Tandem StepGen"),[]],
            [_("Z2 Tandem StepGen"),[]],[_("Charge Pump StepGen"),[]],[_("Custom Signals"),[]] ]

        (   S.UNUSED_TPPWM,
            S.X_TPPWM_A,S.X_TPPWM_B,S.X_TPPWM_C,S.X_TPPWM_AN,S.X_TPPWM_BN,S.X_TPPWM_CN,S.X_TPPWM_ENABLE,S.X_TPPWM_FAULT,
            S.Y_TPPWM_A,S.Y_TPPWM_B,S.Y_TPPWM_C,S.Y_TPPWM_AN,S.Y_TPPWM_BN,S.Y_TPPWM_CN,S.Y_TPPWM_ENABLE,S.Y_TPPWM_FAULT,
            S.Z_TPPWM_A,S.Z_TPPWM_B,S.Z_TPPWM_C,S.Z_TPPWM_AN,S.Z_TPPWM_BN,S.Z_TPPWM_CN,S.Z_TPPWM_ENABLE,S.Z_TPPWM_FAULT,
            S.A_TPPWM_A,S.A_TPPWM_B,S.A_TPPWM_C,S.A_TPPWM_AN,S.A_TPPWM_BN,S.A_TPPWM_CN,S.A_TPPWM_ENABLE,S.A_TPPWM_FAULT,
            S_TPPWM_A,S.S_TPPWM_B,S.S_TPPWM_C,S.S_TPPWM_AN,S.S_TPPWM_BN,S.S_TPPWM_CN,S.S_TPPWM_ENABLE,S.S_TPPWM_FAULT
        ) = self.hal_tppwm_output_names= [
            "unused-tppwm",
            "x-tppwm-a","x-tppwm-b","x-tppwm-c","x-tppwm-anot","x-tppwm-bnot","x-tppwm-cnot", "x-tppwm-enable","x-tppwm-fault",
            "y-tppwm-a","y-tppwm-b","y-tppwm-c","y-tppwm-anot","y-tppwm-bnot","y-tppwm-cnot", "y-tppwm-enable","y-tppwm-fault",
            "z-tppwm-a","z-tppwm-b","z-tppwm-c","z-tppwm-anot","z-tppwm-bnot","z-tppwm-cnot", "z-tppwm-enable","z-tppwm-fault",
            "a-tppwm-a","a-tppwm-b","a-tppwm-c","a-tppwm-anot","a-tppwm-bnot","a-tppwm-cnot", "a-tppwm-enable","a-tppwm-fault",
            "s-tppwm-a","s-tppwm-b","s-tppwm-c","s-tppwm-anot","s-tppwm-bnot","s-tppwm-cnot", "s-tppwm-enable","s-tppwm-fault"]

        self.human_tppwm_output_names = [ [_("Unused TPPWM Gen"),[]],[_("X Axis BL Driver"),[]],[ _("Y Axis BL Driver"),[]],
            [_("Z Axis BL Driver"),[]],[_("A Axis BL Driver"),[]],[_("S Axis BL Driver"),[]],[_("Custom Signals"),[]] ]

        (   S.UNUSED_SSERIAL,S.A8I20_T,S.A8I20_R,S.A8I20_E,S.I7I64_T,S.I7I64_R,S.I7I64_E,S.I7I69_T,S.I7I69_R,S.I7I69_E,
            S.I7I70_T,S.I7I70_R,S.I7I70_E,S.I7I71_T,S.I7I71_R,S.I7I71_E,S.
            I7I76_M0_T,S.I7I76_M0_R,S.I7I76_M0_E,S.I7I76_M2_T,S.I7I76_M2_R,S.I7I76_M2_E,
            S.I7I77_M0_T,S.I7I77_M0_R,S.I7I77_M0_E,S.I7I77_M3_T,S.I7I77_M3_R,S.I7I77_M3_E,S.I7I73_M0_T,S.I7I73_M0_R,S.I7I73_M0_E,
S.I7I84_M0_T, S.I7I84_M0_R, S.I7I84_M0_E, S.I7I84_M3_T, S.I7I84_M3_R, S.I7I84_M3_E
        ) = self.hal_sserial_names = [
            "unused-sserial",
            "8i20-t","8i20-r","8i20-e","7i64-t","7i64-r","7i64-e","7i69-t","7i69-r","7i69-e","7i70-t","7i70-r","7i70-e",
            "7i71-t","7i71-r","7i71-e","7i76-m0-t","7i76-m0-r","7i76-m0-e", "7i76-m2-t","7i76-m2-r","7i76-m2-e",
            "7i77-m0-t","7i77-m0-r","7i77-m0-e","7i77-m3-t","7i77-m3-r","7i77-m3-e",
            "7i73-m1-t","7i73-m1-r","7i73-m1-e","7i84-m0-t","7i84-m0-r","7i84-m0-e","7i84-m3-t","7i84-m3-r","7i84-m3-e"]
 
        self.human_sserial_names = [ [_("Unused Channel"),[]],[_("8i20 Amplifier Card"),[]],[ _("7i64 I/O Card"),[]],[ _("7i69 I/O Card"),[]],
                        [ _("7i70 I/O Card"),[]],[ _("7i71 I/O Card"),[]],[ _("7i76 Mode 0 I/O Card"),[]],[ _("7i76 Mode 2 I/O Card"),[]],
                        [ _("7i77 Mode 0 I/O Card"),[]],[ _("7i77 Mode 3 I/O Card"),[]],[ _("7i73 Mode 1 Pendant Card"),[]],[ _("7i84 Mode 1 I/O Card"),[]],[ _("7i84 Mode 3 I/O Card"),[]] ]

        (S.UNUSED_ANALOG_IN) = self.hal_analog_input_names = ["unused-analog-input"]
        self.human_analog_input_names = [ [_("Unused Analog In"),[]],[_("Custom Signals"),[]] ]

        #*******************************
        # internal firmware data
        #*******************************
        self._BOARDTITLE = 0;self._BOARDNAME = 1;self._FIRMWARE = 2;self._DIRECTORY = 3;self._HALDRIVER = 4;
        self._MAXENC = 5;self._ENCPINS = 6;self._MAXRES = 7;self._RESPINS = 8;self._MAXPWM = 9;
        self._PWMPINS = 10;self._MAXTPPWM = 11;self._TTPWMPINMS = 12;self._MAXSTEP = 13;self._STEPPINS = 14;
        self._MAXSSERIALPORTS = 15;self._MAXSSERIALCHANNELS = 16;self._HASWATCHDOG = 25;
        self._MAXGPIO = 26;self._LOWFREQ = 27;self._HIFREQ = 28;self._NUMOFCNCTRS = 29;self._STARTOFDATA = 30
# board title, boardname, firmwarename, firmware directory,Hal driver name,
# max encoders, number of pins per encoder,
# max resolver gens, # of pins,
# max pwm gens, # of pins
# max tppwmgens , # of pins
# max step gens, number of pins per step gen,
# max smart serial, number of channels,
# spare,spare,spare,spare,spare,spare,spare,spare,
# has watchdog, max GPIOI, 
# low frequency rate , hi frequency rate, 
# available connector numbers,  then list of component type and logical number
        self.MESA_INTERNAL_FIRMWAREDATA = [
    # 5i25 ####################
    ['5i25-Internal Data', '5i25', '7i76x2 -With One 7i76', '5i25', 'hm2_pci', 1,3, 0,0, 0,3, 0,0, 5,2, 1,2, 0,0,0,0,0,0,0,0, 1, 34, 33, 200, [3, 2],
        # TAB 3
        [S.STEPB,0],[S.STEPA,0],[S.STEPB,1],[S.STEPA,1],[S.STEPB,2],[S.STEPA,2],[S.STEPB,3],[S.STEPA,3],[S.STEPB,4],[S.STEPA,4],
        [S.SS7I76M0,0],[S.RXDATA0,0],[S.TXDATA1,0],[S.RXDATA1,0],[S.ENCI,0],[S.ENCB,0],[S.ENCA,0],
        [S.NUSED,0],[S.NUSED,0],[S.NUSED,0],[S.NUSED,0],[S.NUSED,0],[S.NUSED,0],[S.NUSED,0],
        # TAB 2
        [S.GPIOI, 0],[S.GPIOI, 0],[S.GPIOI, 0],[S.GPIOI, 0],[S.GPIOI, 0],[S.GPIOI, 0],[S.GPIOI, 0],[S.GPIOI, 0],[S.GPIOI, 0],[S.GPIOI, 0],
        [S.GPIOI, 0],[S.GPIOI, 0],[S.GPIOI, 0],[S.GPIOI, 0],[S.GPIOI, 0],[S.GPIOI, 0],[S.GPIOI, 0],
        [S.NUSED,0],[S.NUSED,0],[S.NUSED,0],[S.NUSED,0],[S.NUSED,0],[S.NUSED,0],[S.NUSED,0],],

    ["5i25-Internal Data", "5i25", "7i76x2", "5i24", "hm2_pci", 2,3, 0,0, 0,3, 0,0, 10,2, 1,4, 0,0,0,0,0,0,0,0, 1, 34 , 33, 200, [3,2],
        # TAB 3
        [S.STEPB,0],[S.STEPA,0],[S.STEPB,1],[S.STEPA,1],[S.STEPB,2],[S.STEPA,2],[S.STEPB,3],[S.STEPA,3],[S.STEPB,4],[S.STEPA,4],
        [S.SS7I76M0,0],[S.RXDATA0,0],[S.TXDATA1,0],[S.RXDATA1,0],[S.ENCI,0],[S.ENCB,0],[S.ENCA,0],
        [S.NUSED,0],[S.NUSED,0],[S.NUSED,0],[S.NUSED,0],[S.NUSED,0],[S.NUSED,0],[S.NUSED,0],
        # TAB 2
        [S.STEPB,5],[S.STEPA,5],[S.STEPB,6],[S.STEPA,6],[S.STEPB,7],[S.STEPA,7],[S.STEPB,8],[S.STEPA,8],[S.STEPB,9],[S.STEPA,9],
        [S.SS7I76M2,0],[S.RXDATA2,0],[S.TXDATA3,0],[S.RXDATA3,0],[S.ENCI,1],[S.ENCB,1],[S.ENCA,1],
        [S.NUSED,0],[S.NUSED,0],[S.NUSED,0],[S.NUSED,0],[S.NUSED,0],[S.NUSED,0],[S.NUSED,0],],

    ['5i25-Internal Data', '5i25', '7i77_7i76', '5i25', 'hm2_pci', 6,3, 0,0, 0,3, 0,0, 5,2, 1,5, 0,0,0,0,0,0,0,0, 1, 34, 33, 200, [3, 2],
        # Tab 3
        [S.TXEN2, 0],[S.TXDATA2, 0],[S.RXDATA2, 0],[S.SS7I77M1, 0],[S.RXDATA1, 0],[S.SS7I77M0, 0],[S.RXDATA0, 0],[S.MXES, 0],[S.MXE0, 0],[S.MXE1, 0],
        [S.MXEI, 0],[S.MXE0, 1],[S.MXE1, 1],[S.MXEI, 1],[S.MXE0, 2],[S.MXE1, 2],[S.MXEI, 2],
        [S.NUSED,0],[S.NUSED,0],[S.NUSED,0],[S.NUSED,0],[S.NUSED,0],[S.NUSED,0],[S.NUSED,0],
        # TAB 2
        [S.STEPB,0],[S.STEPA,0],[S.STEPB,1],[S.STEPA,1],[S.STEPB,2],[S.STEPA,2],[S.STEPB,3],[S.STEPA,3],[S.STEPB,4],[S.STEPA,4],
        [S.SS7I76M3,0],[S.RXDATA3,0],[S.TXDATA4,0],[S.RXDATA4,0],[S.ENCI,0],[S.ENCB,0],[S.ENCA,0],
        [S.NUSED,0],[S.NUSED,0],[S.NUSED,0],[S.NUSED,0],[S.NUSED,0],[S.NUSED,0],[S.NUSED,0],],

    ['5i25-Internal Data', '5i25', '7i77x2 With One 7i77', '5i25', 'hm2_pci', 6,3, 0,0, 0,3, 0,0, 0,2, 1,3, 0,0,0,0,0,0,0,0, 1, 34, 33, 200, [3, 2],
        # TAB 3
        [S.TXEN2, 0],[S.TXDATA2, 0],[S.RXDATA2, 0],[S.SS7I77M1, 0],[S.RXDATA1, 0],[S.SS7I77M0, 0],[S.RXDATA0, 0],[S.MXES, 0],[S.MXE0, 0],[S.MXE1, 0],
        [S.MXEI, 0],[S.MXE0, 1],[S.MXE1, 1],[S.MXEI, 1],[S.MXE0, 2],[S.MXE1, 2],[S.MXEI, 2],
        [S.NUSED,0],[S.NUSED,0],[S.NUSED,0],[S.NUSED,0],[S.NUSED,0],[S.NUSED,0],[S.NUSED,0],
        # TAB 2
        [S.GPIOI, 0],[S.GPIOI, 0],[S.GPIOI, 0],[S.GPIOI, 0],[S.GPIOI, 0],[S.GPIOI, 0],[S.GPIOI, 0],[S.GPIOI, 0],[S.GPIOI, 0],[S.GPIOI, 0],[S.GPIOI, 0],
        [S.GPIOI, 0],[S.GPIOI, 0],[S.GPIOI, 0],[S.GPIOI, 0],[S.GPIOI, 0],[S.GPIOI, 0],
        [S.NUSED,0],[S.NUSED,0],[S.NUSED,0],[S.NUSED,0],[S.NUSED,0],[S.NUSED,0],[S.NUSED,0],],

    ['5i25-Internal Data', '5i25', '7i77x2', '5i25', 'hm2_pci', 12,3, 0,0, 0,3, 0,0, 0,2, 1,6, 0,0,0,0,0,0,0,0, 1, 34, 33, 200, [3, 2], 
        # TAB 3
        [S.TXEN2, 0],[S.TXDATA2, 0],[S.RXDATA2, 0],[S.SS7I77M1, 0],[S.RXDATA1, 0],[S.SS7I77M0, 0],[S.RXDATA0, 0],[S.MXES, 0],[S.MXE0, 0],[S.MXE1, 0],
        [S.MXEI, 0],[S.MXE0, 1],[S.MXE1, 1],[S.MXEI, 1],[S.MXE0, 2],[S.MXE1, 2],[S.MXEI, 2],
        [S.NUSED,0],[S.NUSED,0],[S.NUSED,0],[S.NUSED,0],[S.NUSED,0],[S.NUSED,0],[S.NUSED,0],
        # TAB 2
        [S.TXEN5, 0],[S.TXDATA5, 0],[S.RXDATA5, 0],[S.SS7I77M4, 0],[S.RXDATA4, 0],[S.SS7I77M3, 0],[S.RXDATA3, 0],[S.MXES, 3],[S.MXE0, 3],[S.MXE1, 3],
        [S.MXEI, 3],[S.MXE0, 4],[S.MXE1, 4],[S.MXEI, 4],[S.MXE0, 5],[S.MXE1, 5],[S.MXEI, 5],
        [S.NUSED,0],[S.NUSED,0],[S.NUSED,0],[S.NUSED,0],[S.NUSED,0],[S.NUSED,0],[S.NUSED,0],],

    ['5i25-Internal Data', '5i25', 'prob_rfx2', '5i25', 'hm2_pci', 2,3, 0,0, 2,3, 0,0, 8,2, 0,0, 0,0,0,0,0,0,0,0, 1, 34, 33, 200,[3, 2],
        # TAB 3
        [S.GPIOI, 0],[S.PWMP, 0],[S.STEPA, 0],[S.GPIOI, 0],[S.STEPB, 0],[S.PWMD, 0],[S.STEPA, 1],[S.GPIOI, 0],[S.STEPB, 1],[S.STEPA, 2],
        [S.STEPB, 2],[S.STEPA, 3],[S.STEPB, 3],[S.GPIOI, 0],[S.ENCA, 0],[S.ENCB, 0],[S.ENCI, 0],
        [S.NUSED, 0],[S.NUSED, 0],[S.NUSED, 0],[S.NUSED, 0],[S.NUSED, 0],[S.NUSED, 0],[S.NUSED, 0],
        # TAB 2
        [S.GPIOI, 0],[S.PWMP, 1],[S.STEPA, 4],[S.GPIOI, 0],[S.STEPB, 4],[S.PWMD, 1],[S.STEPA, 5],[S.GPIOI, 0],[S.STEPB, 5],
        [S.STEPA, 6],[S.STEPB, 6],[S.STEPA, 7],[S.STEPB, 7],[S.GPIOI, 0],[S.ENCA, 1],[S.ENCB, 1],[S.ENCI, 1],
        [S.NUSED, 0],[S.NUSED, 0],[S.NUSED, 0],[S.NUSED, 0],[S.NUSED, 0],[S.NUSED, 0],[S.NUSED, 0],],

<<<<<<< HEAD
=======
    ['5i25-Internal Data', '5i25', 'G540x2', '5i25', 'hm2_pci', 2,3, 0,0, 2,1, 0,0, 10,2, 0,0, 0,0,0,0,0,0,0,0, 1, 34, 33, 200,[3, 2],
        # TAB 3
        [S.GPIOI, 0],[S.PWMP, 0],[S.STEPA, 0],[S.GPIOI, 0],[S.STEPB, 0],[S.GPIOI, 0],[S.STEPA, 4],[S.STEPA, 1],[S.GPIOI, 0],[S.STEPB, 1],
        [S.STEPA, 2],[S.STEPB, 2],[S.STEPA, 3],[S.STEPB, 3],[S.ENCA, 0],[S.ENCB, 0],[S.ENCI, 0],
        [S.NUSED, 0],[S.NUSED, 0],[S.NUSED, 0],[S.NUSED, 0],[S.NUSED, 0],[S.NUSED, 0],[S.NUSED, 0],
        # TAB 2
        [S.GPIOI, 0],[S.PWMP, 1],[S.STEPA, 5],[S.GPIOI, 0],[S.STEPB, 5],[S.GPIOI, 0],[S.STEPA, 9],[S.STEPA, 6],[S.GPIOI, 0],[S.STEPB, 6],
        [S.STEPA, 7],[S.STEPB, 7],[S.STEPA, 8],[S.STEPB, 8],[S.ENCA, 1],[S.ENCB, 1],[S.ENCI, 1],
        [S.NUSED, 0],[S.NUSED, 0],[S.NUSED, 0],[S.NUSED, 0],[S.NUSED, 0],[S.NUSED, 0],[S.NUSED, 0],],
>>>>>>> 40bddefc

    # 5i20 #####################
    ["5i20", "5i20", "SV12", "5i20", "hm2_pci", 12,3, 0,0, 12,3, 0,0, 0,0, 0,0, 0,0,0,0,0,0,0,0, 1, 72 , 33, 100, [2,3,4],
        [S.ENCB,1],[S.ENCA,1],[S.ENCB,0],[S.ENCA,0],[S.ENCI,1],[S.ENCI,0],[S.PWMP,1],[S.PWMP,0],[S.PWMD,1],[S.PWMD,0],[S.PWME,1],[S.PWME,0],
        [S.ENCB,3],[S.ENCA,3],[S.ENCB,2],[S.ENCA,2],[S.ENCI,3],[S.ENCI,2],[S.PWMP,3],[S.PWMP,2],[S.PWMD,3],[S.PWMD,2],[S.PWME,3],[S.PWME,2],
        [S.ENCB,5],[S.ENCA,5],[S.ENCB,4],[S.ENCA,4],[S.ENCI,5],[S.ENCI,4],[S.PWMP,5],[S.PWMP,4],[S.PWMD,5],[S.PWMD,4],[S.PWME,5],[S.PWME,4],
        [S.ENCB,7],[S.ENCA,7],[S.ENCB,6],[S.ENCA,6],[S.ENCI,7],[S.ENCI,6],[S.PWMP,7],[S.PWMP,6],[S.PWMD,7],[S.PWMD,6],[S.PWME,7],[S.PWME,6],
        [S.ENCB,9],[S.ENCA,9],[S.ENCB,8],[S.ENCA,8],[S.ENCI,9],[S.ENCI,8],[S.PWMP,9],[S.PWMP,8],[S.PWMD,9],[S.PWMD,8],[S.PWME,9],[S.PWME,8],
        [S.ENCB,11],[S.ENCA,11],[S.ENCB,10],[S.ENCA,10],[S.ENCI,11],[S.ENCI,10],[S.PWMP,11],[S.PWMP,10],[S.PWMD,11],[S.PWMD,10],[S.PWME,11],[S.PWME,10]
    ],
    ["5i20", "5i20", "SVST8_4", "5i20", "hm2_pci", 8,3, 0,0, 8,3, 0,0, 4,2, 0,0, 0,0,0,0,0,0,0,0, 1, 72, 33, 100, [2,3,4],
      [S.ENCB,1],[S.ENCA,1],[S.ENCB,0],[S.ENCA,0],[S.ENCI,1],[S.ENCI,0],[S.PWMP,1],[S.PWMP,0],[S.PWMD,1],[S.PWMD,0],[S.PWME,1],[S.PWME,0],
      [S.ENCB,3],[S.ENCA,3],[S.ENCB,2],[S.ENCA,2],[S.ENCI,3],[S.ENCI,2],[S.PWMP,3],[S.PWMP,2],[S.PWMD,3],[S.PWMD,2],[S.PWME,3],[S.PWME,2],
      [S.ENCB,5],[S.ENCA,5],[S.ENCB,4],[S.ENCA,4],[S.ENCI,5],[S.ENCI,4],[S.PWMP,5],[S.PWMP,4],[S.PWMD,5],[S.PWMD,4],[S.PWME,5],[S.PWME,4],
      [S.ENCB,7],[S.ENCA,7],[S.ENCB,6],[S.ENCA,6],[S.ENCI,7],[S.ENCI,6],[S.PWMP,7],[S.PWMP,6],[S.PWMD,7],[S.PWMD,6],[S.PWME,7],[S.PWME,6],
      [S.STEPA,0],[S.STEPB,0],[S.GPIOI,0],[S.GPIOI,0],[S.GPIOI,0],[S.GPIOI,0],[S.STEPA,1],[S.STEPB,1],[S.GPIOI,0],[S.GPIOI,0],[S.GPIOI,0],[S.GPIOI,0],
      [S.STEPA,2],[S.STEPB,2],[S.GPIOI,0],[S.GPIOI,0],[S.GPIOI,0],[S.GPIOI,0],[S.STEPA,3],[S.STEPB,3],[S.GPIOI,0],[S.GPIOI,0],[S.GPIOI,0],[S.GPIOI,0]
     ],

    # 7i76e ####################
    ['7i76e-Internal Data', '7i76e', '7i76e', '7i76', 'hm2_eth', 1,3, 0,0, 0,3, 0,0, 5,2, 1,2, 0,0,0,0,0,0,0,0, 1, 34, 33, 200, [1, 2, 3],
        # TAB 1
        [S.STEPB,0],[S.STEPA,0],[S.STEPB,1],[S.STEPA,1],[S.STEPB,2],[S.STEPA,2],[S.STEPB,3],[S.STEPA,3],[S.STEPB,4],[S.STEPA,4],
        [S.SS7I76M0,0],[S.RXDATA0,0],[S.TXDATA1,0],[S.RXDATA1,0],[S.ENCI,0],[S.ENCB,0],[S.ENCA,0],
        [S.NUSED,0],[S.NUSED,0],[S.NUSED,0],[S.NUSED,0],[S.NUSED,0],[S.NUSED,0],[S.NUSED,0],
        # TAB 2
        [S.GPIOI, 0],[S.GPIOI, 0],[S.GPIOI, 0],[S.GPIOI, 0],[S.GPIOI, 0],[S.GPIOI, 0],[S.GPIOI, 0],[S.GPIOI, 0],[S.GPIOI, 0],[S.GPIOI, 0],
        [S.GPIOI, 0],[S.GPIOI, 0],[S.GPIOI, 0],[S.GPIOI, 0],[S.GPIOI, 0],[S.GPIOI, 0],[S.GPIOI, 0],
        [S.NUSED,0],[S.NUSED,0],[S.NUSED,0],[S.NUSED,0],[S.NUSED,0],[S.NUSED,0],[S.NUSED,0],
        # TAB 3
        [S.GPIOI, 0],[S.GPIOI, 0],[S.GPIOI, 0],[S.GPIOI, 0],[S.GPIOI, 0],[S.GPIOI, 0],[S.GPIOI, 0],[S.GPIOI, 0],[S.GPIOI, 0],[S.GPIOI, 0],
        [S.GPIOI, 0],[S.GPIOI, 0],[S.GPIOI, 0],[S.GPIOI, 0],[S.GPIOI, 0],[S.GPIOI, 0],[S.GPIOI, 0],
        [S.NUSED,0],[S.NUSED,0],[S.NUSED,0],[S.NUSED,0],[S.NUSED,0],[S.NUSED,0],[S.NUSED,0],],

    # 7i92 ####################
    ["7i92-Internal Data", "7i92", "7i76x2 with one 7i76 ", "5i92", "hm2_eth", 2,3, 0,0, 0,3, 0,0, 10,2, 1,4, 0,0,0,0,0,0,0,0, 1, 34 , 33, 200, [2,1],
        # TAB 2
        [S.STEPB,0],[S.STEPA,0],[S.STEPB,1],[S.STEPA,1],[S.STEPB,2],[S.STEPA,2],[S.STEPB,3],[S.STEPA,3],[S.STEPB,4],[S.STEPA,4],
        [S.SS7I76M0,0],[S.RXDATA0,0],[S.TXDATA1,0],[S.RXDATA1,0],[S.ENCI,0],[S.ENCB,0],[S.ENCA,0],
        [S.NUSED,0],[S.NUSED,0],[S.NUSED,0],[S.NUSED,0],[S.NUSED,0],[S.NUSED,0],[S.NUSED,0],
        # TAB 1
        [S.GPIOI, 0],[S.GPIOI, 0],[S.GPIOI, 0],[S.GPIOI, 0],[S.GPIOI, 0],[S.GPIOI, 0],[S.GPIOI, 0],[S.GPIOI, 0],[S.GPIOI, 0],[S.GPIOI, 0],
        [S.GPIOI, 0],[S.GPIOI, 0],[S.GPIOI, 0],[S.GPIOI, 0],[S.GPIOI, 0],[S.GPIOI, 0],[S.GPIOI, 0],
        [S.NUSED,0],[S.NUSED,0],[S.NUSED,0],[S.NUSED,0],[S.NUSED,0],[S.NUSED,0],[S.NUSED,0],],

    ["7i92-Internal Data", "7i92", "7i76x2", "7i92", "hm2_eth", 2,3, 0,0, 0,3, 0,0, 10,2, 1,4, 0,0,0,0,0,0,0,0, 1, 34 , 33, 200, [2,1],
        # TAB 2
        [S.STEPB,0],[S.STEPA,0],[S.STEPB,1],[S.STEPA,1],[S.STEPB,2],[S.STEPA,2],[S.STEPB,3],[S.STEPA,3],[S.STEPB,4],[S.STEPA,4],
        [S.SS7I76M0,0],[S.RXDATA0,0],[S.TXDATA1,0],[S.RXDATA1,0],[S.ENCI,0],[S.ENCB,0],[S.ENCA,0],
        [S.NUSED,0],[S.NUSED,0],[S.NUSED,0],[S.NUSED,0],[S.NUSED,0],[S.NUSED,0],[S.NUSED,0],
        # TAB 1
        [S.STEPB,5],[S.STEPA,5],[S.STEPB,6],[S.STEPA,6],[S.STEPB,7],[S.STEPA,7],[S.STEPB,8],[S.STEPA,8],[S.STEPB,9],[S.STEPA,9],
        [S.SS7I76M2,0],[S.RXDATA2,0],[S.TXDATA3,0],[S.RXDATA3,0],[S.ENCI,1],[S.ENCB,1],[S.ENCA,1],
        [S.NUSED,0],[S.NUSED,0],[S.NUSED,0],[S.NUSED,0],[S.NUSED,0],[S.NUSED,0],[S.NUSED,0],],

    ['7i92-Internal Data', '7i92', '7i77x2 with on 7i77', '7i92', 'hm2_eth', 12,3, 0,0, 0,3, 0,0, 0,2, 1,6, 0,0,0,0,0,0,0,0, 1, 34, 33, 200, [2, 1], 
        # TAB 2
        [S.TXEN2, 0],[S.TXDATA2, 0],[S.RXDATA2, 0],[S.SS7I77M1, 0],[S.RXDATA1, 0],[S.SS7I77M0, 0],[S.RXDATA0, 0],[S.MXES, 0],[S.MXE0, 0],[S.MXE1, 0],
        [S.MXEI, 0],[S.MXE0, 1],[S.MXE1, 1],[S.MXEI, 1],[S.MXE0, 2],[S.MXE1, 2],[S.MXEI, 2],
        [S.NUSED,0],[S.NUSED,0],[S.NUSED,0],[S.NUSED,0],[S.NUSED,0],[S.NUSED,0],[S.NUSED,0],
        # TAB 1
        [S.GPIOI, 0],[S.GPIOI, 0],[S.GPIOI, 0],[S.GPIOI, 0],[S.GPIOI, 0],[S.GPIOI, 0],[S.GPIOI, 0],[S.GPIOI, 0],[S.GPIOI, 0],[S.GPIOI, 0],
        [S.GPIOI, 0],[S.GPIOI, 0],[S.GPIOI, 0],[S.GPIOI, 0],[S.GPIOI, 0],[S.GPIOI, 0],[S.GPIOI, 0],
        [S.NUSED,0],[S.NUSED,0],[S.NUSED,0],[S.NUSED,0],[S.NUSED,0],[S.NUSED,0],[S.NUSED,0],],

    ['7i92-Internal Data', '7i92', '7i77x2', '7i92', 'hm2_eth', 12,3, 0,0, 0,3, 0,0, 0,2, 1,6, 0,0,0,0,0,0,0,0, 1, 34, 33, 200, [2, 1], 
        # TAB 2
        [S.TXEN2, 0],[S.TXDATA2, 0],[S.RXDATA2, 0],[S.SS7I77M1, 0],[S.RXDATA1, 0],[S.SS7I77M0, 0],[S.RXDATA0, 0],[S.MXES, 0],[S.MXE0, 0],[S.MXE1, 0],
        [S.MXEI, 0],[S.MXE0, 1],[S.MXE1, 1],[S.MXEI, 1],[S.MXE0, 2],[S.MXE1, 2],[S.MXEI, 2],
        [S.NUSED,0],[S.NUSED,0],[S.NUSED,0],[S.NUSED,0],[S.NUSED,0],[S.NUSED,0],[S.NUSED,0],
        # TAB 1
        [S.TXEN5, 0],[S.TXDATA5, 0],[S.RXDATA5, 0],[S.SS7I77M4, 0],[S.RXDATA4, 0],[S.SS7I77M3, 0],[S.RXDATA3, 0],[S.MXES, 3],[S.MXE0, 3],[S.MXE1, 3],
        [S.MXEI, 3],[S.MXE0, 4],[S.MXE1, 4],[S.MXEI, 4],[S.MXE0, 5],[S.MXE1, 5],[S.MXEI, 5],
        [S.NUSED,0],[S.NUSED,0],[S.NUSED,0],[S.NUSED,0],[S.NUSED,0],[S.NUSED,0],[S.NUSED,0],],

    # 7i80HD #################
    ["7i80HD-Internal Data", "7i80HD", "SV12", "7i80HD", "hm2_eth", 12,3, 0,0, 12,3, 0,0, 0,0, 0,0, 0,0,0,0,0,0,0,0, 1, 72 , 33, 100, [2,3,4],
        [S.ENCB,1],[S.ENCA,1],[S.ENCB,0],[S.ENCA,0],[S.ENCI,1],[S.ENCI,0],[S.PWMP,1],[S.PWMP,0],[S.PWMD,1],[S.PWMD,0],[S.PWME,1],[S.PWME,0],
        [S.ENCB,3],[S.ENCA,3],[S.ENCB,2],[S.ENCA,2],[S.ENCI,3],[S.ENCI,2],[S.PWMP,3],[S.PWMP,2],[S.PWMD,3],[S.PWMD,2],[S.PWME,3],[S.PWME,2],
        [S.ENCB,5],[S.ENCA,5],[S.ENCB,4],[S.ENCA,4],[S.ENCI,5],[S.ENCI,4],[S.PWMP,5],[S.PWMP,4],[S.PWMD,5],[S.PWMD,4],[S.PWME,5],[S.PWME,4],
        [S.ENCB,7],[S.ENCA,7],[S.ENCB,6],[S.ENCA,6],[S.ENCI,7],[S.ENCI,6],[S.PWMP,7],[S.PWMP,6],[S.PWMD,7],[S.PWMD,6],[S.PWME,7],[S.PWME,6],
        [S.ENCB,9],[S.ENCA,9],[S.ENCB,8],[S.ENCA,8],[S.ENCI,9],[S.ENCI,8],[S.PWMP,9],[S.PWMP,8],[S.PWMD,9],[S.PWMD,8],[S.PWME,9],[S.PWME,8],
        [S.ENCB,11],[S.ENCA,11],[S.ENCB,10],[S.ENCA,10],[S.ENCI,11],[S.ENCI,10],[S.PWMP,11],[S.PWMP,10],[S.PWMD,11],[S.PWMD,10],[S.PWME,11],[S.PWME,10],],

    ["7i80HD-Internal Data", "7i80HD", "SVST8_4", "7i80HD", "hm2_eth", 8,3, 0,0, 8,3, 0,0, 4,2, 0,0, 0,0,0,0,0,0,0,0, 1, 72, 33, 100, [2,3,4],
      [S.ENCB,1],[S.ENCA,1],[S.ENCB,0],[S.ENCA,0],[S.ENCI,1],[S.ENCI,0],[S.PWMP,1],[S.PWMP,0],[S.PWMD,1],[S.PWMD,0],[S.PWME,1],[S.PWME,0],
      [S.ENCB,3],[S.ENCA,3],[S.ENCB,2],[S.ENCA,2],[S.ENCI,3],[S.ENCI,2],[S.PWMP,3],[S.PWMP,2],[S.PWMD,3],[S.PWMD,2],[S.PWME,3],[S.PWME,2],
      [S.ENCB,5],[S.ENCA,5],[S.ENCB,4],[S.ENCA,4],[S.ENCI,5],[S.ENCI,4],[S.PWMP,5],[S.PWMP,4],[S.PWMD,5],[S.PWMD,4],[S.PWME,5],[S.PWME,4],
      [S.ENCB,7],[S.ENCA,7],[S.ENCB,6],[S.ENCA,6],[S.ENCI,7],[S.ENCI,6],[S.PWMP,7],[S.PWMP,6],[S.PWMD,7],[S.PWMD,6],[S.PWME,7],[S.PWME,6],
      [S.STEPA,0],[S.STEPB,0],[S.GPIOI,0],[S.GPIOI,0],[S.GPIOI,0],[S.GPIOI,0],[S.STEPA,1],[S.STEPB,1],[S.GPIOI,0],[S.GPIOI,0],[S.GPIOI,0],[S.GPIOI,0],
      [S.STEPA,2],[S.STEPB,2],[S.GPIOI,0],[S.GPIOI,0],[S.GPIOI,0],[S.GPIOI,0],[S.STEPA,3],[S.STEPB,3],[S.GPIOI,0],[S.GPIOI,0],[S.GPIOI,0],[S.GPIOI,0] ],
    ]

        #**************************
        # mesa daugther board data
        #**************************
        self._NUM_CHANNELS = 6
        self._SUBBOARDNAME = 0; self._SUBFIRMNAME = 1; self._SUBMODE = 2;self._SUBCONLIST = 3;self._SUBSTARTOFDATA = 12 # 4-10 spare for now.

        self.MESA_DAUGHTERDATA = [ ["8i20", "8i20", 0,[_("Axis Selection"),"Not Used","Not Used"], 0,0,0,0,0,0,0,0,
    [S.AMP8I20,0],[S.NUSED,0],[S.NUSED,0],[S.NUSED,0],[S.NUSED,0],[S.NUSED,0],[S.NUSED,0],[S.NUSED,0],[S.NUSED,0],[S.NUSED,0],[S.NUSED,0],[S.NUSED,0],
    [S.NUSED,0],[S.NUSED,0],[S.NUSED,0],[S.NUSED,0],[S.NUSED,0],[S.NUSED,0],[S.NUSED,0],[S.NUSED,0],[S.NUSED,0],[S.NUSED,0],[S.NUSED,0],[S.NUSED,0],
    [S.NUSED,0],[S.NUSED,0],[S.NUSED,0],[S.NUSED,0],[S.NUSED,0],[S.NUSED,0],[S.NUSED,0],[S.NUSED,0],[S.NUSED,0],[S.NUSED,0],[S.NUSED,0],[S.NUSED,0],
    [S.NUSED,0],[S.NUSED,0],[S.NUSED,0],[S.NUSED,0],[S.NUSED,0],[S.NUSED,0],[S.NUSED,0],[S.NUSED,0],[S.NUSED,0],[S.NUSED,0],[S.NUSED,0],[S.NUSED,0],
    [S.NUSED,0],[S.NUSED,0],[S.NUSED,0],[S.NUSED,0],[S.NUSED,0],[S.NUSED,0],[S.NUSED,0],[S.NUSED,0],[S.NUSED,0],[S.NUSED,0],[S.NUSED,0],[S.NUSED,0],
    [S.NUSED,0],[S.NUSED,0],[S.NUSED,0],[S.NUSED,0],[S.NUSED,0],[S.NUSED,0],[S.NUSED,0],[S.NUSED,0],[S.NUSED,0],[S.NUSED,0],[S.NUSED,0],[S.NUSED,0],
    [S.NUSED,0],[S.NUSED,0],[S.NUSED,0],[S.NUSED,0],[S.NUSED,0],[S.NUSED,0],[S.NUSED,0],[S.NUSED,0],[S.NUSED,0],[S.NUSED,0],[S.NUSED,0],[S.NUSED,0] ],
["7i64", "7i64", 0,[_("7i64-Input\nP3 and P4"),_("7i64-Output\nP2 and P5"),_("7i64-Analog In")], 0,0,0,0,0,0,0,0,
        [S.GPIOI,100],[S.GPIOI,100],[S.GPIOI,100],[S.GPIOI,100],[S.GPIOI,100],[S.GPIOI,100],
        [S.GPIOI,100],[S.GPIOI,100],[S.GPIOI,100],[S.GPIOI,100],[S.GPIOI,100],[S.GPIOI,100],
        [S.GPIOI,100],[S.GPIOI,100],[S.GPIOI,100],[S.GPIOI,100],[S.GPIOI,100],[S.GPIOI,100],
        [S.GPIOI,100],[S.GPIOI,100],[S.GPIOI,100],[S.GPIOI,100],[S.GPIOI,100],[S.GPIOI,100],
        [S.GPIOO,100],[S.GPIOO,100],[S.GPIOO,100],[S.GPIOO,100],[S.GPIOO,100],[S.GPIOO,100],
        [S.GPIOO,100],[S.GPIOO,100],[S.GPIOO,100],[S.GPIOO,100],[S.GPIOO,100],[S.GPIOO,100],
        [S.GPIOO,100],[S.GPIOO,100],[S.GPIOO,100],[S.GPIOO,100],[S.GPIOO,100],[S.GPIOO,100],
        [S.GPIOO,100],[S.GPIOO,100],[S.GPIOO,100],[S.GPIOO,100],[S.GPIOO,100],[S.GPIOO,100],
        [S.ANALOGIN,0],[S.ANALOGIN,1],[S.NUSED,0],[S.NUSED,0],[S.NUSED,0],[S.NUSED,0],
        [S.NUSED,0],[S.NUSED,0],[S.NUSED,0],[S.NUSED,0],[S.NUSED,0],[S.NUSED,0],
    [S.NUSED,0],[S.NUSED,0],[S.NUSED,0],[S.NUSED,0],[S.NUSED,0],[S.NUSED,0],[S.NUSED,0],[S.NUSED,0],[S.NUSED,0],[S.NUSED,0],[S.NUSED,0],[S.NUSED,0],
    [S.NUSED,0],[S.NUSED,0],[S.NUSED,0],[S.NUSED,0],[S.NUSED,0],[S.NUSED,0],[S.NUSED,0],[S.NUSED,0],[S.NUSED,0],[S.NUSED,0],[S.NUSED,0],[S.NUSED,0] ],
["7i69", "7i69", 0,[_("7i69\nP2"),_("7i69\nP3"),"Not Used"], 0,0,0,0,0,0,0,0,
        [S.GPIOI,100],[S.GPIOI,100],[S.GPIOI,100],[S.GPIOI,100],[S.GPIOI,100],[S.GPIOI,100],
        [S.GPIOI,100],[S.GPIOI,100],[S.GPIOI,100],[S.GPIOI,100],[S.GPIOI,100],[S.GPIOI,100],
        [S.GPIOI,100],[S.GPIOI,100],[S.GPIOI,100],[S.GPIOI,100],[S.GPIOI,100],[S.GPIOI,100],
        [S.GPIOI,100],[S.GPIOI,100],[S.GPIOI,100],[S.GPIOI,100],[S.GPIOI,100],[S.GPIOI,100],
        [S.GPIOO,100],[S.GPIOO,100],[S.GPIOO,100],[S.GPIOO,100],[S.GPIOO,100],[S.GPIOO,100],
        [S.GPIOO,100],[S.GPIOO,100],[S.GPIOO,100],[S.GPIOO,100],[S.GPIOO,100],[S.GPIOO,100],
        [S.GPIOO,100],[S.GPIOO,100],[S.GPIOO,100],[S.GPIOO,100],[S.GPIOO,100],[S.GPIOO,100],
        [S.GPIOO,100],[S.GPIOO,100],[S.GPIOO,100],[S.GPIOO,100],[S.GPIOO,100],[S.GPIOO,100],
    [S.NUSED,0],[S.NUSED,0],[S.NUSED,0],[S.NUSED,0],[S.NUSED,0],[S.NUSED,0],[S.NUSED,0],[S.NUSED,0],[S.NUSED,0],[S.NUSED,0],[S.NUSED,0],[S.NUSED,0],
    [S.NUSED,0],[S.NUSED,0],[S.NUSED,0],[S.NUSED,0],[S.NUSED,0],[S.NUSED,0],[S.NUSED,0],[S.NUSED,0],[S.NUSED,0],[S.NUSED,0],[S.NUSED,0],[S.NUSED,0],
    [S.NUSED,0],[S.NUSED,0],[S.NUSED,0],[S.NUSED,0],[S.NUSED,0],[S.NUSED,0],[S.NUSED,0],[S.NUSED,0],[S.NUSED,0],[S.NUSED,0],[S.NUSED,0],[S.NUSED,0] ],
["7i70", "7i70", 0,[_("7i70-Input\nTB3"),_("7i70-Input\nTB2"),"Not Used"], 0,0,0,0,0,0,0,0,
        [S.GPIOI,100],[S.GPIOI,100],[S.GPIOI,100],[S.GPIOI,100],[S.GPIOI,100],[S.GPIOI,100],
        [S.GPIOI,100],[S.GPIOI,100],[S.GPIOI,100],[S.GPIOI,100],[S.GPIOI,100],[S.GPIOI,100],
        [S.GPIOI,100],[S.GPIOI,100],[S.GPIOI,100],[S.GPIOI,100],[S.GPIOI,100],[S.GPIOI,100],
        [S.GPIOI,100],[S.GPIOI,100],[S.GPIOI,100],[S.GPIOI,100],[S.GPIOI,100],[S.GPIOI,100],
        [S.GPIOI,100],[S.GPIOI,100],[S.GPIOI,100],[S.GPIOI,100],[S.GPIOI,100],[S.GPIOI,100],
        [S.GPIOI,100],[S.GPIOI,100],[S.GPIOI,100],[S.GPIOI,100],[S.GPIOI,100],[S.GPIOI,100],
        [S.GPIOI,100],[S.GPIOI,100],[S.GPIOI,100],[S.GPIOI,100],[S.GPIOI,100],[S.GPIOI,100],
        [S.GPIOI,100],[S.GPIOI,100],[S.GPIOI,100],[S.GPIOI,100],[S.GPIOI,100],[S.GPIOI,100],
    [S.NUSED,0],[S.NUSED,0],[S.NUSED,0],[S.NUSED,0],[S.NUSED,0],[S.NUSED,0],[S.NUSED,0],[S.NUSED,0],[S.NUSED,0],[S.NUSED,0],[S.NUSED,0],[S.NUSED,0],
    [S.NUSED,0],[S.NUSED,0],[S.NUSED,0],[S.NUSED,0],[S.NUSED,0],[S.NUSED,0],[S.NUSED,0],[S.NUSED,0],[S.NUSED,0],[S.NUSED,0],[S.NUSED,0],[S.NUSED,0],
    [S.NUSED,0],[S.NUSED,0],[S.NUSED,0],[S.NUSED,0],[S.NUSED,0],[S.NUSED,0],[S.NUSED,0],[S.NUSED,0],[S.NUSED,0],[S.NUSED,0],[S.NUSED,0],[S.NUSED,0] ],
["7i71", "7i71", 0,[_("7i71-Output\nTB3"),_("7i71-Output\nTB2"),"Not Used"], 0,0,0,0,0,0,0,0,
        [S.GPIOO,100],[S.GPIOO,100],[S.GPIOO,100],[S.GPIOO,100],[S.GPIOO,100],[S.GPIOO,100],
        [S.GPIOO,100],[S.GPIOO,100],[S.GPIOO,100],[S.GPIOO,100],[S.GPIOO,100],[S.GPIOO,100],
        [S.GPIOO,100],[S.GPIOO,100],[S.GPIOO,100],[S.GPIOO,100],[S.GPIOO,100],[S.GPIOO,100],
        [S.GPIOO,100],[S.GPIOO,100],[S.GPIOO,100],[S.GPIOO,100],[S.GPIOO,100],[S.GPIOO,100],
        [S.GPIOO,100],[S.GPIOO,100],[S.GPIOO,100],[S.GPIOO,100],[S.GPIOO,100],[S.GPIOO,100],
        [S.GPIOO,100],[S.GPIOO,100],[S.GPIOO,100],[S.GPIOO,100],[S.GPIOO,100],[S.GPIOO,100],
        [S.GPIOO,100],[S.GPIOO,100],[S.GPIOO,100],[S.GPIOO,100],[S.GPIOO,100],[S.GPIOO,100],
        [S.GPIOO,100],[S.GPIOO,100],[S.GPIOO,100],[S.GPIOO,100],[S.GPIOO,100],[S.GPIOO,100],
    [S.NUSED,0],[S.NUSED,0],[S.NUSED,0],[S.NUSED,0],[S.NUSED,0],[S.NUSED,0],[S.NUSED,0],[S.NUSED,0],[S.NUSED,0],[S.NUSED,0],[S.NUSED,0],[S.NUSED,0],
    [S.NUSED,0],[S.NUSED,0],[S.NUSED,0],[S.NUSED,0],[S.NUSED,0],[S.NUSED,0],[S.NUSED,0],[S.NUSED,0],[S.NUSED,0],[S.NUSED,0],[S.NUSED,0],[S.NUSED,0],
    [S.NUSED,0],[S.NUSED,0],[S.NUSED,0],[S.NUSED,0],[S.NUSED,0],[S.NUSED,0],[S.NUSED,0],[S.NUSED,0],[S.NUSED,0],[S.NUSED,0],[S.NUSED,0],[S.NUSED,0] ],
["7i76", "7i76-m0", 0,[_("7i76-I/O\nTB6"),_("7i76-I/O\nTB5"),_("7i76-Analog Output\nTB4")], 0,0,0,0,0,0,0,0,
        [S.GPIOI,100],[S.GPIOI,100],[S.GPIOI,100],[S.GPIOI,100],[S.GPIOI,100],[S.GPIOI,100],
        [S.GPIOI,100],[S.GPIOI,100],[S.GPIOI,100],[S.GPIOI,100],[S.GPIOI,100],[S.GPIOI,100],
        [S.GPIOI,100],[S.GPIOI,100],[S.GPIOI,100],[S.GPIOI,100],[S.GPIOO,100],[S.GPIOO,100],
        [S.GPIOO,100],[S.GPIOO,100],[S.GPIOO,100],[S.GPIOO,100],[S.GPIOO,100],[S.GPIOO,100],
        [S.GPIOI,100],[S.GPIOI,100],[S.GPIOI,100],[S.GPIOI,100],[S.GPIOI,100],[S.GPIOI,100],
        [S.GPIOI,100],[S.GPIOI,100],[S.GPIOI,100],[S.GPIOI,100],[S.GPIOI,100],[S.GPIOI,100],
        [S.GPIOI,100],[S.GPIOI,100],[S.GPIOI,100],[S.GPIOI,100],[S.GPIOO,100],[S.GPIOO,100],
        [S.GPIOO,100],[S.GPIOO,100],[S.GPIOO,100],[S.GPIOO,100],[S.GPIOO,100],[S.GPIOO,100],
    [S.POTO,0],[S.POTE,0],[S.NUSED,0],[S.NUSED,0],[S.NUSED,0],[S.NUSED,0],[S.NUSED,0],[S.NUSED,0],[S.NUSED,0],[S.NUSED,0],[S.NUSED,0],[S.NUSED,0],
    [S.NUSED,0],[S.NUSED,0],[S.NUSED,0],[S.NUSED,0],[S.NUSED,0],[S.NUSED,0],[S.NUSED,0],[S.NUSED,0],[S.NUSED,0],[S.NUSED,0],[S.NUSED,0],[S.NUSED,0],
    [S.NUSED,0],[S.NUSED,0],[S.NUSED,0],[S.NUSED,0],[S.NUSED,0],[S.NUSED,0],[S.NUSED,0],[S.NUSED,0],[S.NUSED,0],[S.NUSED,0],[S.NUSED,0],[S.NUSED,0] ],
["7i76", "7i76-m2", 0,[_("7i76-I/O\nTB6"),_("7i76-I/O\nTB5"),_("7i76-Analog Output\nTB4")], 0,0,0,0,0,0,0,0,
        [S.GPIOI,100],[S.GPIOI,100],[S.GPIOI,100],[S.GPIOI,100],[S.GPIOI,100],[S.GPIOI,100],
        [S.GPIOI,100],[S.GPIOI,100],[S.GPIOI,100],[S.GPIOI,100],[S.GPIOI,100],[S.GPIOI,100],
        [S.GPIOI,100],[S.GPIOI,100],[S.GPIOI,100],[S.GPIOI,100],[S.GPIOO,100],[S.GPIOO,100],
        [S.GPIOO,100],[S.GPIOO,100],[S.GPIOO,100],[S.GPIOO,100],[S.GPIOO,100],[S.GPIOO,100],
        [S.ENCB,0],[S.ENCA,0],[S.ENCB,1],[S.ENCA,1],[S.GPIOI,100],[S.GPIOI,100],
        [S.GPIOI,100],[S.GPIOI,100],[S.GPIOI,100],[S.GPIOI,100],[S.GPIOI,100],[S.GPIOI,100],
        [S.GPIOI,100],[S.GPIOI,100],[S.GPIOI,100],[S.GPIOI,100],[S.GPIOO,100],[S.GPIOO,100],
        [S.GPIOO,100],[S.GPIOO,100],[S.GPIOO,100],[S.GPIOO,100],[S.GPIOO,100],[S.GPIOO,100],
    [S.POTO,0],[S.POTE,0],[S.NUSED,0],[S.NUSED,0],[S.NUSED,0],[S.NUSED,0],[S.NUSED,0],[S.NUSED,0],[S.NUSED,0],[S.NUSED,0],[S.NUSED,0],[S.NUSED,0],
    [S.NUSED,0],[S.NUSED,0],[S.NUSED,0],[S.NUSED,0],[S.NUSED,0],[S.NUSED,0],[S.NUSED,0],[S.NUSED,0],[S.NUSED,0],[S.NUSED,0],[S.NUSED,0],[S.NUSED,0],
    [S.NUSED,0],[S.NUSED,0],[S.NUSED,0],[S.NUSED,0],[S.NUSED,0],[S.NUSED,0],[S.NUSED,0],[S.NUSED,0],[S.NUSED,0],[S.NUSED,0],[S.NUSED,0],[S.NUSED,0] ],
["7i77", "7i77-m0", 0,[_("7i77-I/O\nTB8"),_("7i77-I/O\nTB7"),_("7i77-Analog Output\nTB5")], 0,0,0,0,0,0,0,0,
        [S.GPIOI,100],[S.GPIOI,100],[S.GPIOI,100],[S.GPIOI,100],[S.GPIOI,100],[S.GPIOI,100],
        [S.GPIOI,100],[S.GPIOI,100],[S.GPIOI,100],[S.GPIOI,100],[S.GPIOI,100],[S.GPIOI,100],
        [S.GPIOI,100],[S.GPIOI,100],[S.GPIOI,100],[S.GPIOI,100],[S.GPIOO,100],[S.GPIOO,100],
        [S.GPIOO,100],[S.GPIOO,100],[S.GPIOO,100],[S.GPIOO,100],[S.GPIOO,100],[S.GPIOO,100],
        [S.GPIOI,100],[S.GPIOI,100],[S.GPIOI,100],[S.GPIOI,100],[S.GPIOI,100],[S.GPIOI,100],
        [S.GPIOI,100],[S.GPIOI,100],[S.GPIOI,100],[S.GPIOI,100],[S.GPIOI,100],[S.GPIOI,100],
        [S.GPIOI,100],[S.GPIOI,100],[S.GPIOI,100],[S.GPIOI,100],[S.GPIOO,100],[S.GPIOO,100],
        [S.GPIOO,100],[S.GPIOO,100],[S.GPIOO,100],[S.GPIOO,100],[S.GPIOO,100],[S.GPIOO,100],
    [S.PWME,0],[S.PWMP,0],[S.PWMD,0],[S.PWMP,1],[S.PWMD,1],[S.PWMP,2],[S.PWMD,2],[S.PWMP,3],[S.PWMD,3],[S.PWMP,4],[S.PWMD,4],[S.PWMP,5],
    [S.PWMD,5],[S.NUSED,0],[S.NUSED,0],[S.NUSED,0],[S.NUSED,0],[S.NUSED,0],[S.NUSED,0],[S.NUSED,0],[S.NUSED,0],[S.NUSED,0],[S.NUSED,0],[S.NUSED,0],
    [S.NUSED,0],[S.NUSED,0],[S.NUSED,0],[S.NUSED,0],[S.NUSED,0],[S.NUSED,0],[S.NUSED,0],[S.NUSED,0],[S.NUSED,0],[S.NUSED,0],[S.NUSED,0],[S.NUSED,0] ],
["7i77", "7i77-m3", 0,[_("7i77-I/O\nTB8"),_("7i77-I/O\nTB7"),_("7i77-Analog Output\nTB5")], 0,0,0,0,0,0,0,0,
        [S.GPIOI,100],[S.GPIOI,100],[S.GPIOI,100],[S.GPIOI,100],[S.GPIOI,100],[S.GPIOI,100],
        [S.GPIOI,100],[S.GPIOI,100],[S.GPIOI,100],[S.GPIOI,100],[S.GPIOI,100],[S.GPIOI,100],
        [S.GPIOI,100],[S.GPIOI,100],[S.GPIOI,100],[S.GPIOI,100],[S.GPIOO,100],[S.GPIOO,100],
        [S.GPIOO,100],[S.GPIOO,100],[S.GPIOO,100],[S.GPIOO,100],[S.GPIOO,100],[S.GPIOO,100],
        [S.ENCB,0],[S.ENCA,0],[S.ENCB,1],[S.ENCA,1],[S.GPIOI,100],[S.GPIOI,100],
        [S.GPIOI,100],[S.GPIOI,100],[S.GPIOI,100],[S.GPIOI,100],[S.GPIOI,100],[S.GPIOI,100],
        [S.GPIOI,100],[S.GPIOI,100],[S.GPIOI,100],[S.GPIOI,100],[S.GPIOO,100],[S.GPIOO,100],
        [S.GPIOO,100],[S.GPIOO,100],[S.GPIOO,100],[S.GPIOO,100],[S.GPIOO,100],[S.GPIOO,100],
    [S.PWME,0],[S.PWMP,0],[S.PWMD,0],[S.PWMP,1],[S.PWMD,1],[S.PWMP,2],[S.PWMD,2],[S.PWMP,3],[S.PWMD,3],[S.PWMP,4],[S.PWMD,4],[S.PWMP,5],
    [S.PWMD,5],[S.NUSED,0],[S.NUSED,0],[S.NUSED,0],[S.NUSED,0],[S.NUSED,0],[S.NUSED,0],[S.NUSED,0],[S.NUSED,0],[S.NUSED,0],[S.NUSED,0],[S.NUSED,0],
    [S.NUSED,0],[S.NUSED,0],[S.NUSED,0],[S.NUSED,0],[S.NUSED,0],[S.NUSED,0],[S.NUSED,0],[S.NUSED,0],[S.NUSED,0],[S.NUSED,0],[S.NUSED,0],[S.NUSED,0] ],
["7i73", "7i73-m1", 0,[_("7i73-I/O\n"),"7i73-I/O\n ","7i73-Analog/Encoders\n "], 0,0,0,0,0,0,0,0,
        [S.GPIOI,100],[S.GPIOI,100],[S.GPIOI,100],[S.GPIOI,100],[S.GPIOI,100],[S.GPIOI,100],
        [S.GPIOI,100],[S.GPIOI,100],[S.GPIOI,100],[S.GPIOI,100],[S.GPIOI,100],[S.GPIOI,100],
        [S.GPIOI,100],[S.GPIOI,100],[S.GPIOI,100],[S.GPIOI,100],[S.GPIOI,100],[S.GPIOI,100],
        [S.GPIOI,100],[S.GPIOI,100],[S.GPIOI,100],[S.GPIOI,100],[S.GPIOI,100],[S.GPIOI,100],
        [S.GPIOO,100],[S.GPIOO,100],[S.GPIOO,100],[S.GPIOO,100],[S.GPIOO,100],[S.GPIOO,100],
        [S.GPIOO,100],[S.GPIOO,100],[S.GPIOO,100],[S.GPIOO,100],[S.GPIOO,100],[S.GPIOO,100],
        [S.GPIOO,100],[S.GPIOO,100],[S.GPIOO,100],[S.GPIOO,100],[S.GPIOO,100],[S.GPIOO,100],
        [S.GPIOO,100],[S.GPIOO,100],[S.GPIOO,100],[S.GPIOO,100],[S.NUSED,0],[S.NUSED,0],
        [S.ANALOGIN,0],[S.ANALOGIN,1],[S.ANALOGIN,2],[S.ANALOGIN,3],[S.ENCA,0],[S.ENCA,1],
        [S.ENCA,2],[S.ENCA,3],[S.NUSED,0],[S.NUSED,0],[S.NUSED,0],[S.NUSED,0],
    [S.NUSED,0],[S.NUSED,0],[S.NUSED,0],[S.NUSED,0],[S.NUSED,0],[S.NUSED,0],[S.NUSED,0],[S.NUSED,0],[S.NUSED,0],[S.NUSED,0],[S.NUSED,0],[S.NUSED,0],
    [S.NUSED,0],[S.NUSED,0],[S.NUSED,0],[S.NUSED,0],[S.NUSED,0],[S.NUSED,0],[S.NUSED,0],[S.NUSED,0],[S.NUSED,0],[S.NUSED,0],[S.NUSED,0],[S.NUSED,0] ],
["7i84", "7i84-m0", 0,[_("7i84-I/O\nTB3"),_("7i84-I/O\nTB2"),"Not Used"], 0,0,0,0,0,0,0,0,
        [S.GPIOI,100],[S.GPIOI,100],[S.GPIOI,100],[S.GPIOI,100],[S.GPIOI,100],[S.GPIOI,100],
        [S.GPIOI,100],[S.GPIOI,100],[S.GPIOI,100],[S.GPIOI,100],[S.GPIOI,100],[S.GPIOI,100],
        [S.GPIOI,100],[S.GPIOI,100],[S.GPIOI,100],[S.GPIOI,100],[S.GPIOO,100],[S.GPIOO,100],
        [S.GPIOO,100],[S.GPIOO,100],[S.GPIOO,100],[S.GPIOO,100],[S.GPIOO,100],[S.GPIOO,100],
        [S.GPIOI,100],[S.GPIOI,100],[S.GPIOI,100],[S.GPIOI,100],[S.GPIOI,100],[S.GPIOI,100],
        [S.GPIOI,100],[S.GPIOI,100],[S.GPIOI,100],[S.GPIOI,100],[S.GPIOI,100],[S.GPIOI,100],
        [S.GPIOI,100],[S.GPIOI,100],[S.GPIOI,100],[S.GPIOI,100],[S.GPIOO,100],[S.GPIOO,100],
        [S.GPIOO,100],[S.GPIOO,100],[S.GPIOO,100],[S.GPIOO,100],[S.GPIOO,100],[S.GPIOO,100],
        [S.NUSED,0],[S.NUSED,0],[S.NUSED,0],[S.NUSED,0],[S.NUSED,0],[S.NUSED,0],
        [S.NUSED,0],[S.NUSED,0],[S.NUSED,0],[S.NUSED,0],[S.NUSED,0],[S.NUSED,0],
        [S.NUSED,0],[S.NUSED,0],[S.NUSED,0],[S.NUSED,0],[S.NUSED,0],[S.NUSED,0],
        [S.NUSED,0],[S.NUSED,0],[S.NUSED,0],[S.NUSED,0],[S.NUSED,0],[S.NUSED,0],
        [S.NUSED,0],[S.NUSED,0],[S.NUSED,0],[S.NUSED,0],[S.NUSED,0],[S.NUSED,0],
        [S.NUSED,0],[S.NUSED,0],[S.NUSED,0],[S.NUSED,0],[S.NUSED,0],[S.NUSED,0] ],
["7i84", "7i84-m3", 0,[_("7i84-I/O-MPG\nTB3"),_("7i84-I/O\nTB2"),"Not Used"], 0,0,0,0,0,0,0,0,
        [S.GPIOI,100],[S.GPIOI,100],[S.GPIOI,100],[S.GPIOI,100],[S.GPIOI,100],[S.GPIOI,100],
        [S.GPIOI,100],[S.GPIOI,100],[S.GPIOI,100],[S.GPIOI,100],[S.GPIOI,100],[S.GPIOI,100],
        [S.GPIOI,100],[S.GPIOI,100],[S.GPIOI,100],[S.GPIOI,100],[S.GPIOO,100],[S.GPIOO,100],
        [S.GPIOO,100],[S.GPIOO,100],[S.GPIOO,100],[S.GPIOO,100],[S.GPIOO,100],[S.GPIOO,100],
        [S.ENCB,0],[S.ENCA,0],[S.ENCB,1],[S.ENCA,1],[S.GPIOI,100],[S.GPIOI,100],
        [S.GPIOI,100],[S.GPIOI,100],[S.GPIOI,100],[S.GPIOI,100],[S.GPIOI,100],[S.GPIOI,100],
        [S.GPIOI,100],[S.GPIOI,100],[S.GPIOI,100],[S.GPIOI,100],[S.GPIOO,100],[S.GPIOO,100],
        [S.GPIOO,100],[S.GPIOO,100],[S.GPIOO,100],[S.GPIOO,100],[S.GPIOO,100],[S.GPIOO,100],
        [S.NUSED,0],[S.NUSED,0],[S.NUSED,0],[S.NUSED,0],[S.NUSED,0],[S.NUSED,0],
        [S.NUSED,0],[S.NUSED,0],[S.NUSED,0],[S.NUSED,0],[S.NUSED,0],[S.NUSED,0],
        [S.NUSED,0],[S.NUSED,0],[S.NUSED,0],[S.NUSED,0],[S.NUSED,0],[S.NUSED,0],
        [S.NUSED,0],[S.NUSED,0],[S.NUSED,0],[S.NUSED,0],[S.NUSED,0],[S.NUSED,0],
        [S.NUSED,0],[S.NUSED,0],[S.NUSED,0],[S.NUSED,0],[S.NUSED,0],[S.NUSED,0],
        [S.NUSED,0],[S.NUSED,0],[S.NUSED,0],[S.NUSED,0],[S.NUSED,0],[S.NUSED,0] ],
["error"]
 ]
        self.MESA_FIRMWAREDATA = []
        # internalname / displayed name / steptime/ step space / direction hold / direction setup
        self.alldrivertypes = [
                            ["gecko201", _("Gecko 201"), 500, 4000, 20000, 1000],
                            ["gecko202", _("Gecko 202"), 500, 4500, 20000, 1000],
                            ["gecko203v", _("Gecko 203v"), 1000, 2000, 200 , 200],
                            ["gecko210", _("Gecko 210"),  500, 4000, 20000, 1000],
                            ["gecko212", _("Gecko 212"),  500, 4000, 20000, 1000],
                            ["gecko320", _("Gecko 320"),  3500, 500, 200, 200],
                            ["gecko540", _("Gecko 540"),  1000, 2000, 200, 200],
                            ["l297", _("L297"), 500,  4000, 4000, 1000],
                            ["pmdx150", _("PMDX-150"), 1000, 2000, 1000, 1000],
                            ["sherline", _("Sherline"), 22000, 22000, 100000, 100000],
                            ["xylotex", _("Xylotex 8S-3"), 2000, 1000, 200, 200],
                            ["oem750", _("Parker-Compumotor oem750"), 1000, 1000, 1000, 200000],
                            ["jvlsmd41", _("JVL-SMD41 or 42"), 500, 500, 2500, 2500],
                            ["hobbycnc", _("Hobbycnc Pro Chopper"), 2000, 2000, 2000, 2000],
                            ["keling", _("Keling 4030"), 5000, 5000, 20000, 20000],
                            ]

        self.MESA_BOARDNAMES = []

        self.MESS_START = _('Start')
        self.MESS_FWD = _('Forward')
        self.MESS_DONE = _('Done')
        self.MESS_CL_REWRITE =_("OK to replace existing custom ladder program?\nExisting Custom.clp will be renamed custom_backup.clp.\nAny existing file named -custom_backup.clp- will be lost. ")
        self.MESS_CL_EDITED = _("You edited a ladder program and have selected a different program to copy to your configuration file.\nThe edited program will be lost.\n\nAre you sure?  ")
        self.MESS_NO_ESTOP = _("You need to designate an E-stop input pin in the Parallel Port Setup page for this program.")
        self.MESS_PYVCP_REWRITE =_("OK to replace existing custom pyvcp panel and custom_postgui.hal file ?\nExisting custompanel.xml and custom_postgui.hal will be renamed custompanel_backup.xml and postgui_backup.hal.\nAny existing file named custompanel_backup.xml and custom_postgui.hal will be lost. ")
        self.MESS_ABORT = _("Quit PNCconf and discard changes?")
        self.MESS_QUIT = _("The configuration has been built and saved.\nDo you want to quit?")
        self.MESS_NO_REALTIME = _("You are using a simulated-realtime version of LinuxCNC, so testing / tuning of hardware is unavailable.")
        self.MESS_KERNEL_WRONG = _("You are using a realtime version of LinuxCNC but didn't load a realtime kernel so testing / tuning of hardware is\
                 unavailable.\nThis is possibly because you updated the OS and it doesn't automatically load the RTAI kernel anymore.\n"+
            "You are using the  %(actual)s  kernel.\nYou need to use kernel:")% {'actual':os.uname()[2]}

    def __getitem__(self, item):
        return getattr(self, item)
    def __setitem__(self, item, value):
        return setattr(self, item, value)<|MERGE_RESOLUTION|>--- conflicted
+++ resolved
@@ -482,8 +482,6 @@
         [S.STEPA, 6],[S.STEPB, 6],[S.STEPA, 7],[S.STEPB, 7],[S.GPIOI, 0],[S.ENCA, 1],[S.ENCB, 1],[S.ENCI, 1],
         [S.NUSED, 0],[S.NUSED, 0],[S.NUSED, 0],[S.NUSED, 0],[S.NUSED, 0],[S.NUSED, 0],[S.NUSED, 0],],
 
-<<<<<<< HEAD
-=======
     ['5i25-Internal Data', '5i25', 'G540x2', '5i25', 'hm2_pci', 2,3, 0,0, 2,1, 0,0, 10,2, 0,0, 0,0,0,0,0,0,0,0, 1, 34, 33, 200,[3, 2],
         # TAB 3
         [S.GPIOI, 0],[S.PWMP, 0],[S.STEPA, 0],[S.GPIOI, 0],[S.STEPB, 0],[S.GPIOI, 0],[S.STEPA, 4],[S.STEPA, 1],[S.GPIOI, 0],[S.STEPB, 1],
@@ -493,7 +491,6 @@
         [S.GPIOI, 0],[S.PWMP, 1],[S.STEPA, 5],[S.GPIOI, 0],[S.STEPB, 5],[S.GPIOI, 0],[S.STEPA, 9],[S.STEPA, 6],[S.GPIOI, 0],[S.STEPB, 6],
         [S.STEPA, 7],[S.STEPB, 7],[S.STEPA, 8],[S.STEPB, 8],[S.ENCA, 1],[S.ENCB, 1],[S.ENCI, 1],
         [S.NUSED, 0],[S.NUSED, 0],[S.NUSED, 0],[S.NUSED, 0],[S.NUSED, 0],[S.NUSED, 0],[S.NUSED, 0],],
->>>>>>> 40bddefc
 
     # 5i20 #####################
     ["5i20", "5i20", "SV12", "5i20", "hm2_pci", 12,3, 0,0, 12,3, 0,0, 0,0, 0,0, 0,0,0,0,0,0,0,0, 1, 72 , 33, 100, [2,3,4],
