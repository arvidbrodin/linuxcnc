--- conflicted
+++ resolved
@@ -141,14 +141,10 @@
 _("Pulse Width Gen-P"),_("Pulse Width Gen-D"),_("Pulse Width Gen-E"),
 _("Pulse Density Gen-P"),_("Pulse Density Gen-D"),_("Pulse Density Gen-E") ]
 
-<<<<<<< HEAD
-# boardname, firmwarename, Hal driver name,
-=======
 _BOARDTITLE = 0;_BOARDNAME = 1;_FIRMWARE = 2;_DIRECTORY = 3;_HALDRIVER = 4;_MAXENC = 5;_MAXPWM = 6;_MAXSTEP = 7;_ENCPINS = 8
 _STEPPINS = 9;_HASWATCHDOG = 10;_MAXGPIO = 11;_LOWFREQ = 12;_HIFREQ = 13;_NUMOFCNCTRS = 14;_STARTOFDATA = 15
 _AXIS = 1;_TKEMC = 2;_MINI = 3;_TOUCHY = 4
 # boardname, firmwarename, firmware directory,Hal driver name,
->>>>>>> 39867542
 # max encoders, max pwm gens, 
 # max step gens, number of pins per encoder,
 # number of pins per step gen, 
@@ -191,11 +187,7 @@
                  [ENCB,7],[ENCA,7],[ENCB,6],[ENCA,6],[ENCI,7],[ENCI,6],[PWMP,7],[PWMP,6],[PWMD,7],[PWMD,6],[PWME,7],[PWME,6],
         [ENCM,0],[ENCM,1],[ENCM,2],[ENCM,3],[ENCM,4],[ENCM,5],[ENCM,6],[ENCM,7],[GPIOI,0],[GPIOI,0],[GPIOI,0],[GPIOI,0],
                  [GPIOI,0],[GPIOI,0],[GPIOI,0],[GPIOI,0],[STEPA,0],[STEPB,0],[STEPA,1],[STEPB,1],[STEPA,2],[STEPB,2],[STEPA,3],[STEPB,3] ],
-<<<<<<< HEAD
-    ["5i22", "SV16S", "hm2_pci", 16, 16, 0, 3, 0, 1, 96, 48, 96, [2,3,4,5],
-=======
     ["5i22-1", "5i22", "SV16", "5i22", "hm2_pci", 16, 16, 0, 3, 0, 1, 96, 48, 96, [2,3,4,5],
->>>>>>> 39867542
         [ENCB,1],[ENCA,1],[ENCB,0],[ENCA,0],[ENCI,1],[ENCI,0],[PWMP,1],[PWMP,0],[PWMD,1],[PWMD,0],[PWME,1],[PWME,0],
                  [ENCB,3],[ENCA,3],[ENCB,2],[ENCA,2],[ENCI,3],[ENCI,2],[PWMP,3],[PWMP,2],[PWMD,3],[PWMD,2],[PWME,3],[PWME,2],
         [ENCB,5],[ENCA,5],[ENCB,4],[ENCA,4],[ENCI,5],[ENCI,4],[PWMP,5],[PWMP,4],[PWMD,5],[PWMD,4],[PWME,5],[PWME,4],
@@ -204,11 +196,7 @@
                  [ENCB,11],[ENCA,11],[ENCB,10],[ENCA,10],[ENCI,11],[ENCI,10],[PWMP,11],[PWMP,10],[PWMD,11],[PWMD,10],[PWME,11],[PWME,10],
         [ENCB,13],[ENCA,13],[ENCB,12],[ENCA,12],[ENCI,13],[ENCI,12],[PWMP,13],[PWMP,12],[PWMD,13],[PWMD,12],[PWME,13],[PWME,12],
                   [ENCB,15],[ENCA,15],[ENCB,14],[ENCA,14],[ENCI,15],[ENCI,14],[PWMP,15],[PWMP,14],[PWMD,15],[PWMD,14],[PWME,15],[PWME,14] ],
-<<<<<<< HEAD
-    ["5i22", "SVST8_8S", "hm2_pci", 8, 8, 8, 3, 6, 1, 96, 48, 96, [2,3,4,5],
-=======
     ["5i22-1", "5i22", "SVST8_8", "5i22", "hm2_pci", 8, 8, 8, 3, 6, 1, 96, 48, 96, [2,3,4,5],
->>>>>>> 39867542
        [ENCB,1],[ENCA,1],[ENCB,0],[ENCA,0],[ENCI,1],[ENCI,0],[PWMP,1],[PWMP,0],[PWMD,1],[PWMD,0],[PWME,1],[PWME,0],
                 [ENCB,3],[ENCA,3],[ENCB,2],[ENCA,2],[ENCI,3],[ENCI,2],[PWMP,3],[PWMP,2],[PWMD,3],[PWMD,2],[PWME,3],[PWME,2],
        [ENCB,5],[ENCA,5],[ENCB,4],[ENCA,4],[ENCI,5],[ENCI,4],[PWMP,5],[PWMP,4],[PWMD,5],[PWMD,4],[PWME,5],[PWME,4],
@@ -217,38 +205,7 @@
                 [STEPA,2],[STEPB,2],[GPIOI,0],[GPIOI,0],[GPIOI,0],[GPIOI,0],[STEPA,3],[STEPB,3],[GPIOI,0],[GPIOI,0],[GPIOI,0],[GPIOI,0],
        [STEPA,4],[STEPB,4],[GPIOI,0],[GPIOI,0],[GPIOI,0],[GPIOI,0],[STEPA,5],[STEPB,5],[GPIOI,0],[GPIOI,0],[GPIOI,0],[GPIOI,0],
                 [STEPA,6],[STEPB,6],[GPIOI,0],[GPIOI,0],[GPIOI,0],[GPIOI,0],[STEPA,7],[STEPB,7],[GPIOI,0],[GPIOI,0],[GPIOI,0],[GPIOI,0] ],
-<<<<<<< HEAD
-    ["5i22", "SVS8_24S", "hm2_pci", 8, 8, 24, 3, 2, 1, 96, 48, 96, [2,3,4,5],
-       [ENCB,1],[ENCA,1],[ENCB,0],[ENCA,0],[ENCI,1],[ENCI,0],[PWMP,1],[PWMP,0],[PWMD,1],[PWMD,0],[PWME,1],[PWME,0],
-                [ENCB,3],[ENCA,3],[ENCB,2],[ENCA,2],[ENCI,3],[ENCI,2],[PWMP,3],[PWMP,2],[PWMD,3],[PWMD,2],[PWME,3],[PWME,2],
-       [ENCB,5],[ENCA,5],[ENCB,4],[ENCA,4],[ENCI,5],[ENCI,4],[PWMP,5],[PWMP,4],[PWMD,5],[PWMD,4],[PWME,5],[PWME,4],
-                [ENCB,7],[ENCA,7],[ENCB,6],[ENCA,6],[ENCI,7],[ENCI,6],[PWMP,7],[PWMP,6],[PWMD,7],[PWMD,6],[PWME,7],[PWME,6],
-       [STEPA,0],[STEPB,0],[STEPA,1],[STEPB,1],[STEPA,2],[STEPB,2],[STEPA,3],[STEPB,3],[STEPA,4],[STEPB,4],[STEPA,5],[STEPB,5],
-                [STEPA,6],[STEPB,6],[STEPA,7],[STEPB,7],[STEPA,8],[STEPB,8],[STEPA,9],[STEPB,9],[STEPA,10],[STEPB,10],[STEPA,11],[STEPB,11],
-       [STEPA,12],[STEPB,12],[STEPA,13],[STEPB,13],[STEPA,14],[STEPB,14],[STEPA,15],[STEPB,15],[STEPA,16],[STEPB,16],[STEPA,17],[STEPB,17],
-                [STEPA,18],[STEPB,18],[STEPA,19],[STEPB,19],[STEPA,20],[STEPB,20],[STEPA,21],[STEPB,21],[STEPA,22],[STEPB,22],[STEPA,23],[STEPB,23] ],
-    ["5i22", "SV16B", "hm2_pci", 16, 16, 0, 3, 0, 1, 96, 48, 96, [2,3,4,5],
-        [ENCB,1],[ENCA,1],[ENCB,0],[ENCA,0],[ENCI,1],[ENCI,0],[PWMP,1],[PWMP,0],[PWMD,1],[PWMD,0],[PWME,1],[PWME,0],
-                 [ENCB,3],[ENCA,3],[ENCB,2],[ENCA,2],[ENCI,3],[ENCI,2],[PWMP,3],[PWMP,2],[PWMD,3],[PWMD,2],[PWME,3],[PWME,2],
-        [ENCB,5],[ENCA,5],[ENCB,4],[ENCA,4],[ENCI,5],[ENCI,4],[PWMP,5],[PWMP,4],[PWMD,5],[PWMD,4],[PWME,5],[PWME,4],
-                 [ENCB,7],[ENCA,7],[ENCB,6],[ENCA,6],[ENCI,7],[ENCI,6],[PWMP,7],[PWMP,6],[PWMD,7],[PWMD,6],[PWME,7],[PWME,6],
-        [ENCB,9],[ENCA,9],[ENCB,8],[ENCA,8],[ENCI,9],[ENCI,8],[PWMP,9],[PWMP,8],[PWMD,9],[PWMD,8],[PWME,9],[PWME,8],
-                 [ENCB,11],[ENCA,11],[ENCB,10],[ENCA,10],[ENCI,11],[ENCI,10],[PWMP,11],[PWMP,10],[PWMD,11],[PWMD,10],[PWME,11],[PWME,10],
-        [ENCB,13],[ENCA,13],[ENCB,12],[ENCA,12],[ENCI,13],[ENCI,12],[PWMP,13],[PWMP,12],[PWMD,13],[PWMD,12],[PWME,13],[PWME,12],
-                  [ENCB,15],[ENCA,15],[ENCB,14],[ENCA,14],[ENCI,15],[ENCI,14],[PWMP,15],[PWMP,14],[PWMD,15],[PWMD,14],[PWME,15],[PWME,14] ],
-    ["5i22", "SVST8_8B", "hm2_pci", 8, 8, 8, 3, 6, 1, 96, 48, 96, [2,3,4,5],
-       [ENCB,1],[ENCA,1],[ENCB,0],[ENCA,0],[ENCI,1],[ENCI,0],[PWMP,1],[PWMP,0],[PWMD,1],[PWMD,0],[PWME,1],[PWME,0],
-                [ENCB,3],[ENCA,3],[ENCB,2],[ENCA,2],[ENCI,3],[ENCI,2],[PWMP,3],[PWMP,2],[PWMD,3],[PWMD,2],[PWME,3],[PWME,2],
-       [ENCB,5],[ENCA,5],[ENCB,4],[ENCA,4],[ENCI,5],[ENCI,4],[PWMP,5],[PWMP,4],[PWMD,5],[PWMD,4],[PWME,5],[PWME,4],
-                [ENCB,7],[ENCA,7],[ENCB,6],[ENCA,6],[ENCI,7],[ENCI,6],[PWMP,7],[PWMP,6],[PWMD,7],[PWMD,6],[PWME,7],[PWME,6],
-       [STEPA,0],[STEPB,0],[GPIOI,0],[GPIOI,0],[GPIOI,0],[GPIOI,0],[STEPA,1],[STEPB,1],[GPIOI,0],[GPIOI,0],[GPIOI,0],[GPIOI,0],
-                [STEPA,2],[STEPB,2],[GPIOI,0],[GPIOI,0],[GPIOI,0],[GPIOI,0],[STEPA,3],[STEPB,3],[GPIOI,0],[GPIOI,0],[GPIOI,0],[GPIOI,0],
-       [STEPA,4],[STEPB,4],[GPIOI,0],[GPIOI,0],[GPIOI,0],[GPIOI,0],[STEPA,5],[STEPB,5],[GPIOI,0],[GPIOI,0],[GPIOI,0],[GPIOI,0],
-                [STEPA,6],[STEPB,6],[GPIOI,0],[GPIOI,0],[GPIOI,0],[GPIOI,0],[STEPA,7],[STEPB,7],[GPIOI,0],[GPIOI,0],[GPIOI,0],[GPIOI,0] ],
-    ["5i22", "SVS8_24B", "hm2_pci", 8, 8, 24, 3, 2, 1, 96, 48, 96, [2,3,4,5],
-=======
     ["5i22-1", "5i22", "SVS8_24", "5i22", "hm2_pci", 8, 8, 24, 3, 2, 1, 96, 48, 96, [2,3,4,5],
->>>>>>> 39867542
        [ENCB,1],[ENCA,1],[ENCB,0],[ENCA,0],[ENCI,1],[ENCI,0],[PWMP,1],[PWMP,0],[PWMD,1],[PWMD,0],[PWME,1],[PWME,0],
                 [ENCB,3],[ENCA,3],[ENCB,2],[ENCA,2],[ENCI,3],[ENCI,2],[PWMP,3],[PWMP,2],[PWMD,3],[PWMD,2],[PWME,3],[PWME,2],
        [ENCB,5],[ENCA,5],[ENCB,4],[ENCA,4],[ENCI,5],[ENCI,4],[PWMP,5],[PWMP,4],[PWMD,5],[PWMD,4],[PWME,5],[PWME,4],
@@ -305,83 +262,47 @@
                  [STEPA,2],[STEPB,2],[GPIOI,0],[GPIOI,0],[GPIOI,0],[GPIOI,0],[STEPA,3],[STEPB,3],[GPIOI,0],[GPIOI,0],[GPIOI,0],[GPIOI,0],
        [STEPA,4],[STEPB,4],[GPIOI,0],[GPIOI,0],[GPIOI,0],[GPIOI,0],[STEPA,5],[STEPB,5],[GPIOI,0],[GPIOI,0],[GPIOI,0],[GPIOI,0],
                  [STEPA,6],[STEPB,6],[GPIOI,0],[GPIOI,0],[GPIOI,0],[GPIOI,0],[STEPA,7],[STEPB,7],[GPIOI,0],[GPIOI,0],[GPIOI,0],[GPIOI,0] ],
-<<<<<<< HEAD
-    ["7i43", "SV8S", "hm2_7i43", 8, 8, 0, 3, 0, 1, 48, 50, 100, [3,4],
-=======
     ["7i43-2", "7i43", "SV8", "7i43", "hm2_7i43", 8, 8, 0, 3, 0, 1, 48, 50, 100, [3,4],
->>>>>>> 39867542
        [ENCB,1],[ENCA,1],[ENCB,0],[ENCA,0],[ENCI,1],[ENCI,0],[PWMP,1],[PWMP,0],[PWMD,1],[PWMD,0],[PWME,1],[PWME,0],
                 [ENCB,3],[ENCA,3],[ENCB,2],[ENCA,2],[ENCI,3],[ENCI,2],[PWMP,3],[PWMP,2],[PWMD,3],[PWMD,2],[PWME,3],[PWME,2],
        [ENCB,5],[ENCA,5],[ENCB,4],[ENCA,4],[ENCI,5],[ENCI,4],[PWMP,5],[PWMP,4],[PWMD,5],[PWMD,4],[PWME,5],[PWME,4],
                 [ENCB,7],[ENCA,7],[ENCB,6],[ENCA,6],[ENCI,7],[ENCI,6],[PWMP,7],[PWMP,6],[PWMD,7],[PWMD,6],[PWME,7],[PWME,6] ],
-<<<<<<< HEAD
-    ["7i43", "SV4_4S", "hm2_7i43", 4, 4, 4, 3, 6, 1, 48, 50, 100, [3,4],
-=======
     ["7i43-2", "7i43", "SV4_4", "7i43", "hm2_7i43", 4, 4, 4, 3, 6, 1, 48, 50, 100, [3,4],
->>>>>>> 39867542
        [STEPA,0],[STEPB,0],[GPIOI,0],[GPIOI,0],[GPIOI,0],[GPIOI,0],[STEPA,1],[STEPB,1],[GPIOI,0],[GPIOI,0],[GPIOI,0],[GPIOI,0],
                 [STEPA,2],[STEPB,2],[GPIOI,0],[GPIOI,0],[GPIOI,0],[GPIOI,0],[STEPA,3],[STEPB,3],[GPIOI,0],[GPIOI,0],[GPIOI,0],[GPIOI,0],
        [ENCB,1],[ENCA,1],[ENCB,0],[ENCA,0],[ENCI,1],[ENCI,0],[PWMP,1],[PWMP,0],[PWMD,1],[PWMD,0],[PWME,1],[PWME,0],
                 [ENCB,3],[ENCA,3],[ENCB,2],[ENCA,2],[ENCI,3],[ENCI,2],[PWMP,3],[PWMP,2],[PWMD,3],[PWMD,2],[PWME,3],[PWME,2] ],
-<<<<<<< HEAD
-    ["7i43", "SV4_6S", "hm2_7i43", 4, 4, 6, 3, 4, 1, 48, 50, 100, [3,4],
-=======
     ["7i43-2", "7i43", "SV4_6", "7i43", "hm2_7i43", 4, 4, 6, 3, 4, 1, 48, 50, 100, [3,4],
->>>>>>> 39867542
         [STEPA,0],[STEPB,0],[GPIOI,0],[GPIOI,0],[STEPA,1],[STEPB,1],[GPIOI,0],[GPIOI,0],[STEPA,2],[STEPB,2],[GPIOI,0],[GPIOI,0],
                 [STEPA,3],[STEPB,3],[GPIOI,0],[GPIOI,0],[STEPA,4],[STEPB,4],[GPIOI,0],[GPIOI,0],[STEPA,5],[STEPB,5],[GPIOI,0],[GPIOI,0],
         [ENCB,1],[ENCA,1],[ENCB,0],[ENCA,0],[ENCI,1],[ENCI,0],[PWMP,1],[PWMP,0],[PWMD,1],[PWMD,0],[PWME,1],[PWME,0],
                 [ENCB,3],[ENCA,3],[ENCB,2],[ENCA,2],[ENCI,3],[ENCI,2],[PWMP,3],[PWMP,2],[PWMD,3],[PWMD,2],[PWME,3],[PWME,2] ],
-<<<<<<< HEAD
-    ["7i43", "SV4_12S", "hm2_7i43", 4, 4, 12, 3, 2, 1, 48, 50, 100, [3,4],
-=======
     ["7i43-2", "7i43", "SV4_12", "7i43", "hm2_7i43", 4, 4, 12, 3, 2, 1, 48, 50, 100, [3,4],
->>>>>>> 39867542
         [STEPA,0],[STEPB,0],[STEPA,1],[STEPB,1],[STEPA,2],[STEPB,2],[STEPA,3],[STEPB,3],[STEPA,4],[STEPB,4],[STEPA,5],[STEPB,5],
                 [STEPA,6],[STEPB,6],[STEPA,7],[STEPB,7],[STEPA,8],[STEPB,8],[STEPA,9],[STEPB,9],[STEPA,10],[STEPB,10],[STEPA,11],[STEPB,11],
         [ENCB,1],[ENCA,1],[ENCB,0],[ENCA,0],[ENCI,1],[ENCI,0],[PWMP,1],[PWMP,0],[PWMD,1],[PWMD,0],[PWME,1],[PWME,0],
                 [ENCB,3],[ENCA,3],[ENCB,2],[ENCA,2],[ENCI,3],[ENCI,2],[PWMP,3],[PWMP,2],[PWMD,3],[PWMD,2],[PWME,3],[PWME,2] ],
-<<<<<<< HEAD
-    ["7i43", "SV8B", "hm2_7i43", 8, 8, 0, 3, 0, 1, 48, 50, 100, [3,4],
-=======
     ["7i43-4", "7i43", "SV8", "7i43", "hm2_7i43", 8, 8, 0, 3, 0, 1, 48, 50, 100, [3,4],
->>>>>>> 39867542
        [ENCB,1],[ENCA,1],[ENCB,0],[ENCA,0],[ENCI,1],[ENCI,0],[PWMP,1],[PWMP,0],[PWMD,1],[PWMD,0],[PWME,1],[PWME,0],
                 [ENCB,3],[ENCA,3],[ENCB,2],[ENCA,2],[ENCI,3],[ENCI,2],[PWMP,3],[PWMP,2],[PWMD,3],[PWMD,2],[PWME,3],[PWME,2],
        [ENCB,5],[ENCA,5],[ENCB,4],[ENCA,4],[ENCI,5],[ENCI,4],[PWMP,5],[PWMP,4],[PWMD,5],[PWMD,4],[PWME,5],[PWME,4],
                 [ENCB,7],[ENCA,7],[ENCB,6],[ENCA,6],[ENCI,7],[ENCI,6],[PWMP,7],[PWMP,6],[PWMD,7],[PWMD,6],[PWME,7],[PWME,6] ],
-<<<<<<< HEAD
-    ["7i43", "SV4_4B", "hm2_7i43", 4, 4, 4, 3, 6, 1, 48, 50, 100, [3,4],
-=======
     ["7i43-4", "7i43", "SV4_4", "7i43", "hm2_7i43", 4, 4, 4, 3, 6, 1, 48, 50, 100, [3,4],
->>>>>>> 39867542
        [STEPA,0],[STEPB,0],[GPIOI,0],[GPIOI,0],[GPIOI,0],[GPIOI,0],[STEPA,1],[STEPB,1],[GPIOI,0],[GPIOI,0],[GPIOI,0],[GPIOI,0],
                 [STEPA,2],[STEPB,2],[GPIOI,0],[GPIOI,0],[GPIOI,0],[GPIOI,0],[STEPA,3],[STEPB,3],[GPIOI,0],[GPIOI,0],[GPIOI,0],[GPIOI,0],
        [ENCB,1],[ENCA,1],[ENCB,0],[ENCA,0],[ENCI,1],[ENCI,0],[PWMP,1],[PWMP,0],[PWMD,1],[PWMD,0],[PWME,1],[PWME,0],
                 [ENCB,3],[ENCA,3],[ENCB,2],[ENCA,2],[ENCI,3],[ENCI,2],[PWMP,3],[PWMP,2],[PWMD,3],[PWMD,2],[PWME,3],[PWME,2] ],
-<<<<<<< HEAD
-    ["7i43", "SV4_6B", "hm2_7i43", 4, 4, 6, 3, 4, 1, 48, 50, 100, [3,4],
-=======
     ["7i43-4", "7i43", "SV4_6", "7i43", "hm2_7i43", 4, 4, 6, 3, 4, 1, 48, 50, 100, [3,4],
->>>>>>> 39867542
         [STEPA,0],[STEPB,0],[GPIOI,0],[GPIOI,0],[STEPA,1],[STEPB,1],[GPIOI,0],[GPIOI,0],[STEPA,2],[STEPB,2],[GPIOI,0],[GPIOI,0],
                 [STEPA,3],[STEPB,3],[GPIOI,0],[GPIOI,0],[STEPA,4],[STEPB,4],[GPIOI,0],[GPIOI,0],[STEPA,5],[STEPB,5],[GPIOI,0],[GPIOI,0],
         [ENCB,1],[ENCA,1],[ENCB,0],[ENCA,0],[ENCI,1],[ENCI,0],[PWMP,1],[PWMP,0],[PWMD,1],[PWMD,0],[PWME,1],[PWME,0],
                 [ENCB,3],[ENCA,3],[ENCB,2],[ENCA,2],[ENCI,3],[ENCI,2],[PWMP,3],[PWMP,2],[PWMD,3],[PWMD,2],[PWME,3],[PWME,2] ],
-<<<<<<< HEAD
-    ["7i43", "SV4_12B", "hm2_7i43", 4, 4, 12, 3, 2, 1, 48, 50, 100, [3,4],
-=======
     ["7i43-4", "7i43", "SV4_12", "7i43", "hm2_7i43", 4, 4, 12, 3, 2, 1, 48, 50, 100, [3,4],
->>>>>>> 39867542
         [STEPA,0],[STEPB,0],[STEPA,1],[STEPB,1],[STEPA,2],[STEPB,2],[STEPA,3],[STEPB,3],[STEPA,4],[STEPB,4],[STEPA,5],[STEPB,5],
                 [STEPA,6],[STEPB,6],[STEPA,7],[STEPB,7],[STEPA,8],[STEPB,8],[STEPA,9],[STEPB,9],[STEPA,10],[STEPB,10],[STEPA,11],[STEPB,11],
         [ENCB,1],[ENCA,1],[ENCB,0],[ENCA,0],[ENCI,1],[ENCI,0],[PWMP,1],[PWMP,0],[PWMD,1],[PWMD,0],[PWME,1],[PWME,0],
                 [ENCB,3],[ENCA,3],[ENCB,2],[ENCA,2],[ENCI,3],[ENCI,2],[PWMP,3],[PWMP,2],[PWMD,3],[PWMD,2],[PWME,3],[PWME,2] ],
-<<<<<<< HEAD
-    ["3x20-1", "SV24", "hm2_pci", 24, 24, 0, 3, 0, 1, 144, 50, 100, [4,5,6,7,8,9],
-=======
     ["3x20-1", "3x20", "SV24", "3x20-1", "hm2_pci", 24, 24, 0, 3, 0, 1, 144, 50, 100, [4,5,6,7,8,9],
->>>>>>> 39867542
         [ENCB,1],[ENCA,1],[ENCB,0],[ENCA,0],[ENCI,1],[ENCI,0],[PWMP,1],[PWMP,0],[PWMD,1],[PWMD,0],[PWME,1],[PWME,0],
                  [ENCB,3],[ENCA,3],[ENCB,2],[ENCA,2],[ENCI,3],[ENCI,2],[PWMP,3],[PWMP,2],[PWMD,3],[PWMD,2],[PWME,3],[PWME,2],
         [ENCB,5],[ENCA,5],[ENCB,4],[ENCA,4],[ENCI,5],[ENCI,4],[PWMP,5],[PWMP,4],[PWMD,5],[PWMD,4],[PWME,5],[PWME,4],
@@ -394,11 +315,7 @@
                  [ENCB,19],[ENCA,19],[ENCB,18],[ENCA,18],[ENCI,19],[ENCI,18],[PWMP,19],[PWMP,18],[PWMD,19],[PWMD,18],[PWME,19],[PWME,18],
         [ENCB,21],[ENCA,21],[ENCB,20],[ENCA,20],[ENCI,21],[ENCI,20],[PWMP,21],[PWMP,20],[PWMD,21],[PWMD,20],[PWME,21],[PWME,20],
                  [ENCB,23],[ENCA,23],[ENCB,22],[ENCA,22],[ENCI,23],[ENCI,22],[PWMP,23],[PWMP,22],[PWMD,23],[PWMD,22],[PWME,23],[PWME,22] ],
-<<<<<<< HEAD
-    ["3x20-1", "SV16_24", "hm2_pci", 16, 16, 24, 3, 2, 1, 144, 50, 100, [4,5,6,7,8,9],
-=======
     ["3x20-1", "3x20", "SV16_24", "3x20-1", "hm2_pci", 16, 16, 24, 3, 2, 1, 144, 50, 100, [4,5,6,7,8,9],
->>>>>>> 39867542
         [ENCB,1],[ENCA,1],[ENCB,0],[ENCA,0],[ENCI,1],[ENCI,0],[PWMP,1],[PWMP,0],[PWMD,1],[PWMD,0],[PWME,1],[PWME,0],
                  [ENCB,3],[ENCA,3],[ENCB,2],[ENCA,2],[ENCI,3],[ENCI,2],[PWMP,3],[PWMP,2],[PWMD,3],[PWMD,2],[PWME,3],[PWME,2],
         [ENCB,5],[ENCA,5],[ENCB,4],[ENCA,4],[ENCI,5],[ENCI,4],[PWMP,5],[PWMP,4],[PWMD,5],[PWMD,4],[PWME,5],[PWME,4],
@@ -420,11 +337,7 @@
 # has watchdog, max GPIOI, 
 # low frequency rate , hi frequency rate, 
 # available connector numbers,  then list of component type and logical number
-<<<<<<< HEAD
-mesaboardnames = [ "5i20", "5i22", "5i23", "7i43","3x20-1" ]
-=======
 mesaboardnames = [ "5i20", "5i22-1", "5i22-1.5", "5i23", "7i43-2", "7i43-4","3x20-1" ]
->>>>>>> 39867542
 ini_style = False
 
 
@@ -1470,19 +1383,11 @@
             else: temp = 1
             print >>file, "OUTPUT_SCALE = %s" % (get("outputscale") * temp)
             print >>file, "OUTPUT_OFFSET = %s" % get("outputoffset")
-<<<<<<< HEAD
-            print >>file, "MAX_OUTPUT = %s" % (get("maxoutput") * temp)
-            if get("invertencoder"):
-                temp = -1
-            else: temp = 1
-            print >>file, "INPUT_SCALE = %s" % get("scale")
-=======
             print >>file, "MAX_OUTPUT = %s" % get("maxoutput")
             if get("invertencoder"):
                 temp = -1
             else: temp = 1
             print >>file, "INPUT_SCALE = %s" % (get("scale") * temp)
->>>>>>> 39867542
         else:
             print >>file, "# these are in nanoseconds"
             print >>file, "DIRSETUP   = %d"% int(get("dirsetup"))
@@ -1655,20 +1560,6 @@
             pinname = self.make_pinname(stepgen,ini_style)
             print >>file, "# Step Gen signals/setup"
             print >>file
-<<<<<<< HEAD
-            print >>file, "    setp " + pinname + ".dirsetup        [%s_%d]DIRSETUP"% (title, axnum)
-            print >>file, "    setp " + pinname + ".dirhold         [%s_%d]DIRHOLD"% (title, axnum)
-            print >>file, "    setp " + pinname + ".steplen         [%s_%d]STEPLEN"% (title, axnum)
-            print >>file, "    setp " + pinname + ".stepspace       [%s_%d]STEPSPACE"% (title, axnum)
-            print >>file, "    setp " + pinname + ".position-scale  [%s_%d]SCALE"% (title, axnum)
-            if let =="s":
-                print >>file, "    setp " + pinname + ".maxaccel         [%s_%d]MAX_ACCELERATION"% (title, axnum)
-                print >>file, "    setp " + pinname + ".maxvel           [%s_%d]MAX_VELOCITY"% (title, axnum)
-            else:
-                print >>file, "    setp " + pinname + ".maxaccel         0"
-                print >>file, "    setp " + pinname + ".maxvel           0"
-            print >>file, "    setp " + pinname + ".step_type        0"        
-=======
             print >>file, "setp   " + pinname + ".dirsetup        [%s_%d]DIRSETUP"% (title, axnum)
             print >>file, "setp   " + pinname + ".dirhold         [%s_%d]DIRHOLD"% (title, axnum)
             print >>file, "setp   " + pinname + ".steplen         [%s_%d]STEPLEN"% (title, axnum)
@@ -1681,7 +1572,6 @@
                 print >>file, "setp   " + pinname + ".maxaccel         0"
                 print >>file, "setp   " + pinname + ".maxvel           0"
             print >>file, "setp   " + pinname + ".step_type        0"        
->>>>>>> 39867542
             if let == 's':  
                 print >>file, "setp   " + pinname + ".control-type     1"
                 print >>file
@@ -1734,12 +1624,6 @@
             print >>file, "net spindle-vel-fb         =>  motion.spindle-speed-in"
             print >>file, "net spindle-index-enable  <=>  motion.spindle-index-enable"
             if self.findsignal("spindle-at-speed") == "false":
-<<<<<<< HEAD
-                if not stepgen =="false" or not encoder == "false":
-                    print >>file, "net spindle-vel-cmd-rps near.0.in1"
-                    print >>file, "net spindle-vel-fb near.0.in2"
-                    print >>file, "net spindle-at-speed near.0.out"
-=======
                 print >>file
                 print >>file, "# ---Setup spindle at speed signals---"
                 print >>file
@@ -1747,7 +1631,6 @@
                     print >>file, "net spindle-vel-cmd-rps    =>  near.0.in1"
                     print >>file, "net spindle-vel-fb         =>  near.0.in2"
                     print >>file, "net spindle-at-speed       <=  near.0.out"
->>>>>>> 39867542
                     print >>file, "setp near.0.scale .9"
                 else:
                     print >>file, "sets spindle-at-speed true"
@@ -1879,16 +1762,9 @@
         firm1 = self.mesa1_currentfirmwaredata[_FIRMWARE]
         if self.number_mesa == 1:            
             print >>file, """loadrt %s config="firmware=hm2/%s/%s.BIT num_encoders=%d num_pwmgens=%d num_stepgens=%d" """ % (
-<<<<<<< HEAD
-                    self.mesa0_currentfirmwaredata[2],self.mesa0_boardname, self.mesa0_firmware, self.mesa0_numof_encodergens, 
-                    self.mesa0_numof_pwmgens, self.mesa0_numof_stepgens )
-        elif self.number_mesa == 2 and (self.mesa0_currentfirmwaredata[0] == self.mesa1_currentfirmwaredata[0]):
-            print >>file, """loadrt %s config="firmware=hm2-dev/%s/%s.BIT num_encoders=%d num_pwmgens=%d num_stepgens=%d,firmware=hm2-dev/%s/%s.BIT num_encoders=%d num_pwmgens=%d num_stepgens=%d"
-=======
                     driver0, directory0, firm0, self.mesa0_numof_encodergens, self.mesa0_numof_pwmgens, self.mesa0_numof_stepgens )
         elif self.number_mesa == 2 and (driver0 == driver1):
             print >>file, """loadrt %s config="firmware=hm2/%s/%s.BIT num_encoders=%d num_pwmgens=%d num_stepgens=%d,firmware=hm2/%s/%s.BIT num_encoders=%d num_pwmgens=%d num_stepgens=%d"
->>>>>>> 39867542
                     """ % (
                     driver0, directory0, firm0, self.mesa0_numof_encodergens, self.mesa0_numof_pwmgens, self.mesa0_numof_stepgens,
                     directory1, firm1, self.mesa1_numof_encodergens, self.mesa1_numof_pwmgens, self.mesa1_numof_stepgens )
@@ -1991,17 +1867,12 @@
         if self.classicladder:
             print >>file, "loadrt classicladder_rt numPhysInputs=%d numPhysOutputs=%d numS32in=%d numS32out=%d numFloatIn=%d numFloatOut=%d" %(self.digitsin , self.digitsout , self.s32in, self.s32out, self.floatsin, self.floatsout)
         
-<<<<<<< HEAD
-        if self.externalmpg or self.externalfo or self.externalso or self.userneededmux16 > 0:
+        if self.externalmpg or self.externalfo or self.externalso or self.joystickjog or self.userneededmux16 > 0:
             self.mux16names=""
-=======
-        if self.externalmpg or self.joystickjog or self.userneededmux8 > 0:
-            self.mux8names=""
             if self.joystickjog: 
-                self.mux8names = self.mux8names+"mux8.jogspeed"
-                if self.userneededmux8 > 0 or self.externalmpg:
-                    self.mux8names = self.mux8names+","
->>>>>>> 39867542
+                self.mux16names = self.mux16names+"jogspeed"
+                if self.userneededmux16 > 0:
+                    self.mux16names = self.mux8names+","
             if self.externalmpg: 
                 self.mux16names = self.mux16names+"jogincr"
                 if self.userneededmux16 > 0:
@@ -2101,16 +1972,9 @@
                 print >>file
         if self.classicladder:
             print >>file,"addf classicladder.0.refresh servo-thread"
-<<<<<<< HEAD
-
-        if pwm: 
-            print >>file, "addf pwmgen.update servo-thread"
-        if self.externalmpg or self.externalfo or self.externalso or self.userneededmux16 > 0: 
+
+        if self.externalmpg or self.externalfo or self.externalso or self.joystickjog or self.userneededmux16 > 0: 
             temp=self.mux16names.split(",")
-=======
-        if self.externalmpg or self.joystickjog or self.userneededmux8 > 0: 
-            temp=self.mux8names.split(",")
->>>>>>> 39867542
             for j in (temp):
                 print >>file, "addf mux16.%s servo-thread"% j
         if self.pyvcp and self.pyvcphaltype == 1 and self.pyvcpconnect == 1 or self.userneededabs > 0:
@@ -2272,7 +2136,6 @@
         if self.externalmpg and not self.frontend == _TOUCHY:# TOUCHY GUI sets its own jog increments:
             if self.incrselect :
                 print >>file, "# connect selectable mpg jog increments "  
-<<<<<<< HEAD
                 print >>file, "net jog-incr-a           =>  mux16.jogincr.sel0"
                 print >>file, "net jog-incr-b           =>  mux16.jogincr.sel1"
                 print >>file, "net jog-incr-c           =>  mux16.jogincr.sel2"
@@ -2284,7 +2147,8 @@
                 print >>file
             else:
                 print >>file, "net selected-jog-incr    <= %f"% (self.mpgincrvalue0)
-            
+            print >>file, "sets selected-jog-incr     %f"% (self.mpgincrvalue0)
+
         if self.externalfo:
             print >>file, "# connect feed overide increments " 
             print >>file, "    setp halui.feed-override.count-enable true"
@@ -2318,23 +2182,6 @@
                 value = self["soincrvalue%d"% i]
             print >>file, "    setp mux16.soincr.in%2d          %f"% (i,value)          
             print >>file
-=======
-                print >>file, "net jog-incr-a           =>  mux8.jogincr.sel0"
-                print >>file, "net jog-incr-b           =>  mux8.jogincr.sel1"
-                print >>file, "net jog-incr-c           =>  mux8.jogincr.sel2"
-                print >>file, "net selected-jog-incr    <=  mux8.jogincr.out"
-                print >>file, "setp     mux8.jogincr.in0          %f"% (self.mpgincrvalue0)
-                print >>file, "setp     mux8.jogincr.in1          %f"% (self.mpgincrvalue1)
-                print >>file, "setp     mux8.jogincr.in2          %f"% (self.mpgincrvalue2)
-                print >>file, "setp     mux8.jogincr.in3          %f"% (self.mpgincrvalue3)
-                print >>file, "setp     mux8.jogincr.in4          %f"% (self.mpgincrvalue4)
-                print >>file, "setp     mux8.jogincr.in5          %f"% (self.mpgincrvalue5)
-                print >>file, "setp     mux8.jogincr.in6          %f"% (self.mpgincrvalue6)
-                print >>file, "setp     mux8.jogincr.in7          %f"% (self.mpgincrvalue7)
-                print >>file
-            else:
-                print >>file, "sets selected-jog-incr     %f"% (self.mpgincrvalue0)
->>>>>>> 39867542
 
         print >>file, _("#  ---digital in / out signals---")
         print >>file
@@ -2516,16 +2363,10 @@
         print >>file
         if  self.units == 0: unit = "an imperial"
         else: unit = "a metric"
-<<<<<<< HEAD
-        if self.frontend == 1: display = "AXIS"
-        elif self.frontend == 2: display = "Tkemc"
-        elif self.frontend == 0: display = "Mini"
-=======
         if self.frontend == _AXIS: display = "AXIS"
         elif self.frontend == _TKEMC: display = "Tkemc"
         elif self.frontend == _MINI: display = "Mini"
         elif self.frontend == _TOUCHY: display = "TOUCHY"
->>>>>>> 39867542
         else: display = "an unknown"
         if self.axes == 0:machinetype ="XYZ"
         elif self.axes == 1:machinetype ="XYZA"
@@ -3206,10 +3047,7 @@
             self.widgets["foincrvalue"+str(i)].set_value(self.data["foincrvalue"+str(i)])
             self.widgets["soincrvalue"+str(i)].set_value(self.data["soincrvalue"+str(i)])
             self.widgets["mpgincr"+str(i)].set_text(tempunits)
-<<<<<<< HEAD
-            self.widgets["mpgincrvalue"+str(i)].set_value(self.data["mpgincrvalue"+str(i)])
-        self.widgets.jograpidunits.set_text(tempunits+" / min")            
-=======
+
         self.widgets.jograpidunits.set_text(tempunits+" / min")
         for i in range(0,4):
             self.widgets["joystickjograpidunits%d"%i].set_text(tempunits+" / min")
@@ -3231,23 +3069,17 @@
         if self.widgets.joystickjog.get_active() == True and self.widgets.externaljog.get_active() == True:
             self.widgets.joystickjog.set_active(False)
         self.on_external_options_toggled()
->>>>>>> 39867542
 
     def on_external_options_toggled(self, *args):
         self.widgets.externaljogbox.set_sensitive(self.widgets.externaljog.get_active())
         self.widgets.externalmpgbox.set_sensitive(self.widgets.externalmpg.get_active())
-<<<<<<< HEAD
         self.widgets.externalfobox.set_sensitive(self.widgets.externalfo.get_active())
         self.widgets.externalsobox.set_sensitive(self.widgets.externalso.get_active())      
         self.widgets.foexpander.set_sensitive(self.widgets.fo_useswitch.get_active())
         self.widgets.soexpander.set_sensitive(self.widgets.so_useswitch.get_active())
-        i= self.widgets.incrselect.get_active()
-        for j in range(1,16):
-=======
         self.widgets.joystickjogbox.set_sensitive(self.widgets.joystickjog.get_active())
         i =  self.widgets.incrselect.get_active()
-        for j in range(1,8):
->>>>>>> 39867542
+        for j in range(1,16):
             self.widgets["incrlabel%d"% j].set_sensitive(i)
             self.widgets["mpgincrvalue%d"% j].set_sensitive(i)
             self.widgets["mpgincr%d"% j].set_sensitive(i)
@@ -3998,11 +3830,7 @@
             self.widgets["mesa%dcon3table"% boardnum].show()
             self.widgets["mesa%dcon4table"% boardnum].show()
             self.widgets["mesa%dcon5table"% boardnum].hide()
-<<<<<<< HEAD
-        if self.data["mesa%d_currentfirmwaredata"% boardnum][0] == "3x20-1":
-=======
         if self.data["mesa%d_currentfirmwaredata"% boardnum][_BOARDNAME] == "3x20":
->>>>>>> 39867542
             self.widgets["mesa%dcon2table"% boardnum].hide()
             self.widgets["mesa%dcon3table"% boardnum].hide()
             self.widgets["mesa%dcon4table"% boardnum].show()
