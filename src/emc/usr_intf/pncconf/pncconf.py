#!/usr/bin/env python
# -*- encoding: utf-8 -*-
#    This is pncconf, a graphical configuration editor for LinuxCNC
#    Chris Morley copyright 2009
#    This is based from stepconf, a graphical configuration editor for linuxcnc
#    Copyright 2007 Jeff Epler <jepler@unpythonic.net>
#
#    This program is free software; you can redistribute it and/or modify
#    it under the terms of the GNU General Public License as published by
#    the Free Software Foundation; either version 2 of the License, or
#    (at your option) any later version.
#
#    This program is distributed in the hope that it will be useful,
#    but WITHOUT ANY WARRANTY; without even the implied warranty of
#    MERCHANTABILITY or FITNESS FOR A PARTICULAR PURPOSE.  See the
#    GNU General Public License for more details.
#
#    You should have received a copy of the GNU General Public License
#    along with this program; if not, write to the Free Software
#    Foundation, Inc., 51 Franklin Street, Fifth Floor, Boston, MA 02110-1301 USA.

from __future__ import print_function
import sys
import os
# this is for importing modules from lib/python/pncconf
BIN = os.path.dirname(__file__)
BASE = os.path.abspath(os.path.join(os.path.dirname(sys.argv[0]), ".."))
libdir = os.path.join(BASE, "lib", "python","pncconf")
sys.path.insert(0, libdir)

import errno
import time
import pickle
import shutil
import math
from optparse import Option, OptionParser
import textwrap
import locale
import copy
import fnmatch
import subprocess
import gobject
import gtk
import gtk.glade

import xml.dom.minidom
import xml.etree.ElementTree
import xml.etree.ElementPath
import traceback
from multifilebuilder import MultiFileBuilder
from touchy import preferences
from pncconf import pages
from pncconf import build_INI
from pncconf import build_HAL
from pncconf import tests
from pncconf import data
from pncconf import private_data
import cairo
import hal
#import mesatest
try:
    LINUXCNCVERSION = os.environ['LINUXCNCVERSION']
except:
    LINUXCNCVERSION = 'UNAVAILABLE'

def get_value(w):
    try:
        return w.get_value()
    except AttributeError:
        pass
    oldlocale = locale.getlocale(locale.LC_NUMERIC)
    try:
        locale.setlocale(locale.LC_NUMERIC, "")
        return locale.atof(w.get_text())
    finally:
        locale.setlocale(locale.LC_NUMERIC, oldlocale)

def makedirs(d):
    try:
        os.makedirs(d)
    except os.error as detail:
        if detail.errno != errno.EEXIST: raise
makedirs(os.path.expanduser("~/linuxcnc/configs"))

# otherwise, on hardy the user is shown spurious "[application] closed
# unexpectedly" messages but denied the ability to actually "report [the]
# problem"
def excepthook(exc_type, exc_obj, exc_tb):
    try:
        w = app.widgets.window1
    except NameError:
        w = None
    lines = traceback.format_exception(exc_type, exc_obj, exc_tb)
    m = gtk.MessageDialog(w,
                gtk.DIALOG_MODAL | gtk.DIALOG_DESTROY_WITH_PARENT,
                gtk.MESSAGE_ERROR, gtk.BUTTONS_OK,
                _("PNCconf encountered an error.  The following "
                "information may be useful in troubleshooting:\n\n")
                + "LinuxCNC Version:  %s\n\n"% LINUXCNCVERSION + ''.join(lines))
    m.show()
    m.run()
    m.destroy()
sys.excepthook = excepthook

BASE = os.path.abspath(os.path.join(os.path.dirname(sys.argv[0]), ".."))
LOCALEDIR = os.path.join(BASE, "share", "locale")
import gettext;
domain = "linuxcnc"
if sys.version_info[0] == 3:
    gettext.install(domain, localedir=LOCALEDIR)
else:
    gettext.install(domain, localedir=LOCALEDIR, unicode=True)
locale.setlocale(locale.LC_ALL, '')
locale.bindtextdomain(domain, LOCALEDIR)
gettext.bindtextdomain(domain, LOCALEDIR)

def iceil(x):
    if isinstance(x, int): return x
    if isinstance(x, str): x = float(x)
    return int(math.ceil(x))

prefs = preferences.preferences()
_DEBUGSTRING = ["NONE"]
debugstate = False

# a class for holding the glade widgets rather then searching for them each time
class Widgets:
    def __init__(self, xml):
        self._xml = xml
    def __getattr__(self, attr):
        r = self._xml.get_object(attr)
        if r is None: raise AttributeError("No widget %r" % attr)
        return r
    def __getitem__(self, attr):
        r = self._xml.get_object(attr)
        if r is None: raise IndexError("No widget %r" % attr)
        return r





class App:
    def __init__(self, dbgstate=0):
        print(dbgstate)
        global debug
        global dbg
        global _PD
        self.debugstate = dbgstate
        dbg = self.dbg
        if self.debugstate:
           print('PNCconf debug',dbgstate)
           global _DEBUGSTRING
           _DEBUGSTRING = [dbgstate]
        self.recursive_block = False
        self.firmware_block = False
        # Private data holds the array of pages to load, signals, and messages
        _PD = self._p = private_data.Private_Data(self,BIN,BASE)
        self.d = data.Data(self, _PD, BASE, LINUXCNCVERSION)

        self.splash_screen()
        #self.pbar.set_fraction(.2)
        #while gtk.events_pending():
        #    gtk.main_iteration()

        bar_size = 0
        # build the glade files
        self.builder = MultiFileBuilder()
        self.builder.set_translation_domain(domain)
        self.builder.add_from_file(os.path.join(self._p.DATADIR,'main_page.glade'))
        self.builder.add_from_file(os.path.join(self._p.DATADIR,'dialogs.glade'))
        self.builder.add_from_file(os.path.join(self._p.DATADIR,'help.glade'))
        window = self.builder.get_object("window1")
        notebook1 = self.builder.get_object("notebook1")
        for name,y,z,a in (self._p.available_page):
            if name == 'intro': continue
            dbg("loading glade page REFERENCE:%s TITLE:%s INIT STATE: %s STATE:%s"% (name,y,z,a),mtype="glade")
            if not z:
                self.add_placeholder_page(name)
                page = self.builder.get_object('label_%s'%name)
                notebook1.append_page(page)
                continue
            self.builder.add_from_file(os.path.join(self._p.DATADIR, '%s.glade'%name))
            page = self.builder.get_object(name)
            notebook1.append_page(page)
            self.pbar.set_fraction(bar_size)
            while gtk.events_pending():
                gtk.main_iteration()
            bar_size += .0555
        if not 'dev' in dbgstate:
            notebook1.set_show_tabs(False)

        self.widgets = Widgets(self.builder)
        self.TESTS = tests.TESTS(self)
        self.p = pages.Pages(self)
        self.INI = build_INI.INI(self)
        self.HAL = build_HAL.HAL(self)
        self.builder.set_translation_domain(domain) # for locale translations
        self.builder.connect_signals( self.p ) # register callbacks from Pages class
        wiz_pic = gtk.gdk.pixbuf_new_from_file(self._p.WIZARD)
        self.widgets.wizard_image.set_from_pixbuf(wiz_pic)

        self.window.hide()
        axisdiagram = os.path.join(self._p.HELPDIR,"axisdiagram1.png")
        self.widgets.helppic0.set_from_file(axisdiagram)
        axisdiagram = os.path.join(self._p.HELPDIR,"lathe_diagram.png")
        self.widgets.helppic1.set_from_file(axisdiagram)
        axisdiagram = os.path.join(self._p.HELPDIR,"HomeAxisTravel_V2.png")
        self.widgets.helppic2.set_from_file(axisdiagram)
        axisdiagram = os.path.join(self._p.HELPDIR,"HomeAxisTravel_V3.png")
        self.widgets.helppic3.set_from_file(axisdiagram)
        self.map_7i76 = gtk.gdk.pixbuf_new_from_file(os.path.join(self._p.HELPDIR,"7i76_map.png"))
        self.widgets.map_7i76_image.set_from_pixbuf(self.map_7i76)
        self.map_7i77 = gtk.gdk.pixbuf_new_from_file(os.path.join(self._p.HELPDIR,"7i77_map.png"))
        self.widgets.map_7i77_image.set_from_pixbuf(self.map_7i77)
        #self.widgets.openloopdialog.hide()

        self.p.initialize()
        window.show()
        self.axis_under_test = False
        self.jogminus = self.jogplus = 0

        # set preferences if they exist
        link = short = advanced = show_pages = False
        filename = os.path.expanduser("~/.pncconf-preferences")
        if os.path.exists(filename):
            match =  open(filename).read()
            textbuffer = self.widgets.textoutput.get_buffer()
            try :
                textbuffer.set_text("%s\n\n"% filename)
                textbuffer.insert_at_cursor(match)
            except:
                pass
            version = 0.0
            d = xml.dom.minidom.parse(open(filename, "r"))
            for n in d.getElementsByTagName("property"):
                name = n.getAttribute("name")
                text = n.getAttribute('value')
                if name == "version":
                    version = eval(text)
                elif name == "always_shortcut":
                    short = eval(text)
                elif name == "always_link":
                    link = eval(text)
                elif name == "use_ini_substitution":
                    self.widgets.useinisubstitution.set_active(eval(text))
                elif name == "show_advanced_pages":
                    show_pages = eval(text)
                elif name == "machinename":
                    self.d._lastconfigname = text
                elif name == "chooselastconfig":
                    self.d._chooselastconfig = eval(text)
                elif name == "MESABLACKLIST":
                    if version == self.d._preference_version:
                        self._p.MESABLACKLIST = eval(text)
                elif name == "EXTRA_MESA_FIRMWAREDATA":
                    self.d._customfirmwarefilename = text
                    rcfile = os.path.expanduser(self.d._customfirmwarefilename)
                    print(rcfile)
                    if os.path.exists(rcfile):
                        try:
                            exec(compile(open(rcfile, "rb").read(), rcfile, 'exec'))
                        except:
                            print(_("**** PNCCONF ERROR:    custom firmware loading error"))
                            self._p.EXTRA_MESA_FIRMWAREDATA = []
                    if not self._p.EXTRA_MESA_FIRMWAREDATA == []:
                        print(_("**** PNCCONF INFO:    Found extra firmware in file"))
        # these are set from the hidden preference file
        self.widgets.createsymlink.set_active(link)
        self.widgets.createshortcut.set_active(short)
        self.widgets.advancedconfig.set_active(show_pages)

        tempfile = os.path.join(self._p.DISTDIR, "configurable_options/ladder/TEMP.clp")
        if os.path.exists(tempfile):
           os.remove(tempfile)

    def add_placeholder_page(self,name):
                string = '''
                    <?xml version="1.0"?>
                    <interface>
                      <requires lib="gtk+" version="2.16"/>
                      <!-- interface-naming-policy project-wide -->
                      <object class="GtkLabel" id="label_%s">
                        <property name="visible">True</property>
                        <property name="label" translatable="yes">%s</property>
                      </object>
                    </interface>
                         '''%(name,name)
                self.builder.add_from_string(string)

# build functions

    def makedirs(self, path):
        makedirs(path)

    def build_base(self):
        base = os.path.expanduser("~/linuxcnc/configs/%s" % self.d.machinename)
        ncfiles = os.path.expanduser("~/linuxcnc/nc_files")
        if not os.path.exists(ncfiles):
            self.makedirs(ncfiles)
            examples = os.path.join(BASE, "share", "linuxcnc", "ncfiles")
            if not os.path.exists(examples):
                examples = os.path.join(BASE, "nc_files")
            if os.path.exists(examples):
                os.symlink(examples, os.path.join(ncfiles, "examples"))
        self.makedirs(base)
        return base

    def copy(self, base, filename):
        dest = os.path.join(base, filename)
        if not os.path.exists(dest):
            shutil.copy(os.path.join(self._p.DISTDIR, filename), dest)

    def buid_config(self):
        base = self.build_base()
        self.d.save(base)
        #self.write_readme(base)
        self.INI.write_inifile(base)
        self.HAL.write_halfile(base)
        self.copy(base, "tool.tbl")
        if self.warning_dialog(self._p.MESS_FINISH_QUIT,False):
            gtk.main_quit()

    def save(self):
        base = self.build_base()
        self.d.save(base)

# helper functions

    def get_discovery_meta(self):
        self.widgets.boarddiscoverydialog.set_title(_("Discovery metadata update"))
        #self.widgets.cardname_label.set_text('Boardname:  %s'%name)
        self.widgets.boarddiscoverydialog.show_all()
        self.widgets.window1.set_sensitive(0)
        result = self.widgets.boarddiscoverydialog.run()
        self.widgets.boarddiscoverydialog.hide()
        self.widgets.window1.set_sensitive(1)
        if result == gtk.RESPONSE_OK:
            n = self.widgets.discovery_name_entry.get_text()
            itr = self.widgets.discovery_interface_combobox.get_active_iter()
            d = self.widgets.discovery_interface_combobox.get_model().get_value(itr, 1)
            a = self.widgets.discovery_address_entry.get_text()
            r =  self.widgets.discovery_read_option.get_active()
            print ('discovery:',n,d,a,r)
            return n,d,a,r
        return None,None,None,None

    def discovery_interface_combobox_changed(self,w):
        itr = w.get_active_iter()
        d = w.get_model().get_value(itr, 1)
        if d == '--addr':
            self.widgets.discovery_address_entry.set_sensitive(True)
        else:
            self.widgets.discovery_address_entry.set_sensitive(False)

    def get_board_meta(self, name):
        name = name.lower()
        meta = _PD.MESA_BOARD_META.get(name)
        if meta:
            return meta
        else:
            for key in _PD.MESA_BOARD_META:
                if key in name:
                    return _PD.MESA_BOARD_META.get(key)

        print('boardname %s not found in hardware metadata array'% name)
        self.widgets.boardmetadialog.set_title(_("%s metadata update") % name)
        self.widgets.cardname_label.set_text('Boardname:  %s'%name)
        self.widgets.boardmetadialog.show_all()
        self.widgets.window1.set_sensitive(0)
        result = self.widgets.boardmetadialog.run()
        self.widgets.boardmetadialog.hide()
        self.widgets.window1.set_sensitive(1)
        if result == gtk.RESPONSE_OK:
            itr = self.widgets.interface_combobox.get_active_iter()
            d = self.widgets.interface_combobox.get_model().get_value(itr, 1)
            ppc = int(self.widgets.ppc_combobox.get_active_text())
            tp = int(self.widgets.noc_spinbutton.get_value())
            _PD.MESA_BOARD_META[name] = {'DRIVER':d,'PINS_PER_CONNECTOR':ppc,'TOTAL_CONNECTORS':tp}
        meta = _PD.MESA_BOARD_META.get(name)
        if meta:
            return meta

    def splash_screen(self):
        self.window = gtk.Window(gtk.WINDOW_TOPLEVEL)
        self.window.set_type_hint(gtk.gdk.WINDOW_TYPE_HINT_SPLASHSCREEN)     
        self.window.set_title(_("Pncconf setup"))
        self.window.set_border_width(10)

        vbox = gtk.VBox(False, 5)
        vbox.set_border_width(10)
        self.window.add(vbox)
        vbox.show()
        align = gtk.Alignment(0.5, 0.5, 0, 0)
        vbox.pack_start(align, False, False, 5)
        align.show()

        self.pbar = gtk.ProgressBar()
        self.pbar.set_text(_("Pncconf is setting up"))
        self.pbar.set_fraction(.1)

        align.add(self.pbar)
        self.pbar.show()
        self.window.show()
        while gtk.events_pending():
            gtk.main_iteration()

    def dbg(self,message,mtype='all'):
        for hint in _DEBUGSTRING:
            if "all" in hint or mtype in hint:
                print(message)
                if "step" in _DEBUGSTRING:
                    c = input(_("\n**** Debug Pause! ****"))
                return

    def query_dialog(self,title, message):
        def responseToDialog(entry, dialog, response):
            dialog.response(response)
        label = gtk.Label(message)
        #label.modify_font(pango.FontDescription("sans 20"))
        entry = gtk.Entry()
        dialog = gtk.MessageDialog(self.widgets.window1,
                gtk.DIALOG_MODAL | gtk.DIALOG_DESTROY_WITH_PARENT,
                gtk.MESSAGE_WARNING, gtk.BUTTONS_OK_CANCEL, title)

        dialog.vbox.pack_start(label)
        dialog.vbox.add(entry)
        #allow the user to press enter to do ok
        entry.connect("activate", responseToDialog, dialog, gtk.RESPONSE_OK)
        dialog.show_all()
        result = dialog.run()

        text = entry.get_text()
        dialog.destroy()
        if result ==  gtk.RESPONSE_OK:
            return text
        else:
            return None

    def warning_dialog(self,message,is_ok_type):
        if is_ok_type:
           dialog = gtk.MessageDialog(self.widgets.window1,
                gtk.DIALOG_MODAL | gtk.DIALOG_DESTROY_WITH_PARENT,
                gtk.MESSAGE_WARNING, gtk.BUTTONS_OK,message)
           dialog.show_all()
           result = dialog.run()
           dialog.destroy()
           return True
        else:   
            dialog = gtk.MessageDialog(self.widgets.window1,
               gtk.DIALOG_MODAL | gtk.DIALOG_DESTROY_WITH_PARENT,
               gtk.MESSAGE_QUESTION, gtk.BUTTONS_YES_NO,message)
            dialog.show_all()
            result = dialog.run()
            dialog.destroy()
            if result == gtk.RESPONSE_YES:
                return True
            else:
                return False

    def quit_dialog(self):
        dialog = self.widgets.quitdialog
        dialog.show_all()
        result = dialog.run()
        dialog.hide()
        if result == gtk.RESPONSE_YES:
            return True
        elif result == gtk.RESPONSE_CANCEL:
            return False
        # save data then quit
        else:
            self.p.on_button_fwd_clicked(None)
            self.save()
            return True

    def show_help(self):
        helpfilename = os.path.join(self._p.HELPDIR, "%s"% self.d.help)
        textbuffer = self.widgets.helpview.get_buffer()
        try :
            infile = open(helpfilename, "r")
            if infile:
                string = infile.read()
                infile.close()
                textbuffer.set_text(string)
        except:
            text = _("Specific Help page is unavailable\n")
            self.warning_dialog(text,True)
        self.widgets.help_window.set_title(_("Help Pages") )
        self.widgets.helpnotebook.set_current_page(0)
        self.widgets.help_window.show_all()
        self.widgets.help_window.present()

    def print_page(self,print_dialog, context, n, imagename):
        ctx = context.get_cairo_context()
        gdkcr = gtk.gdk.CairoContext(ctx)
        gdkcr.set_source_pixbuf(self[imagename], 0,0)
        gdkcr.paint ()

    def print_image(self,image_name):
        print('print image')
        print_dialog = gtk.PrintOperation()
        print_dialog.set_n_pages(1)
        settings = gtk.PrintSettings()
        settings.set_orientation(gtk.PAGE_ORIENTATION_LANDSCAPE)
        print_dialog.set_print_settings(settings)
        print_dialog.connect("draw-page", self.print_page, image_name)
        res = print_dialog.run(gtk.PRINT_OPERATION_ACTION_PRINT_DIALOG, self.widgets.help_window)
        if res == gtk.PRINT_OPERATION_RESULT_APPLY:
            settings = print_dialog.get_print_settings()

    # check for realtime kernel
    def check_for_rt(self):
        actual_kernel = os.uname()[2]
        if hal.is_sim :
            self.warning_dialog(self._p.MESS_NO_REALTIME,True)
            if self.debugstate:
                return True
            else:
                return False
        elif hal.is_kernelspace and hal.kernel_version != actual_kernel:
            self.warning_dialog(self._p.MESS_KERNEL_WRONG + '%s'%hal.kernel_version,True)
            if self.debugstate:
                return True
            else:
                return False
        else:
            return True

    def add_external_folder_boardnames(self):
        if os.path.exists(self._p.FIRMDIR):
            self._p.MESA_BOARDNAMES = []
            for root, dirs, files in os.walk(self._p.FIRMDIR):
                folder = root.lstrip(self._p.FIRMDIR)
                if folder in self._p.MESABLACKLIST:continue
                if folder == "":continue
                dbg("****folder added :%s"%folder,mtype='firmware')
                self._p.MESA_BOARDNAMES.append(folder)
        else:
            #TODO what if there are no external firmware is this enough?
            self.warning_dialog(_("You have no hostmot2 firmware downloaded in folder:\n%s\n\
PNCconf will use internal firmware data"%self._p.FIRMDIR),True)
        for firmware in self._p.MESA_INTERNAL_FIRMWAREDATA:
            if 'internal' in firmware[0].lower():
                if firmware[0] in self._p.MESA_BOARDNAMES:
                    continue
                self._p.MESA_BOARDNAMES.append(firmware[0])
        if self.d.advanced_option:
            self._p.MESA_BOARDNAMES.append('Discovery Option')
        # add any extra firmware boardnames from .pncconf-preference file 
        if not self._p.EXTRA_MESA_FIRMWAREDATA == []:
            for search, item in enumerate(self._p.EXTRA_MESA_FIRMWAREDATA):
                d = self._p.EXTRA_MESA_FIRMWAREDATA[search]
                if not d[_PD._BOARDTITLE] in self._p.MESA_BOARDNAMES:
                    self._p.MESA_BOARDNAMES.append(d[_PD._BOARDTITLE])
        model = self.widgets.mesa_boardname_store
        model.clear()
        for search,item in enumerate(self._p.MESA_BOARDNAMES):
            #print search,item
            model.append((item,))

    def fill_pintype_model(self):
        # notused
        self.d._notusedliststore = gtk.ListStore(str,int)
        self.d._notusedliststore.append([_PD.pintype_notused[0],0])
        self.d._ssrliststore = gtk.ListStore(str,int)
        self.d._ssrliststore.append([_PD.pintype_ssr[0],0])
        # gpio
        self.d._gpioliststore = gtk.ListStore(str,int)
        for number,text in enumerate(_PD.pintype_gpio):
            self.d._gpioliststore.append([text,0])
        # stepper
        self.d._stepperliststore = gtk.ListStore(str,int)
        for number,text in enumerate(_PD.pintype_stepper):
            self.d._stepperliststore.append([text,number])
        # encoder
        self.d._encoderliststore = gtk.ListStore(str,int)
        for number,text in enumerate(_PD.pintype_encoder):
            self.d._encoderliststore.append([text,number])
        # mux encoder
        self.d._muxencoderliststore = gtk.ListStore(str,int)
        for number,text in enumerate(_PD.pintype_muxencoder):
            self.d._muxencoderliststore.append([text,number])
        # resolver
        self.d._resolverliststore = gtk.ListStore(str,int)
        for number,text in enumerate(_PD.pintype_resolver):
            self.d._resolverliststore.append([text,number])
        # 8i20 AMP
        self.d._8i20liststore = gtk.ListStore(str,int)
        for number,text in enumerate(_PD.pintype_8i20):
            self.d._8i20liststore.append([text,number])
        # potentiometer output
        self.d._potliststore = gtk.ListStore(str,int)
        for number,text in enumerate(_PD.pintype_potentiometer):
            self.d._potliststore.append([text,number])
        # analog input
        self.d._analoginliststore = gtk.ListStore(str,int)
        for number,text in enumerate(_PD.pintype_analog_in):
            self.d._analoginliststore.append([text,number])
        # pwm
        self.d._pwmrelatedliststore = gtk.ListStore(str,int)
        for number,text in enumerate(_PD.pintype_pwm):
            self.d._pwmrelatedliststore.append([text,number])
        self.d._pwmcontrolliststore = gtk.ListStore(str,int)
        self.d._pwmcontrolliststore.append([_PD.pintype_pwm[0],0])
        self.d._pwmcontrolliststore.append([_PD.pintype_pdm[0],0])
        self.d._pwmcontrolliststore.append([_PD.pintype_udm[0],0])
        # pdm
        self.d._pdmrelatedliststore = gtk.ListStore(str,int)
        for number,text in enumerate(_PD.pintype_pdm):
            self.d._pdmrelatedliststore.append([text,number])
        self.d._pdmcontrolliststore = gtk.ListStore(str,int)
        self.d._pdmcontrolliststore.append([_PD.pintype_pwm[0],0])
        self.d._pdmcontrolliststore.append([_PD.pintype_pdm[0],0])
        self.d._pdmcontrolliststore.append([_PD.pintype_udm[0],0])
        # udm
        self.d._udmrelatedliststore = gtk.ListStore(str,int)
        for number,text in enumerate(_PD.pintype_udm):
            self.d._udmrelatedliststore.append([text,number])
        self.d._udmcontrolliststore = gtk.ListStore(str,int)
        self.d._udmcontrolliststore.append([_PD.pintype_pwm[0],0])
        self.d._udmcontrolliststore.append([_PD.pintype_pdm[0],0])
        self.d._udmcontrolliststore.append([_PD.pintype_udm[0],0])
        #tppwm
        self.d._tppwmliststore = gtk.ListStore(str,int)
        for number,text in enumerate(_PD.pintype_tp_pwm):
            self.d._tppwmliststore.append([text,number])
        #sserial
        self.d._sserialliststore = gtk.ListStore(str,int)
        for number,text in enumerate(_PD.pintype_sserial):
            self.d._sserialliststore.append([text,number])

    # comboboxes with 3 levels
    def fill_combobox_models2(self):
        templist = [ ["_gpioisignaltree",_PD.human_input_names,1,'hal_input_names'],
                    ["_steppersignaltree",_PD.human_stepper_names,1,'hal_stepper_names'],
                    ["_encodersignaltree",_PD.human_encoder_input_names,1,'hal_encoder_input_names'],
                    ["_muxencodersignaltree",_PD.human_encoder_input_names,1,'hal_encoder_input_names'],
                    ["_pwmsignaltree",_PD.human_pwm_output_names,1,'hal_pwm_output_names'],]
        for item in templist:
            #print "\ntype",item[0]
            count = 0
            end = len(item[1])-1
            # treestore(parentname,parentnum,signalname,signaltreename,signal index number)
            self.d[item[0]]= gtk.TreeStore(str,int,str,str,int)
            for i,parent in enumerate(item[1]):
                ############################
                # if there are no children:
                ############################
                if not isinstance(parent[1], list):
                    signame = parent[1]
                    index = _PD[item[3]].index(parent[1])
                    #print 'no children:', signame, index
                    # add parent and get reference for child
                    # This entry is selectable it has a signal attached to it
                    piter = self.d[item[0]].append(None, [parent[0], index,signame,item[3],0])
                    #print parent,parentnum,count,signame,item[3],i,signame,count
                else:
                    # If list is empty it's a custome signal - with no signals yet
                  if len(parent[1]) == 0:
                    piter = self.d[item[0]].append(None, [parent[0], 0,'none',item[3],0])
                  else:
                    #print "parsing child",parent[1]
                    # add parent title
                    ##########################
                    # if there are children:
                    # add an entry to first list that cannot be selected 
                    # (well it always gives the unused signal - 0)
                    # because we need users to select from the next column
                    ##########################
                    piter = self.d[item[0]].append(None, [parent[0],0,signame,item[3],0])
                    for j,child in enumerate(parent[1]):
                        #############################
                        # If grandchildren
                        #############################
                        if isinstance(child[1], list):
                            ##########################
                            # if there are children:
                            # add an entry to second list that cannot be selected 
                            # (well it always gives the unused signal - 0)
                            # because we need users to select from the next column
                            ##########################
                            citer = self.d[item[0]].append(piter, [child[0], 0,signame,item[3],0])
                            #print 'add to CHILD list',child[0]
                            #print 'String:',child[1]
                            
                            for k,grandchild in enumerate(child[1]):
                                #print 'raw grand:  ', grandchild
                                #############################
                                # If GREAT children
                                #############################
                                #print grandchild[0],grandchild[1]
                                if isinstance(grandchild[1], list):
                                    #print 'ERROR combo boxes can not have GREAT children yet add'
                                    #print 'skipping'
                                    continue
                                else:
                                    #############################
                                    # If No GREAT children
                                    ############################

                                    humanName = grandchild[0]
                                    sigName = grandchild[1]
                                    index = _PD[item[3]].index(grandchild[1])
                                    halNameArray = item[3]
                                    #print 'adding to grandchild to childlist:  ', humanName,index,sigName,halNameArray,index
                                    self.d[item[0]].append(citer, [humanName, index,sigName,halNameArray,index])
                        ####################
                        # No grandchildren
                        ####################
                        else:
                            #print' add to child - no grandchild',child
                            humanName = child[0]
                            sigName = child[1]
                            index = _PD[item[3]].index(child[1])
                            halNameArray = item[3]
                            #print child[0],index,sigName,item[3],index
                            self.d[item[0]].append(piter, [humanName, index,sigName,halNameArray,index])
                            count +=item[2]

    # combobox with 2 levels
    def fill_combobox_models(self):
        templist = [ ["_gpioosignaltree",_PD.human_output_names,1,'hal_output_names'],
                     
                     
                     ["_resolversignaltree",_PD.human_resolver_input_names,1,'hal_resolver_input_names'],
                     ["_tppwmsignaltree",_PD.human_tppwm_output_names,8,'hal_tppwm_output_names'],
                     ["_8i20signaltree",_PD.human_8i20_input_names,1,'hal_8i20_input_names'],
                     ["_potsignaltree",_PD.human_pot_output_names,2,'hal_pot_output_names'],
                     ["_analoginsignaltree",_PD.human_analog_input_names,1,'hal_analog_input_names'],
                     ["_sserialsignaltree",_PD.human_sserial_names,3,'hal_sserial_names']
                   ]
        for item in templist:
            #print "\ntype",item[0]
            count = 0
            end = len(item[1])-1
            # treestore(parentname,parentnum,signalname,signaltreename,signal index number)
            self.d[item[0]]= gtk.TreeStore(str,int,str,str,int)
            for i,parent in enumerate(item[1]):
                ############################
                # if there are no children:
                ############################
                if len(parent[1]) == 0:
                    # if combobox has a 'custom' signal choice then the index must be 0
                    if i == end and not item[0] =="_sserialsignaltree":parentnum = 0 
                    else:parentnum = count
                    #print "length of human names:",len(parent[1])
                    # this adds the index number (parentnum) of the signal
                    try:
                        signame=_PD[item[3]][count]
                    except:
                        signame = 'none'
                    # add parent and get reference for child
                    piter = self.d[item[0]].append(None, [parent[0], parentnum,signame,item[3],count])
                    #print parent,parentnum,count,signame,item[3],i,signame,count
                    if count == 0: count = 1
                    else: count +=item[2]
                ##########################
                # if there are children:
                ##########################
                else:
                    #print "parsing child",signame
                    # add parent title
                    piter = self.d[item[0]].append(None, [parent[0],0,signame,item[3],count])
                    for j,child in enumerate(parent[1]):
                        #print len(child[1]), child[0]
                        #if item[0] =='_gpioisignaltree':
                            #print item[0], child[0],len(child[1])
                        #############################
                        # If grandchildren
                        #############################
                        if len(child[1]) > 1:
                            # add child and get reference
                            citer = self.d[item[0]].append(piter, [child[0], 0,signame,item[3],count])
                            #if item[0] =='_gpioisignaltree':
                                #print 'add to CHILD list',child[0]
                                #print 'Strig:',child[1]
                            for k,grandchild in enumerate(child[1]):
                                #print 'raw grand:  ', grandchild
                                #############################
                                # If greatchildren
                                #############################
                                #print grandchild[0],grandchild[1]
                                if len(grandchild) > 1:
                                    #print 'add to grandchild child list',grandchild[0]
                                    index = _PD[item[3]].index(grandchild[1])
                                    self.d[item[0]].append(citer, [grandchild[0],index,grandchild[1],item[3],index])
                                    continue
                                else:
                                    #############################
                                    # If No greatchildren
                                    #############################
                                    try:
                                        signame=_PD[item[3]][count]
                                    except:
                                        signame = 'none'
                                    #print 'adding to grandchild to childlist:  ', grandchild,signame,item[3],count
                                    # add grandchild
                                    self.d[item[0]].append(piter, [child,0,signame,item[3],count])
                                    #count +=item[2]

                        ####################
                        # No grandchildren
                        ####################
                        else:
                            #print' add to child - no grandchild',child
                            signame=_PD[item[3]][count]
                            #print i,count,parent[0],child,signame,item[3], _PD[item[3]].index(signame),count
                            self.d[item[0]].append(piter, [child, count,signame,item[3],count])
                            count +=item[2]
                            
        self.fill_combobox_models2()
        self.d._notusedsignaltree = gtk.TreeStore(str,int,str,str,int)
        self.d._notusedsignaltree.append(None, [_PD.human_notused_names[0][0],0,'unused-unused','_notusedsignaltree',0])
        # make a filter for sserial encoder as they can't be used for AXES
        self.d._encodersignalfilter = self.d._encodersignaltree.filter_new()
        self.d._enc_filter_list = ['Axis Encoder']
        self.d._encodersignalfilter.set_visible_func(self.visible_cb, self.d._enc_filter_list)
        # build filters for the 'controlling' sserial combbox
        # We need to limit selections often
        for channel in range(0,_PD._NUM_CHANNELS):
            self.d['_sserial%d_filter_list'%channel] =[]
            self.d['_sserial%d_signalfilter'%channel] = self.d._sserialsignaltree.filter_new()
            self.d['_sserial%d_signalfilter'%channel].set_visible_func(self.filter_cb,self.d['_sserial%d_filter_list'%channel])
            self.set_filter('_sserial%d'%channel,'ALL')

    # Filter out any matching names in a list
    def visible_cb(self, model, iter, data ):
        #print model.get_value(iter, 0) ,data
        return not model.get_value(iter, 0) in data

    # filter out anything not in one of the lists, the list depending on a keyword 
    def set_filter(self,sserial,data):
        keyword = data.upper()
        if keyword == '7I77':
            f_list = ['Unused','7i77']
        elif keyword == '7I76':
            f_list = ['Unused','7i76']
        else:
            f_list = ['Unused','7i73','7i69','8i20','7i64','7i71','7i70','7i84']
        del self.d['%s_filter_list'%sserial][:]
        for i in(f_list):
            self.d['%s_filter_list'%sserial].append(i)
        #print '\n',filterlist,self.d[filterlist]
        self.d['%s_signalfilter'%sserial].refilter()

    # Filter callback
    def filter_cb(self, model, iter, data ):
        #print model.get_value(iter, 0) ,data
        for i in data:
            if i in model.get_value(iter, 0):
                return True
        return False

    def load_config(self):
        filter = gtk.FileFilter()
        filter.add_pattern("*.pncconf")
        filter.set_name(_("LinuxCNC 'PNCconf' configuration files"))
        dialog = gtk.FileChooserDialog(_("Modify Existing Configuration"),
            self.widgets.window1, gtk.FILE_CHOOSER_ACTION_OPEN,
            (gtk.STOCK_CANCEL, gtk.RESPONSE_CANCEL,
             gtk.STOCK_OPEN, gtk.RESPONSE_OK))
        dialog.set_default_response(gtk.RESPONSE_OK)
        dialog.add_filter(filter) 
        if not self.d._lastconfigname == "" and self.d._chooselastconfig:
            dialog.set_filename(os.path.expanduser("~/linuxcnc/configs/%s.pncconf"% self.d._lastconfigname))
        dialog.add_shortcut_folder(os.path.expanduser("~/linuxcnc/configs"))
        dialog.set_current_folder(os.path.expanduser("~/linuxcnc/configs"))
        dialog.show_all()
        result = dialog.run()
        if result == gtk.RESPONSE_OK:
            filename = dialog.get_filename()
            dialog.destroy()
            self.d.load(filename, self)
            self.d._mesa0_configured = False
            self.d._mesa1_configured = False
            try:
                # check that the firmware is current enough by checking the length of a sub element and that the other is an integer.
                for boardnum in(0,1):
                    i=j=None
                    i = len(self.d["mesa%d_currentfirmwaredata"% boardnum][_PD._NUMOFCNCTRS])
                    j = self.d["mesa%d_currentfirmwaredata"% boardnum][_PD._HIFREQ]+100 # throws an error if not an integer.
                    if not i > 1:
                        print(i,j,boardnum)
                        raise UserWarning
            except :
                print(i,j,boardnum)
                self.warning_dialog(_("It seems data in this file is from too old of a version of PNCConf to continue.\n."),True)
                return True
        else:
            dialog.destroy()
            return True

    def mesa_firmware_search(self,boardtitle,*args):
        #TODO if no firm packages set up for internal data?
        #TODO don't do this if the firmware is already loaded
        self.pbar.set_text("Loading external firmware")
        self.pbar.set_fraction(0)
        self.window.show()
        while gtk.events_pending():
            gtk.main_iteration()
        firmlist = []
        for root, dirs, files in os.walk(self._p.FIRMDIR):
            folder = root.lstrip(self._p.FIRMDIR)
            #dbg('Firmware folder:%s'% folder)
            if folder in self._p.MESABLACKLIST:continue
            if not folder == boardtitle:continue
            for n,name in enumerate(files):
                if name in self._p.MESABLACKLIST:continue
                if ".xml" in name:
                    dbg('%s'% name)
                    temp = name.rstrip(".xml")
                    firmlist.append(temp)
        dbg("\nXML list:%s"%firmlist,mtype="firmname")
        for n,currentfirm in enumerate(firmlist):
            self.pbar.set_fraction(n*1.0/len(firmlist))
            while gtk.events_pending():
                gtk.main_iteration()
            # XMLs don't tell us the driver type so set to None (parse will guess)
            firmdata = self.parse_xml(None,boardtitle, currentfirm,os.path.join(
                                self._p.FIRMDIR,boardtitle,currentfirm+".xml"))
            self._p.MESA_FIRMWAREDATA.append(firmdata)
        self.window.hide()

    def parse_xml(self, driver, boardtitle, firmname, xml_path):
            def search(elementlist):
                for i in elementlist:
                    temp = root.find(i)
                    if temp is not None:
                        return temp.text
                return temp

            root = xml.etree.ElementTree.parse(xml_path)
            watchdog = encoder = resolver = pwmgen = led = muxedqcount = 0
            stepgen = tppwmgen = sserialports = sserialchannels = 0
            numencoderpins = numpwmpins = 3; numstepperpins = 2; numttpwmpins = 0; numresolverpins = 10

            text = search(('boardname','BOARDNAME'))
            if text == None:
                print('Missing info: boardname')
                return
            boardname = text.lower()
            #dbg("\nBoard and firmwarename:  %s %s\n"%( boardname, firmname), "firmraw")

            text  = search(("IOPORTS","ioports")) ; #print numcnctrs
            if text == None:
                print('Missing info: ioports')
                return
            numcnctrs = int(text)
            text = search(("PORTWIDTH","portwidth"))
            if text == None:
                print('Missing info: portwidth')
                return
            portwidth = int(text)
            maxgpio  = numcnctrs * portwidth ; #print maxgpio
            placeholders = 24-portwidth
            text = search(("CLOCKLOW","clocklow")) ; #print lowfreq
            if text == None:
                print('Missing info: clocklow')
                return
            lowfreq = int(text)/1000000
            text = search(("CLOCKHIGH","clockhigh")); #print hifreq
            if text == None:
                print('Missing info: clockhigh')
                return
            hifreq = int(text)/1000000
            modules = root.findall(".//modules")[0]
            if driver == None:
                meta = self.get_board_meta(boardname)
                driver = meta.get('DRIVER')
            for i,j in enumerate(modules):
                k = modules[i].find("tagname").text
                print(k)
                if k in ("Watchdog","WatchDog","WATCHDOG"): 
                    l = modules[i].find("numinstances").text;#print l,k
                    watchdog = int(l)
                elif k in ("Encoder","QCOUNT"): 
                    l = modules[i].find("numinstances").text;#print l,k
                    encoder = int(l)
                elif k in ("ResolverMod","RESOLVERMOD"):
                    l = modules[i].find("numinstances").text;#print l,k
                    resolver = int(l)
                elif k in ("PWMGen","PWMGEN","PWM"):
                    l = modules[i].find("numinstances").text;#print l,k
                    pwmgen = int(l)
                elif k == "LED": 
                    l = modules[i].find("numinstances").text;#print l,k
                    led = int(l)
                elif k in ("MuxedQCount","MUXEDQCOUNT"): 
                    l = modules[i].find("numinstances").text;#print l,k
                    muxedqcount = int(l)
                elif k in ("StepGen","STEPGEN"): 
                    l = modules[i].find("numinstances").text;#print l,k
                    stepgen = int(l)
                elif k in ("TPPWM","TPPWM"): 
                    l = modules[i].find("numinstances").text;#print l,k
                    tppwmgen = int(l)
                elif k in ("SSerial","SSERIAL"):
                    l = modules[i].find("numinstances").text;#print l,k
                    sserialports = int(l)
                elif k in ("None","NONE"): 
                    l = modules[i].find("numinstances").text;#print l,k
                elif k in ("ssr","SSR"): 
                    l = modules[i].find("numinstances").text;#print l,k
                elif k in ("IOPort","AddrX","MuxedQCountSel"):
                    continue
                else:
                    print("**** WARNING: Pncconf parsing firmware: tagname (%s) not reconized"% k)

            discov_sserial = []
            ssname = root.findall("SSERIALDEVICES/SSERIALFUNCTION")
            for i in (ssname):
                port = i.find("PORT").text
                dev = i.find("DEVICE").text
                chan = i.find("CHANNEL").text
                discov_sserial.append((int(port),int(chan),dev))
            print('discovered sserial:', discov_sserial)

            pins = root.findall(".//pins")[0]
            temppinlist = []
            tempconlist = []
            pinconvertenc = {"PHASE A":_PD.ENCA,"PHASE B":_PD.ENCB,"INDEX":_PD.ENCI,"INDEXMASK":_PD.ENCM,
                "QUAD-A":_PD.ENCA,"QUAD-B":_PD.ENCB,"QUAD-IDX":_PD.ENCI,
                "MUXED PHASE A":_PD.MXE0,"MUXED PHASE B":_PD.MXE1,"MUXED INDEX":_PD.MXEI,
                "MUXED INDEX MASK":_PD.MXEM,"MUXED ENCODER SELECT 0":_PD.MXES,"MUXED ENCODER SELEC":_PD.MXES,
                "MUXQ-A":_PD.MXE0,"MUXQ-B":_PD.MXE1,"MUXQ-IDX":_PD.MXEI,"MUXSEL0":_PD.MXES}
            pinconvertresolver = {"RESOLVER POWER ENABLE":_PD.RESU,"RESOLVER SPIDI 0":_PD.RES0,
                 "RESOLVER SPIDI 1":_PD.RES1,"RESOLVER ADC CHANNEL 2":_PD.RES2,"RESOLVER ADC CHANNEL 1":_PD.RES3,
                 "RESOLVER ADC CHANNEL 0":_PD.RES4,"RESOLVER SPI CLK":_PD.RES5,"RESOLVER SPI CHIP SELECT":_PD.RESU,
                 "RESOLVER PDMM":_PD.RESU,"RESOLVER PDMP":_PD.RESU}
            pinconvertstep = {"STEP":_PD.STEPA,"DIR":_PD.STEPB,"STEP/TABLE1":_PD.STEPA,"DIR/TABLE2":_PD.STEPB}
                #"StepTable 2":STEPC,"StepTable 3":STEPD,"StepTable 4":STEPE,"StepTable 5":STEPF
            pinconvertppwm = {"PWM/UP":_PD.PWMP,"DIR/DOWN":_PD.PWMD,"ENABLE":_PD.PWME,
                    "PWM":_PD.PWMP,"DIR":_PD.PWMD,"/ENABLE":_PD.PWME}
            pinconverttppwm = {"PWM A":_PD.TPPWMA,"PWM B":_PD.TPPWMB,"PWM C":_PD.TPPWMC,
                "PWM /A":_PD.TPPWMAN,"PWM /B":_PD.TPPWMBN,"PWM /C":_PD.TPPWMCN,
                "FAULT":_PD.TPPWMF,"ENABLE":_PD.TPPWME}
            pinconvertsserial = {"RXDATA0":_PD.RXDATA0,"TXDATA0":_PD.TXDATA0,"TXE0":_PD.TXEN0,"TXEN0":_PD.TXEN0,
                                "RXDATA1":_PD.RXDATA1,"TXDATA1":_PD.TXDATA1,"TXE1":_PD.TXEN1,"TXEN1":_PD.TXEN1,
                                "RXDATA2":_PD.RXDATA2,"TXDATA2":_PD.TXDATA2,"TXE2":_PD.TXEN2,"TXEN2":_PD.TXEN2,
                                "RXDATA3":_PD.RXDATA3,"TXDATA3":_PD.TXDATA3,"TXE3":_PD.TXEN3,"TXEN3":_PD.TXEN3,
                                "RXDATA4":_PD.RXDATA4,"TXDATA4":_PD.TXDATA4,"TXE4":_PD.TXEN4,"TXEN4":_PD.TXEN4,
                                "RXDATA5":_PD.RXDATA5,"TXDATA5":_PD.TXDATA5,"TXE5":_PD.TXEN5,"TXEN4":_PD.TXEN5,
                                "RXDATA6":_PD.RXDATA6,"TXDATA6":_PD.TXDATA6,"TXE6":_PD.TXEN6,"TXEN6":_PD.TXEN6,
                                "RXDATA7":_PD.RXDATA7,"TXDATA7":_PD.TXDATA7,"TXE7":_PD.TXEN7,"TXEN7":_PD.TXEN7}
            pinconvertnone = {"NOT USED":_PD.GPIOI}

            count = 0
            fakecon = 0
            for i,j in enumerate(pins):
                instance_num = 9999
                iocode = None
                temppinunit = []
                temp = pins[i].find("connector").text
                if 'P' in temp:
                    tempcon = int(temp.strip("P"))
                else:
                    tempcon = temp
                tempfunc = pins[i].find("secondaryfunctionname").text
                tempfunc = tempfunc.upper().strip() # normalise capitalization: Peters XMLs are different from linuxcncs

                if "(IN)" in tempfunc:
                    tempfunc = tempfunc.rstrip(" (IN)")
                elif "(OUT" in tempfunc:
                    tempfunc = tempfunc.rstrip(" (OUT)")
                convertedname = "Not Converted"
                # this converts the XML file componennt names to pncconf's names

                try:
                    secmodname = pins[i].find("secondarymodulename")
                    modulename = secmodname.text.upper().strip()
                    dbg("secondary modulename:  %s, %s."%( tempfunc,modulename), "firmraw")
                    if modulename in ("ENCODER","QCOUNT","MUXEDQCOUNT","MUXEDQCOUNTSEL"):
                        convertedname = pinconvertenc[tempfunc]
                    elif modulename in ("ResolverMod","RESOLVERMOD"):
                        convertedname = pinconvertresolver[tempfunc]
                    elif modulename in ("PWMGen","PWMGEN","PWM"):
                        convertedname = pinconvertppwm[tempfunc]
                    elif modulename in ("StepGen","STEPGEN"):
                        convertedname = pinconvertstep[tempfunc]
                    elif modulename in ("TPPWM","TPPWM"):
                        convertedname = pinconverttppwm[tempfunc]
                    elif modulename in ("SSerial","SSERIAL"):
                        temp = pins[i].find("foundsserialdevice")
                        if temp is not None:
                            founddevice = temp.text.upper()
                        else:
                            founddevice = None
                        #print tempfunc,founddevice
                        # this auto selects the sserial 7i76 mode 0 card for sserial 0 and 2
                        # as the 5i25/7i76 uses some of the sserial channels for it's pins.
                        if boardname in ("5i25","7i92"):
                            if "7i77_7i76" in firmname:
                                if tempfunc == "TXDATA1": convertedname = _PD.SS7I77M0
                                elif tempfunc == "TXDATA2": convertedname = _PD.SS7I77M1
                                elif tempfunc == "TXDATA4": convertedname = _PD.SS7I76M3
                                else: convertedname = pinconvertsserial[tempfunc]
                                #print "XML ",firmname, tempfunc,convertedname
                            elif "7i76x2" in firmname or "7i76x1" in firmname:
                                if tempfunc == "TXDATA1": convertedname = _PD.SS7I76M0
                                elif tempfunc == "TXDATA3": convertedname = _PD.SS7I76M2
                                else: convertedname = pinconvertsserial[tempfunc]
                                #print "XML ",firmname, tempfunc,convertedname
                            elif "7i77x2" in firmname or "7i77x1" in firmname:
                                if tempfunc == "TXDATA1": convertedname = _PD.SS7I77M0
                                elif tempfunc == "TXDATA2": convertedname = _PD.SS7I77M1
                                elif tempfunc == "TXDATA4": convertedname = _PD.SS7I77M3
                                elif tempfunc == "TXDATA5": convertedname = _PD.SS7I77M4
                                else: convertedname = pinconvertsserial[tempfunc]
                                #print "XML ",firmname, tempfunc,convertedname
                            elif founddevice == "7I77-0": convertedname = _PD.SS7I77M0
                            elif founddevice == "7I77-1": convertedname = _PD.SS7I77M1
                            elif founddevice == "7I77-3": convertedname = _PD.SS7I77M3
                            elif founddevice == "7I77-4": convertedname = _PD.SS7I77M4
                            elif founddevice == "7I76-0": convertedname = _PD.SS7I76M0
                            elif founddevice == "7I76-2": convertedname = _PD.SS7I76M2
                            elif founddevice == "7I76-3": convertedname = _PD.SS7I76M3
                            else: convertedname = pinconvertsserial[tempfunc]
                        else:
                            convertedname = pinconvertsserial[tempfunc]
                    elif modulename in ('SSR','SSR'):
                        if tempfunc == 'AC':
                            convertedname = _PD.NUSED
                        elif 'OUT-' in tempfunc:
                            convertedname = _PD.SSR0
                            # ssr outputs encode the HAL number in the XML name
                            # add it to 100 so it's not change from output
                            iocode = 100 + int(tempfunc[4:])
                    elif modulename in ("None","NONE"):
                        iocode = 0
                        #convertedname = pinconvertnone[tempfunc]
                    else:
                         print('unknon module - setting to unusable',modulename, tempfunc)
                         convertedname = _PD.NUSED
                except:
                    iocode = 0
                    exc_type, exc_value, exc_traceback = sys.exc_info()
                    formatted_lines = traceback.format_exc().splitlines()
                    print()
                    print("****pncconf verbose XML parse debugging:",formatted_lines[0])
                    traceback.print_tb(exc_traceback, limit=1, file=sys.stdout)
                    print(formatted_lines[-1])

                if iocode == 0:
                    # must be GPIO pins if there is no secondary mudule name
                    # or if pinconvert fails eg. StepTable instance default to GPIO 
                    temppinunit.append(_PD.GPIOI)
                    temppinunit.append(0) # 0 signals to pncconf that GPIO can changed to be input or output
                elif iocode >= 100:
                    temppinunit.append(_PD.SSR0)
                    temppinunit.append(iocode)
                else:
                    instance_num = int(pins[i].find("secondaryinstance").text)
                    # this is a workaround for the 7i77_7i776 firmware. it uses a mux encoder for the 7i76 but only uses half of it
                    # this is because of a limitation of hostmot2 - it can't have mux encoders and regular encoders
                    # so in pncconf we look for this and change it to a regular encoder.
                    if boardname == "5i25" and firmname == "7i77_7i76":
                        if modulename in ("MuxedQCount","MUXEDQCOUNT") and  instance_num == 3:
                            instance_num = 6
                            encoder =-1
                            if convertedname == _PD.MXE0: convertedname = _PD.ENCA
                            elif convertedname == _PD.MXE1: convertedname = _PD.ENCB
                            elif convertedname == _PD.MXEI: convertedname = _PD.ENCI
                    temppinunit.append(convertedname)
                    if tempfunc in("MUXED ENCODER SELECT 0","MUXEDQCOUNTSEL") and  instance_num == 6:
                        instance_num = 3
                    temppinunit.append(instance_num)
                    tempmod = pins[i].find("secondarymodulename").text
                    tempfunc = tempfunc.upper()# normalize capitalization
                    #dbg("secondary modulename, function:  %s, %s."%( tempmod,tempfunc), "firmraw")
                    if tempmod in("Encoder","MuxedQCount") and tempfunc in ("MUXED INDEX MASK (IN)","INDEXMASK (IN)"):
                        numencoderpins = 4
                    if tempmod in("SSerial","SSERIAL") and tempfunc in ("TXDATA1","TXDATA2","TXDATA3",
                            "TXDATA4","TXDATA5","TXDATA6","TXDATA7","TXDATA8"):
                        sserialchannels +=1
                #dbg("temp: %s, converted name: %s. num %d"%( tempfunc,convertedname,instance_num), "firmraw")
                if not tempcon in tempconlist:
                    tempconlist.append(tempcon)
                temppinlist.append(temppinunit)
                # add NONE place holders for boards with less then 24 pins per connector.
                if not placeholders == 0:
                    #print i,portwidth*numcnctrs
                    if  i == (portwidth + count-1) or i == portwidth*numcnctrs-1:
                        #print "loop %d %d"% (i,portwidth + count-1)
                        count =+ portwidth
                        #print "count %d" % count
                        for k in range(0,placeholders):
                            #print "%d fill here with %d parts"% (k,placeholders)
                            temppinlist.append((_PD.NUSED,0))
            if not sserialchannels == 0:
                sserialchannels +=1
            # 7i96 doesn't number the connectors with P numbers so we fake it
            # TODO
            # probably should move the connector numbers to board data rather then firmware
            for j in tempconlist:
                if not isinstance(j, int):
                    tempconlist = [i for i in range(1,len(tempconlist)+1)]
                    break
            temp = [boardtitle,boardname,firmname,boardtitle,driver,encoder + muxedqcount,
                    numencoderpins,resolver,numresolverpins,pwmgen,numpwmpins,
                    tppwmgen,numttpwmpins,stepgen,numstepperpins,
                    sserialports,sserialchannels,discov_sserial,0,0,0,0,0,0,0,watchdog,maxgpio,
                    lowfreq,hifreq,tempconlist]
            for i in temppinlist:
                temp.append(i)
            if "5i25" in boardname :
                dbg("5i25 firmware:\n%s\n"%( temp), mtype="5i25")
            print('firm added:\n',temp)
            return temp

    def discover_mesacards(self):
        name, interface, address, readoption = self.get_discovery_meta()
        if name is None: return None

        if not name:
            name = '5i25'

<<<<<<< HEAD
        if self.debugstateor or readoption:
            print('try to discover board by reading help text input:',name)
=======
        if self.debugstate or readoption:

            print 'try to discover board by reading help text input:',name
>>>>>>> 0465d757
            buf = self.widgets.textinput.get_buffer()
            info = buf.get_text(buf.get_start_iter(),
                        buf.get_end_iter(),
                        True)

            # This is a HACK to pass info about the interface forward
            # otherwise thw driver info is blank in the discovered firmware
            if interface == '--addr':
                inter = 'ETH'
            elif interface == '--epp':
                inter = 'EPP'
            else:
                inter = 'PCI'
            info = info + "\n {}".format(inter)
        else:
            info = self.call_mesaflash(name,interface,address)
        print('INFO:',info,'<-')
        if info is None: return None
        lines = info.splitlines()
        try:
            if 'ERROR' in lines[0]:
                raise ValueError('Mesaflash Error')
            elif 'root' in info:
                raise ValueError('Mesaflash Error')
        except ValueError as err:
            text = err.args
            self.warning_dialog(text[0],True)
            return None
        except Exception as e:
            print(e)
            self.warning_dialog('Unspecified Error with Discovery option',True)
            return
        if 'No' in lines[0] and 'board found' in lines[0] :
            text = _("No board was found\n")
            self.warning_dialog(text,True)
            return None
        return info

    def call_mesaflash(self, devicename, interface, address):
        if address == ' ':
            address = None
        textbuffer = self.widgets.textoutput.get_buffer()
        print('DEVICE NAME SPECIFIED',devicename, interface, address)

        # 7i43 needs it's firmware loaded before it can be 'discovered'
        if '7i43' in devicename.lower():
            halrun = os.popen("halrun -Is > /dev/null", "w")
            halrun.write("echo\n")
            load,read,write = self.hostmot2_command_string()
            # do I/O load commands
            for i in load:
                halrun.write('%s\n'%i)
            halrun.flush()
            time.sleep(.001)
            halrun.close()
        if interface == '--addr' and address:
            board_command = '--device %s %s %s' %(devicename, interface, address)
        elif interface == '--epp':
            board_command = '--device %s %s' %(devicename, interface)
        else:
            board_command = '--device %s' %(devicename)

        # PCI boards require sudo
        cmd ="""pkexec sh -c 'mesaflash %s;mesaflash %s --sserial;mesaflash %s --readhmid'  """%(board_command, board_command, board_command)
        print('cmd=',cmd)

        discover = subprocess.Popen([cmd], shell=True,stdin=subprocess.PIPE,stdout=subprocess.PIPE,stderr=subprocess.PIPE )
        output, error = discover.communicate()
        if error:
            print ('mesaflash error',error)
        if output == '':
            text = _("Discovery is  got an error\n\n Is mesaflash installed?\n\n %s"%error)
            self.warning_dialog(text,True)
            try :         
                textbuffer.set_text('Command:\n%s\n gave:\n%s'%(cmd,error))
                self.widgets.helpnotebook.set_current_page(2)
            except Exception as e :
                print(e)
            return None
 
        try :         
            textbuffer.set_text(output)
            self.widgets.helpnotebook.set_current_page(2)
            self.widgets.help_window.show_all()
        except:
            text = _("Discovery is  unavailable\n")
            self.warning_dialog(text,True)
        return output

    def parse_discovery(self,info,boardnum=0):
        DRIVER = BOARDNAME = ''
        WATCHDOG = NUMCONS = NUMCONPINS = ENCODERS = MUXENCODERS = 0
        RESOLVERS = NUMSSCHANNELS = SSERIALPORTS = 0
        PWMGENS = LEDS = STEPGENS = TPPWMGEN = 0
        NUMENCODERPINS = NUMPWMPINS = 3; NUMSTEPPERPINS = 2
        NUMTPPWMPINS = 0;NUMRESOLVERPINS = 10

        DOC = xml.dom.minidom.getDOMImplementation().createDocument(
                            None, 'hostmot2', None)
        ELEMENT = DOC.documentElement

        def add_element(ELEMENT,name):
            n1 = DOC.createElement(name)
            ELEMENT.appendChild(n1)
            return n1

        def add_text(root,title,value):
            n = DOC.createElement(title)
            root.appendChild(n)
            nodeText = DOC.createTextNode( value )
            n.appendChild(nodeText)
            return n

        info = info.upper()
        lines = info.splitlines()
        sserial=[]
        ssflag = pinsflag = True
        dev7i77flag = dev7i76flag = False
        for l_num,i in enumerate(lines):
            i = i.lstrip()
            temp2 = i.split(" ")
            #print i,temp2
            if 'BOARDNAME' in i:
                BOARDNAME = temp2[2].strip('MESA').lower()
                add_text(ELEMENT,'BOARDNAME',BOARDNAME)
            if 'ETH' in i:
                DRIVER = 'hm2_eth'
            elif 'PCI' in i:
                DRIVER = 'hm2_pci'
            elif 'EPP' in i:
                if '7i43' in BOARDNAME.lower():
                    DRIVER = 'hm2_7i43'
                else:
                    DRIVER = 'hm2_7i90'
            if 'DEVICE AT' in i:
                if ssflag:
                    n1 = add_element(ELEMENT,'SSERIALDEVICES')
                    ssflag = False
                for num,i in enumerate(temp2):
                    if i =="CHANNEL":
                        sserial.append((temp2[num+1].strip(':'),temp2[num+2]))
                        n2 = add_element(n1,'SSERIALFUNCTION')
                        add_text(n2,'PORT','0')
                        add_text(n2,'CHANNEL',temp2[num+1].strip(':'))
                        add_text(n2,'DEVICE',temp2[num+2])
                        if '7I77' in(temp2[num+2]):
                            dev7i77flag = True
                        elif '7I76' in(temp2[num+2]):
                            dev7i76flag = True
            if 'SSLBP CHANNELS:' in i:
                NUMSSCHANNELS = temp2[2]
            if 'CLOCK LOW FREQUENCY: ' in i:
                add_text(ELEMENT,'CLOCKLOW',str(int(float(temp2[3])*1000000)))
            if 'CLOCK HIGH FREQUENCY:' in i:
                add_text(ELEMENT,'CLOCKHIGH',str(int(float(temp2[3])*1000000)))
            if 'NUMBER OF IO PORTS:' in i:
                NUMCONS = temp2[4]
                add_text(ELEMENT,'IOPORTS',NUMCONS)
            if 'WIDTH OF ONE I/O PORT:' in i:
                NUMCONPINS = temp2[5]
                add_text(ELEMENT,'PORTWIDTH',NUMCONPINS)

            if 'MODULES IN CONFIGURATION:' in i:
                mod_ele = add_element(ELEMENT,'modules')
                modflag = True
            if 'MODULE: WATCHDOG' in i:
                tline = lines[l_num+1].split(" ")
                new = add_element(mod_ele,'module')
                add_text(new,'tagname','WATCHDOG')
                add_text(new,'numinstances',tline[4].lstrip())
            if 'MODULE: QCOUNT' in i:
                tline = lines[l_num+1].split(" ")
                ENCODERS = tline[4].lstrip()
                new = add_element(mod_ele,'module')
                add_text(new,'tagname','QCOUNT')
                add_text(new,'numinstances',tline[4].lstrip())

            if 'MODULE: MUXEDQCOUNTSEL' in i:
                continue
            if 'MODULE: MUXEDQCOUNT' in i:
                tline = lines[l_num+1].split(" ")
                MUXENCODERS = tline[4].lstrip()
                new = add_element(mod_ele,'module')
                add_text(new,'tagname','MUXEDQCOUNT')
                add_text(new,'numinstances',tline[4].lstrip())
            if 'MODULE: SSERIAL' in i:
                tline = lines[l_num+1].split(" ")
                SSERIALPORTS = tline[4].lstrip()
                new = add_element(mod_ele,'module')
                add_text(new,'tagname','SSERIAL')
                add_text(new,'numinstances',tline[4].lstrip())
            if 'MODULE: RESOLVERMOD' in i:
                tline = lines[l_num+1].split(" ")
                RESOLVER = tline[4].lstrip()
                new = add_element(mod_ele,'module')
                add_text(new,'tagname','RESOLVERMOD')
                add_text(new,'numinstances',tline[4].lstrip())
            if 'MODULE: PWM' in i:
                tline = lines[l_num+1].split(" ")
                PWMGENS = tline[4].lstrip()
                new = add_element(mod_ele,'module')
                add_text(new,'tagname','PWMGEN')
                add_text(new,'numinstances',tline[4].lstrip())
            if 'MODULE: TPPWM' in i:
                tline = lines[l_num+1].split(" ")
                TPPWMGENS = tline[4].lstrip()
                new = add_element(mod_ele,'module')
                add_text(new,'tagname','TPPWMGEN')
                add_text(new,'numinstances',tline[4].lstrip())
            if 'MODULE: STEPGEN' in i:
                tline = lines[l_num+1].split(" ")
                STEPGENS = tline[4].lstrip()
                new = add_element(mod_ele,'module')
                add_text(new,'tagname','STEPGEN')
                add_text(new,'numinstances',tline[4].lstrip())
            if 'MODULE: LED' in i:
                tline = lines[l_num+1].split(" ")
                LEDS = tline[4].lstrip()
                new = add_element(mod_ele,'module')
                add_text(new,'tagname','LED')
                add_text(new,'numinstances',tline[4].lstrip())
            if 'MODULE: SSR' in i:
                tline = lines[l_num+1].split(" ")
                LEDS = tline[4].lstrip()
                new = add_element(mod_ele,'module')
                add_text(new,'tagname','SSR')
                add_text(new,'numinstances',tline[4].lstrip())
            if 'IO CONNECTIONS FOR' in i:
                if pinsflag:
                    n1 = add_element(ELEMENT,'pins')
                    pinsflag = False
                CON = temp2[3]
                print(CON)
                for num in range(l_num+3,l_num+3+int(NUMCONPINS)):
                    CHAN = PINFNCTN = ''
                    pin_line = ' '.join(lines[num].split()).split()
                    PINNO = pin_line[0]
                    IO = pin_line[1]
                    SECFNCTN = pin_line[3]
                    n2 = add_element(n1,'pin')
                    add_text(n2,'index',IO)
                    add_text(n2,'connector',CON)
                    add_text(n2,'pinno',PINNO)
                    add_text(n2,'secondarymodulename',SECFNCTN)
                    if not SECFNCTN == 'NONE':
                        CHAN = pin_line[4]
                        PINFNCTN = pin_line[5]
                        if PINFNCTN in("TXDATA1","TXDATA2","TXDATA3",
                            "TXDATA4","TXDATA5","TXDATA6","TXDATA7","TXDATA8"):
                            num = int(PINFNCTN[6])-1
                            print(num)
                            for idnum,dev in sserial:
                                print(idnum,dev,num)
                                if int(idnum) == num:
                                    NEW_FNCTN = '%s-%d'% (dev,num)
                                    add_text(n2,'foundsserialdevice',NEW_FNCTN)
                        add_text(n2,'secondaryfunctionname',PINFNCTN)
                        add_text(n2,'secondaryinstance',CHAN)
                    else:
                        add_text(n2,'secondaryfunctionname','NOT USED')
                    
                    print('    I/O ',IO, ' function ',SECFNCTN,' CHANNEL:',CHAN,'PINFUNCTION:',PINFNCTN)

        print('Sserial CARDS FOUND:',sserial)
        print(NUMCONS,NUMCONPINS,ENCODERS,MUXENCODERS,SSERIALPORTS,NUMSSCHANNELS)
        print(RESOLVERS,PWMGENS,LEDS)
        firmname = "~/mesa%d_discovered.xml"%boardnum
        filename = os.path.expanduser(firmname)
        DOC.writexml(open(filename, "wb"), addindent="  ", newl="\n")
        return DRIVER, BOARDNAME, firmname, filename

    # update all the firmware/boardname arrays and comboboxes
    def discovery_selection_update(self, info, bdnum):
        driver, boardname, firmname, path = self.parse_discovery(info,boardnum=bdnum)
        print(driver, boardname, firmname, path) 
        boardname = 'Discovered:%s'% boardname
        firmdata = self.parse_xml( driver,boardname,firmname,path)
        self._p.MESA_FIRMWAREDATA.append(firmdata)
        self._p.MESA_INTERNAL_FIRMWAREDATA.append(firmdata)
        self._p.MESA_BOARDNAMES.append(boardname)
        # add firmname to combo box if it's not there
        model = self.widgets["mesa%s_firmware"%bdnum].get_model()
        flag = True
        for search,item in enumerate(model):
            if model[search][0]  == firmname:
                flag = False
                break
        if flag:
            model.append((firmname,))
            search = 0
            model = self.widgets["mesa%s_firmware"%bdnum].get_model()
            for search,item in enumerate(model):
                if model[search][0]  == firmname:
                    self.widgets["mesa%s_firmware"%bdnum].set_active(search)
                    break
        # add boardtitle
        model = self.widgets["mesa%s_boardtitle"%bdnum].get_model()
        flag2 = True
        for search,item in enumerate(model):
            if model[search][0]  == boardname:
                flag2 = False
                break
        if flag2:
            model.append((boardname,))
            search = 0
            model = self.widgets["mesa%s_boardtitle"%bdnum].get_model()
            for search,item in enumerate(model):
                #print model[search][0], boardname
                if model[search][0]  == boardname:
                    self.widgets["mesa%s_boardtitle"%bdnum].set_active(search)
                    break
        # update if there was a change
        if flag or flag2:
            self.on_mesa_component_value_changed(None,0)

    def add_device_rule(self):
        text = []
        sourcefile = "/tmp/"
        if os.path.exists("/etc/udev/rules.d/50-LINUXCNC-general.rules"):
            text.append( "General rule already exists\n")
        else:
            text.append("adding a general rule first\nso your device will be found\n")
            filename = os.path.join(sourcefile, "LINUXCNCtempGeneral.rules")
            file = open(filename, "w")
            print(("# This is a rule for LinuxCNC's hal_input\n"), file=file)
            print(("""SUBSYSTEM="input", MODE="0660", GROUP="plugdev" """), file=file) 
            file.close()
            p=os.popen("gksudo cp  %sLINUXCNCtempGeneral.rules /etc/udev/rules.d/50-LINUXCNC-general.rules"% sourcefile )
            time.sleep(.1)
            p.flush()
            p.close()
            os.remove('%sLINUXCNCtempGeneral.rules'% sourcefile)
        text.append(("disconect USB device please\n"))
        if not self.warning_dialog("\n".join(text),False):return

        os.popen('less /proc/bus/input/devices >> %sLINUXCNCnojoytemp.txt'% sourcefile)
        text = ["Plug in USB device please"]
        if not self.warning_dialog("\n".join(text),False):return
        time.sleep(1)

        os.popen('less /proc/bus/input/devices >> %sLINUXCNCjoytemp.txt'% sourcefile).read()
        diff = os.popen (" less /proc/bus/input/devices  | diff   %sLINUXCNCnojoytemp.txt %sLINUXCNCjoytemp.txt "%(sourcefile, sourcefile) ).read()
        self.widgets.help_window.set_title(_("USB device Info Search"))

        os.remove('%sLINUXCNCnojoytemp.txt'% sourcefile)
        os.remove('%sLINUXCNCjoytemp.txt'% sourcefile)
        if diff =="":
            text = ["No new USB device found"]
            if not self.warning_dialog("\n".join(text),True):return
        else:
            textbuffer = self.widgets.textoutput.get_buffer()
            try :         
                textbuffer.set_text(diff)
                self.widgets.helpnotebook.set_current_page(2)
                self.widgets.help_window.show_all()
            except:
                text = _("USB device  page is unavailable\n")
                self.warning_dialog(text,True)
            linelist = diff.split("\n")
            for i in linelist:
                if "Name" in i:
                    temp = i.split("\"")
                    name = temp[1]
                    temp = name.split(" ")
                    self.widgets.usbdevicename.set_text(temp[0])
            infolist = diff.split()
            for i in infolist:
                if "Vendor" in i:
                    temp = i.split("=")
                    vendor = temp[1]           
                if "Product" in i:
                    temp = i.split("=")
                    product = temp[1]
        
            text =[ "Vendor = %s\n product = %s\n name = %s\nadding specific rule"%(vendor,product,name)]
            if not self.warning_dialog("\n".join(text),False):return
            tempname = sourcefile+"LINUXCNCtempspecific.rules"
            file = open(tempname, "w")
            print(("# This is a rule for LINUXCNC's hal_input\n"), file=file)
            print(("# For devicename=%s\n"% name), file=file)
            print(("""SYSFS{idProduct}=="%s", SYSFS{idVendor}=="%s", MODE="0660", GROUP="plugdev" """%(product,vendor)), file=file) 
            file.close()
            # remove illegal filename characters
            for i in ("(",")"):
                temp = name.replace(i,"")
                name = temp
            newname = "50-LINUXCNC-%s.rules"% name.replace(" ","_")
            os.popen("gksudo cp  %s /etc/udev/rules.d/%s"% (tempname,newname) )
            time.sleep(1)
            os.remove('%sLINUXCNCtempspecific.rules'% sourcefile)
            text = ["Please unplug and plug in your device again"]
            if not self.warning_dialog("\n".join(text),True):return

    def test_joystick(self):
        halrun = subprocess.Popen("halrun -I  ", shell=True,stdin=subprocess.PIPE,stdout=subprocess.PIPE )   
        #print "requested devicename = ",self.widgets.usbdevicename.get_text()
        halrun.stdin.write("loadusr hal_input -W -KRAL +%s\n"% self.widgets.usbdevicename.get_text())
        halrun.stdin.write("loadusr halmeter -g 0 500\n")
        time.sleep(1.5)
        halrun.stdin.write("show pin\n")
        self.warning_dialog("Close me When done.\n",True)
        halrun.stdin.write("exit\n")
        output = halrun.communicate()[0]
        temp2 = output.split(" ")
        temp=[]
        for i in temp2:
            if i =="": continue
            temp.append(i)
        buttonlist=""
        for index,i in enumerate(temp):
            if "bit" in i and "OUT" in temp[index+1]:
                buttonlist = buttonlist + "  Digital:    %s"% ( temp[index+3] )
            if "float" in i and "OUT" in temp[index+1]:
                buttonlist = buttonlist + "                                                            Analog:     %s"% ( temp[index+3] )
        if buttonlist =="": return
        textbuffer = self.widgets.textoutput.get_buffer()
        try :         
            textbuffer.set_text(buttonlist)
            self.widgets.helpnotebook.set_current_page(2)
            self.widgets.help_window.show_all()
        except:
            text = _("Pin names are unavailable\n")
            self.warning_dialog(text,True)

    def search_for_device_rule(self):
        flag = False
        textbuffer = self.widgets.textoutput.get_buffer()
        textbuffer.set_text("Searching for device rules in folder:    /etc/udev/rules.d\n\n")
        for entry in os.listdir("/etc/udev/rules.d"):
            if fnmatch.fnmatch( entry,"50-LINUXCNC-*"):
                temp = open("/etc/udev/rules.d/" + entry, "r").read()
                templist = temp.split("\n")
                for i in templist:
                    if "devicename=" in i:
                        flag = True
                        temp = i.split("=")
                        name = temp[1]
                        try:
                            textbuffer.insert_at_cursor( "File name:    %s\n"% entry)
                            textbuffer.insert_at_cursor( "Device name:    %s\n\n"% name)
                            self.widgets.helpnotebook.set_current_page(2)
                            self.widgets.help_window.show_all()
                        except:
                            self.show_try_errors()
                            text = _("Device names are unavailable\n")
                            self.warning_dialog(text,True)
        if flag == False:
            text = _("No Pncconf made device rules were found\n")
            textbuffer.insert_at_cursor(text)
            self.warning_dialog(text,True)

    def read_touchy_preferences(self):
        # This reads the Touchy preference file directly
        tempdict = {"touchyabscolor":"abs_textcolor","touchyrelcolor":"rel_textcolor",
                    "touchydtgcolor":"dtg_textcolor","touchyerrcolor":"err_textcolor"}
        for key,value in tempdict.items():
            data = prefs.getpref(value, 'default', str)
            if data == "default":
                self.widgets[key].set_active(False)
            else:
                self.widgets[key].set_active(True)
                self.widgets[key+"button"].set_color(gdk.color_parse(data))
        self.widgets.touchyforcemax.set_active(bool(prefs.getpref('window_force_max')))

    def get_installed_themes(self):
            data1 = self.d.gladevcptheme
            data2 = prefs.getpref('gtk_theme', 'Follow System Theme', str)
            data3 = self.d.gmcpytheme
            model = self.widgets.themestore
            model.clear()
            model.append((_("Follow System Theme"),))
            model2 = self.widgets.glade_themestore
            model2.clear()
            model2.append((_("Follow System Theme"),))
            temp1 = temp2 = temp3 = 0
            names = os.listdir(_PD.THEMEDIR)
            names.sort()
            for search,dirs in enumerate(names):
                model.append((dirs,))
                model2.append((dirs,))
                if dirs  == data1:
                    temp1 = search+1
                if dirs  == data2:
                    temp2 = search+1
                if dirs  == data3:
                    temp3 = search+1
            self.widgets.gladevcptheme.set_active(temp1)
            self.widgets.touchytheme.set_active(temp2)
            self.widgets.gmcpy_theme.set_active(temp3)

    def gladevcp_sanity_check(self):
                if os.path.exists(os.path.expanduser("~/linuxcnc/configs/%s/gvcp-panel.ui" % self.d.machinename)):
                    if not self.warning_dialog(_("OK to replace existing glade panel ?\
\nIt will be renamed and added to 'backups' folder.\n Clicking 'existing custom program' will avoid this warning, but \
if you change related options later -such as spindle feedback- the HAL connection will not update"),False):
                        return True

    def pyvcp_sanity_check(self):
              if os.path.exists(os.path.expanduser("~/linuxcnc/configs/%s/pyvcp-panel.xml" % self.d.machinename)):
                 if not self.warning_dialog(_("OK to replace existing custom pyvcp panel?\
\nExisting pyvcp-panel.xml will be renamed and added to 'backups' folder\n\
Clicking 'existing custom program' will aviod this warning. "),False):
                    return True

    # disallow some signal combinations
    def do_exclusive_inputs(self, widget,portnum,pinname):
        # If initializing the Pport pages we don't want the signal calls to register here.
        # if we are working in here we don't want signal calls because of changes made in here
        # GTK supports signal blocking but then you can't assign signal block name references in GLADE -slaps head
        if self._p.prepare_block or self.recursive_block: return
        if 'mesa' in pinname:
            ptype = '%stype'%pinname
            if not self.widgets[ptype].get_active_text() == _PD.pintype_gpio[0]: return
        self.recursive_block = True
        SIG = self._p
        exclusive = {
            SIG.HOME_X: (SIG.MAX_HOME_X, SIG.MIN_HOME_X, SIG.BOTH_HOME_X, SIG.ALL_HOME, SIG.ALL_LIMIT_HOME),
            SIG.HOME_Y: (SIG.MAX_HOME_Y, SIG.MIN_HOME_Y, SIG.BOTH_HOME_Y, SIG.ALL_HOME, SIG.ALL_LIMIT_HOME),
            SIG.HOME_Z: (SIG.MAX_HOME_Z, SIG.MIN_HOME_Z, SIG.BOTH_HOME_Z, SIG.ALL_HOME, SIG.ALL_LIMIT_HOME),
            SIG.HOME_A: (SIG.MAX_HOME_A, SIG.MIN_HOME_A, SIG.BOTH_HOME_A, SIG.ALL_HOME, SIG.ALL_LIMIT_HOME),

            SIG.MAX_HOME_X: (SIG.HOME_X, SIG.MIN_HOME_X, SIG.MAX_HOME_X, SIG.BOTH_HOME_X, SIG.ALL_LIMIT, SIG.ALL_HOME, SIG.ALL_LIMIT_HOME),
            SIG.MAX_HOME_Y: (SIG.HOME_Y, SIG.MIN_HOME_Y, SIG.MAX_HOME_Y, SIG.BOTH_HOME_Y, SIG.ALL_LIMIT, SIG.ALL_HOME, SIG.ALL_LIMIT_HOME),
            SIG.MAX_HOME_Z: (SIG.HOME_Z, SIG.MIN_HOME_Z, SIG.MAX_HOME_Z, SIG.BOTH_HOME_Z, SIG.ALL_LIMIT, SIG.ALL_HOME, SIG.ALL_LIMIT_HOME),
            SIG.MAX_HOME_A: (SIG.HOME_A, SIG.MIN_HOME_A, SIG.MAX_HOME_A, SIG.BOTH_HOME_A, SIG.ALL_LIMIT, SIG.ALL_HOME, SIG.ALL_LIMIT_HOME),

            SIG.MIN_HOME_X:  (SIG.HOME_X, SIG.MAX_HOME_X, SIG.BOTH_HOME_X, SIG.ALL_LIMIT, SIG.ALL_HOME, SIG.ALL_LIMIT_HOME),
            SIG.MIN_HOME_Y:  (SIG.HOME_Y, SIG.MAX_HOME_Y, SIG.BOTH_HOME_Y, SIG.ALL_LIMIT, SIG.ALL_HOME, SIG.ALL_LIMIT_HOME),
            SIG.MIN_HOME_Z:  (SIG.HOME_Z, SIG.MAX_HOME_Z, SIG.BOTH_HOME_Z, SIG.ALL_LIMIT, SIG.ALL_HOME, SIG.ALL_LIMIT_HOME),
            SIG.MIN_HOME_A:  (SIG.HOME_A, SIG.MAX_HOME_A, SIG.BOTH_HOME_A, SIG.ALL_LIMIT, SIG.ALL_HOME, SIG.ALL_LIMIT_HOME),

            SIG.BOTH_HOME_X:  (SIG.HOME_X, SIG.MAX_HOME_X, SIG.MIN_HOME_X, SIG.ALL_LIMIT, SIG.ALL_HOME, SIG.ALL_LIMIT_HOME),
            SIG.BOTH_HOME_Y:  (SIG.HOME_Y, SIG.MAX_HOME_Y, SIG.MIN_HOME_Y, SIG.ALL_LIMIT, SIG.ALL_HOME, SIG.ALL_LIMIT_HOME),
            SIG.BOTH_HOME_Z:  (SIG.HOME_Z, SIG.MAX_HOME_Z, SIG.MIN_HOME_Z, SIG.ALL_LIMIT, SIG.ALL_HOME, SIG.ALL_LIMIT_HOME),
            SIG.BOTH_HOME_A:  (SIG.HOME_A, SIG.MAX_HOME_A, SIG.MIN_HOME_A, SIG.ALL_LIMIT, SIG.ALL_HOME, SIG.ALL_LIMIT_HOME),

            SIG.MIN_X: (SIG.BOTH_X, SIG.BOTH_HOME_X, SIG.MIN_HOME_X, SIG.ALL_LIMIT, SIG.ALL_LIMIT_HOME),
            SIG.MIN_Y: (SIG.BOTH_Y, SIG.BOTH_HOME_Y, SIG.MIN_HOME_Y, SIG.ALL_LIMIT, SIG.ALL_LIMIT_HOME),
            SIG.MIN_Z: (SIG.BOTH_Z, SIG.BOTH_HOME_Z, SIG.MIN_HOME_Z, SIG.ALL_LIMIT, SIG.ALL_LIMIT_HOME),
            SIG.MIN_A: (SIG.BOTH_A, SIG.BOTH_HOME_A, SIG.MIN_HOME_A, SIG.ALL_LIMIT, SIG.ALL_LIMIT_HOME),

            SIG.MAX_X: (SIG.BOTH_X, SIG.BOTH_HOME_X, SIG.MIN_HOME_X, SIG.ALL_LIMIT, SIG.ALL_LIMIT_HOME),
            SIG.MAX_Y: (SIG.BOTH_Y, SIG.BOTH_HOME_Y, SIG.MIN_HOME_Y, SIG.ALL_LIMIT, SIG.ALL_LIMIT_HOME),
            SIG.MAX_Z: (SIG.BOTH_Z, SIG.BOTH_HOME_Z, SIG.MIN_HOME_Z, SIG.ALL_LIMIT, SIG.ALL_LIMIT_HOME),
            SIG.MAX_A: (SIG.BOTH_A, SIG.BOTH_HOME_A, SIG.MIN_HOME_A, SIG.ALL_LIMIT, SIG.ALL_LIMIT_HOME),

            SIG.BOTH_X: (SIG.MIN_X, SIG.MAX_X, SIG.MIN_HOME_X, SIG.MAX_HOME_X, SIG.BOTH_HOME_X, SIG.ALL_LIMIT, SIG.ALL_LIMIT_HOME),
            SIG.BOTH_Y: (SIG.MIN_Y, SIG.MAX_Y, SIG.MIN_HOME_Y, SIG.MAX_HOME_Y, SIG.BOTH_HOME_Y, SIG.ALL_LIMIT, SIG.ALL_LIMIT_HOME),
            SIG.BOTH_Z: (SIG.MIN_Z, SIG.MAX_Z, SIG.MIN_HOME_Z, SIG.MAX_HOME_Z, SIG.BOTH_HOME_Z, SIG.ALL_LIMIT, SIG.ALL_LIMIT_HOME),
            SIG.BOTH_A: (SIG.MIN_A, SIG.MAX_A, SIG.MIN_HOME_A, SIG.MAX_HOME_A, SIG.BOTH_HOME_A, SIG.ALL_LIMIT, SIG.ALL_LIMIT_HOME),

            SIG.ALL_LIMIT: (
                SIG.MIN_X, SIG.MAX_X, SIG.BOTH_X, SIG.MIN_HOME_X, SIG.MAX_HOME_X, SIG.BOTH_HOME_X,
                SIG.MIN_Y, SIG.MAX_Y, SIG.BOTH_Y, SIG.MIN_HOME_Y, SIG.MAX_HOME_Y, SIG.BOTH_HOME_Y,
                SIG.MIN_Z, SIG.MAX_Z, SIG.BOTH_Z, SIG.MIN_HOME_Z, SIG.MAX_HOME_Z, SIG.BOTH_HOME_Z,
                SIG.MIN_A, SIG.MAX_A, SIG.BOTH_A, SIG.MIN_HOME_A, SIG.MAX_HOME_A, SIG.BOTH_HOME_A,
                SIG.ALL_LIMIT_HOME),
            SIG.ALL_HOME: (
                SIG.HOME_X, SIG.MIN_HOME_X, SIG.MAX_HOME_X, SIG.BOTH_HOME_X,
                SIG.HOME_Y, SIG.MIN_HOME_Y, SIG.MAX_HOME_Y, SIG.BOTH_HOME_Y,
                SIG.HOME_Z, SIG.MIN_HOME_Z, SIG.MAX_HOME_Z, SIG.BOTH_HOME_Z,
                SIG.HOME_A, SIG.MIN_HOME_A, SIG.MAX_HOME_A, SIG.BOTH_HOME_A,
                SIG.ALL_LIMIT_HOME),
            SIG.ALL_LIMIT_HOME: (
                SIG.HOME_X, SIG.MIN_HOME_X, SIG.MAX_HOME_X, SIG.BOTH_HOME_X,
                SIG.HOME_Y, SIG.MIN_HOME_Y, SIG.MAX_HOME_Y, SIG.BOTH_HOME_Y,
                SIG.HOME_Z, SIG.MIN_HOME_Z, SIG.MAX_HOME_Z, SIG.BOTH_HOME_Z,
                SIG.HOME_A, SIG.MIN_HOME_A, SIG.MAX_HOME_A, SIG.BOTH_HOME_A,
                SIG.MIN_X, SIG.MAX_X, SIG.BOTH_X, SIG.MIN_HOME_X, SIG.MAX_HOME_X, SIG.BOTH_HOME_X,
                SIG.MIN_Y, SIG.MAX_Y, SIG.BOTH_Y, SIG.MIN_HOME_Y, SIG.MAX_HOME_Y, SIG.BOTH_HOME_Y,
                SIG.MIN_Z, SIG.MAX_Z, SIG.BOTH_Z, SIG.MIN_HOME_Z, SIG.MAX_HOME_Z, SIG.BOTH_HOME_Z,
                SIG.MIN_A, SIG.MAX_A, SIG.BOTH_A, SIG.MIN_HOME_A, SIG.MAX_HOME_A, SIG.BOTH_HOME_A,
                SIG.ALL_LIMIT, SIG.ALL_HOME),
        }
        model = self.widgets[pinname].get_model()
        piter = self.widgets[pinname].get_active_iter()
        try:
            dummy, index,signame,sig_group = model.get(piter, 0,1,2,3)
        except:
            self.recursive_block = False
            return
        dbg('exclusive: current:%s %d %s %s'%(pinname,index,signame,sig_group),mtype='excl')
        ex = exclusive.get(signame, ())
        if self.d.number_mesa > 0:
            dbg( 'looking for %s in mesa'%signame,mtype='excl')
            # check mesa main board - only if the tab is shown and the ptype is GOIOI
            for boardnum in range(0,int(self.d.number_mesa)):
                for concount,connector in enumerate(self.d["mesa%d_currentfirmwaredata"% (boardnum)][_PD._NUMOFCNCTRS]) :
                    try:
                        if not self.widgets['mesa%dcon%dtable'%(boardnum,connector)].get_visible():continue
                    except:
                        break
                        break
                    for s in range(0,24):
                        p = "mesa%dc%dpin%d"% (boardnum,connector,s)
                        ptype = "mesa%dc%dpin%dtype"% (boardnum,connector,s)
                        #print p,self.widgets[ptype].get_active_text(),_PD.pintype_gpio[0]
                        try:
                            if not self.widgets[ptype].get_active_text() == _PD.pintype_gpio[0]: continue
                            if self.widgets[p] == widget:continue
                        except:
                            break
                            break
                            break
                        model = self.widgets[p].get_model()
                        piter = self.widgets[p].get_active_iter()
                        dummy, index,v1,sig_group = model.get(piter, 0,1,2,3)
                        #print 'check mesa signals',v1
                        if v1 in ex or v1 == signame:
                            dbg( 'found %s, at %s'%(signame,p),mtype='excl')
                            self.widgets[p].set_active(self._p.hal_input_names.index(SIG.UNUSED_INPUT))
                            self.d[p] = SIG.UNUSED_INPUT
            port = 0
            dbg( 'looking for %s in mesa sserial'%signame,mtype='excl')
            for channel in range (0,self.d["mesa%d_currentfirmwaredata"% boardnum][_PD._MAXSSERIALCHANNELS]):
                if channel == _PD._NUM_CHANNELS: break # TODO may not have all channels worth of glade widgets
                if not self.widgets['mesa%dsserial%d_%d'%(boardnum,port,channel)].get_visible():continue
                #print "sserial data transfering"
                for s in range (0,_PD._SSCOMBOLEN):
                    p = 'mesa%dsserial%d_%dpin%d' % (boardnum, port, channel, s)
                    ptype = 'mesa%dsserial%d_%dpin%dtype' % (boardnum, port, channel, s)
                    try:
                        if not self.widgets[ptype].get_active_text() == _PD.pintype_gpio[0]: continue
                        if self.widgets[p] == widget:continue
                    except:
                        break
                        break
                    model = self.widgets[p].get_model()
                    piter = self.widgets[p].get_active_iter()
                    dummy, index,v1,sig_group = model.get(piter, 0,1,2,3)
                    #print 'check mesa signals',v1
                    if v1 in ex or v1 == signame:
                        dbg( 'found %s, at %s'%(signame,p),mtype='excl')
                        self.widgets[p].set_active(self._p.hal_input_names.index(SIG.UNUSED_INPUT))
                        self.d[p] = SIG.UNUSED_INPUT

        if self.d.number_pports >0:
            # search pport1 for the illegal signals and change them to unused.
            dbg( 'looking for %s in pport1'%signame,mtype='excl')
            for pin1 in (2,3,4,5,6,7,8,9,10,11,12,13,15):
                p = 'pp1_Ipin%d' % pin1
                # pport2 may not be loaded yet
                try:
                    if self.widgets[p] == widget:continue
                except:
                    self.recursive_block = False
                    return
                model = self.widgets[p].get_model()
                piter = self.widgets[p].get_active_iter()
                dummy, index,v1,sig_group = model.get(piter, 0,1,2,3)
                #print 'check pport1 signals',v1
                if v1 in ex or v1 == signame:
                    dbg( 'found %s, at %s'%(signame,p),mtype='excl')
                    self.widgets[p].set_active(self._p.hal_input_names.index(SIG.UNUSED_INPUT))
                    self.d[p] = SIG.UNUSED_INPUT
        if self.d.number_pports >1:
            # search pport2 for the illegal signals and change them to unused.
            dbg( 'looking for %s in pport2'%signame,mtype='excl')
            for pin1 in (2,3,4,5,6,7,8,9,10,11,12,13,15):
                p2 = 'pp2_Ipin%d' % pin1
                # pport2 may not be loaded yet
                try:
                    if self.widgets[p2] == widget: continue
                except:
                    self.recursive_block = False
                    return
                model = self.widgets[p].get_model()
                piter = self.widgets[p].get_active_iter()
                dummy, index,v2,sig_group = model.get(piter, 0,1,2,3)
                #print 'check pport2 signals',v1
                if v2 in ex or v2 == signame:
                    dbg( 'found %s, at %s'%(signame,p2),mtype='excl')
                    self.widgets[p2].set_active(self._p.hal_input_names.index(SIG.UNUSED_INPUT))
                    self.d[p2] = SIG.UNUSED_INPUT
        self.recursive_block = False

        # MESA SIGNALS
        # connect signals with pin designation data to mesa signal comboboxes and pintype comboboxes
        # record the signal ID numbers so we can block the signals later in the mesa routines
        # have to do it here manually (instead of autoconnect) because glade doesn't handle added
        # user info (board/connector/pin number designations) and doesn't record the signal ID numbers
        # none of this is done if mesa is not checked off in pncconf
        # TODO we should check to see if signals are already present as each time user goes though this page
        # the signals get added again causing multple calls to the functions.
    def init_mesa_signals(self,boardnum):
        cb = "mesa%d_discovery"% (boardnum)
        i = "_mesa%dsignalhandler_discovery"% (boardnum)
        self.d[i] = int(self.widgets[cb].connect("clicked", self.p['on_mesa%d_discovery_clicked'%boardnum]))
        cb = "mesa%d_comp_update"% (boardnum)
        i = "_mesa%dsignalhandler_comp_update"% (boardnum)
        self.d[i] = int(self.widgets[cb].connect("clicked", self.on_mesa_component_value_changed,boardnum))
        cb = "mesa%d_boardtitle"% (boardnum)
        i = "_mesa%dsignalhandler_boardname_change"% (boardnum)
        self.d[i] = int(self.widgets[cb].connect("changed", self.on_mesa_boardname_changed,boardnum))
        cb = "mesa%d_firmware"% (boardnum)
        i = "_mesa%dsignalhandler_firmware_change"% (boardnum)
        self.d[i] = int(self.widgets[cb].connect("changed", self.on_mesa_firmware_changed,boardnum))
        for connector in (1,2,3,4,5,6,7,8,9):
            for pin in range(0,24):
                cb = "mesa%dc%ipin%i"% (boardnum,connector,pin)
                i = "_mesa%dsignalhandlerc%ipin%i"% (boardnum,connector,pin)
                self.d[i] = int(self.widgets[cb].connect("changed",
                    self.on_general_pin_changed,"mesa",boardnum,connector,None,pin,False))
                i = "_mesa%dactivatehandlerc%ipin%i"% (boardnum,connector,pin)
                self.d[i] = int(self.widgets[cb].child.connect("activate",
                    self.on_general_pin_changed,"mesa",boardnum,connector,None,pin,True))
                self.widgets[cb].connect('changed', self.do_exclusive_inputs,boardnum,cb)
                cb = "mesa%dc%ipin%itype"% (boardnum,connector,pin)
                i = "_mesa%dptypesignalhandlerc%ipin%i"% (boardnum,connector,pin)
                self.d[i] = int(self.widgets[cb].connect("changed", self.on_mesa_pintype_changed,boardnum,connector,None,pin))
        # SmartSerial signals
        port = 0 #TODO we only support one serial port
        for channel in range (0,self._p._NUM_CHANNELS):
            for pin in range (0,self._p._SSCOMBOLEN):
                cb = "mesa%dsserial%i_%ipin%i"% (boardnum,port,channel,pin)
                i = "_mesa%dsignalhandlersserial%i_%ipin%i"% (boardnum,port,channel,pin)
                self.d[i] = int(self.widgets[cb].connect("changed",
                    self.on_general_pin_changed,"sserial",boardnum,port,channel,pin,False))
                i = "_mesa%dactivatehandlersserial%i_%ipin%i"% (boardnum,port,channel,pin)
                self.d[i] = int(self.widgets[cb].child.connect("activate",
                    self.on_general_pin_changed,"sserial",boardnum,port,channel,pin,True))
                self.widgets[cb].connect('changed', self.do_exclusive_inputs,boardnum,cb)
                cb = "mesa%dsserial%i_%ipin%itype"% (boardnum,port,channel,pin)
                i = "_mesa%dptypesignalhandlersserial%i_%ipin%i"% (boardnum,port,channel,pin)
                self.d[i] = int(self.widgets[cb].connect("changed", self.on_mesa_pintype_changed,boardnum,port,channel,pin))
        self.widgets["mesa%d_7i29_sanity_check"%boardnum].connect('clicked', self.daughter_board_sanity_check)
        self.widgets["mesa%d_7i30_sanity_check"%boardnum].connect('clicked', self.daughter_board_sanity_check)
        self.widgets["mesa%d_7i33_sanity_check"%boardnum].connect('clicked', self.daughter_board_sanity_check)
        self.widgets["mesa%d_7i40_sanity_check"%boardnum].connect('clicked', self.daughter_board_sanity_check)
        self.widgets["mesa%d_7i48_sanity_check"%boardnum].connect('clicked', self.daughter_board_sanity_check)

    def init_mesa_options(self,boardnum):
        #print 'init mesa%d options'%boardnum
        i = self.widgets['mesa%d_boardtitle'%boardnum].get_active_text()
        # check for installed firmware
        #print i,self.d['mesa%d_boardtitle'%boardnum]
        if 1==1:#if not self.d['_mesa%d_arrayloaded'%boardnum]:
            #print boardnum,self._p.FIRMDIR,i
            # add any extra firmware data from .pncconf-preference file
            #if not customself._p.MESA_FIRMWAREDATA == []:
            #    for i,j in enumerate(customself._p.MESA_FIRMWAREDATA):
            #        self._p.MESA_FIRMWAREDATA.append(customself._p.MESA_FIRMWAREDATA[i])
            # ok set up mesa info
            dbg('Looking for firmware data %s'%self.d["mesa%d_firmware"% boardnum])
            found = False
            search = 0
            model = self.widgets["mesa%d_firmware"% boardnum].get_model()
            for search,item in enumerate(model):
                dbg('%d,%s'%(search,model[search][0]))
                if model[search][0]  == self.d["mesa%d_firmware"% boardnum]:
                    self.widgets["mesa%d_firmware"% boardnum].set_active(search)
                    found = True
                    dbg('found firmware # %d'% search)
                    break
            if not found:
                dbg('firmware not found')
                cur_firm = self.d['mesa%d_currentfirmwaredata'% boardnum][_PD._FIRMWARE]
                dbg('looking for: %s'% cur_firm )
                #self.widgets["mesa%d_firmware"% boardnum].set_active(0)
                self._p.MESA_FIRMWAREDATA.append(self.d['mesa%d_currentfirmwaredata'% boardnum])
                model.append((cur_firm,))
                self.init_mesa_options(boardnum)
                return
            else:      
                self.widgets["mesa%d_pwm_frequency"% boardnum].set_value(self.d["mesa%d_pwm_frequency"% boardnum])
                self.widgets["mesa%d_pdm_frequency"% boardnum].set_value(self.d["mesa%d_pdm_frequency"% boardnum])
                self.widgets["mesa%d_3pwm_frequency"% boardnum].set_value(self.d["mesa%d_3pwm_frequency"% boardnum])
                self.widgets["mesa%d_watchdog_timeout"% boardnum].set_value(self.d["mesa%d_watchdog_timeout"% boardnum])
                self.widgets["mesa%d_numof_encodergens"% boardnum].set_value(self.d["mesa%d_numof_encodergens"% boardnum])
                self.widgets["mesa%d_numof_pwmgens"% boardnum].set_value(self.d["mesa%d_numof_pwmgens"% boardnum])
                self.widgets["mesa%d_numof_tppwmgens"% boardnum].set_value(self.d["mesa%d_numof_tppwmgens"% boardnum])
                self.widgets["mesa%d_numof_stepgens"% boardnum].set_value(self.d["mesa%d_numof_stepgens"% boardnum])
                self.widgets["mesa%d_numof_sserialports"% boardnum].set_value(self.d["mesa%d_numof_sserialports"% boardnum])
                self.widgets["mesa%d_numof_sserialchannels"% boardnum].set_value(self.d["mesa%d_numof_sserialchannels"% boardnum])
        if not self.widgets.createconfig.get_active() and not self.d['_mesa%d_configured'%boardnum]:
            bt = self.d['mesa%d_boardtitle'%boardnum]
            firm = self.d['mesa%d_firmware'%boardnum]
            pgens = self.d['mesa%d_numof_pwmgens'%boardnum]
            tpgens = self.d['mesa%d_numof_tppwmgens'%boardnum]
            stepgens = self.d['mesa%d_numof_stepgens'%boardnum]
            enc = self.d['mesa%d_numof_encodergens'%boardnum]
            ssports = self.d['mesa%d_numof_sserialports'%boardnum]
            sschannels = self.d['mesa%d_numof_sserialchannels'%boardnum]
            self.set_mesa_options(boardnum,bt,firm,pgens,tpgens,stepgens,enc,ssports,sschannels)
        elif not self.d._mesa0_configured:
            self.widgets['mesa%dcon2table'%boardnum].hide()
            self.widgets['mesa%dcon3table'%boardnum].hide()   
            self.widgets['mesa%dcon4table'%boardnum].hide()
            self.widgets['mesa%dcon5table'%boardnum].hide()
 
    def on_mesa_boardname_changed(self, widget,boardnum):
        #print "**** INFO boardname %d changed"% boardnum
        model = self.widgets["mesa%d_boardtitle"% boardnum].get_model()
        title = self.widgets["mesa%d_boardtitle"% boardnum].get_active_text()
        if title:
            if 'Discovery Option' in title:
                self.widgets["mesa%d_discovery"% boardnum].show()
            else:
                self.widgets["mesa%d_discovery"% boardnum].hide()
        for i in(1,2,3,4,5,6,7,8,9):
            self.widgets['mesa%dcon%dtable'%(boardnum,i)].hide()
            self.widgets["mesa{}con{}tab".format(boardnum,i)].set_text('I/O\n Connector %d'%i)
        for i in(0,1,2,3,4,5):
            self.widgets["mesa%dsserial0_%d"%(boardnum,i)].hide()
        if title == None: return
        if 'Discovery Option' not in title:
            meta = self.get_board_meta(title)
            names = meta.get('TAB_NAMES')
            tnums = meta.get('TAB_NUMS')
            if names and tnums:
                for index, tabnum in enumerate(tnums):
                    self.widgets["mesa{}con{}tab".format(boardnum,tabnum)].set_text(names[index])
        #print 'title',title
        self.fill_firmware(boardnum)

    def fill_firmware(self,boardnum):
        #print 'fill firmware'
        self.firmware_block = True
        title = self.widgets["mesa%d_boardtitle"% boardnum].get_active_text()
        #print title
        self._p.MESA_FIRMWAREDATA = []
        if os.path.exists(os.path.join(self._p.FIRMDIR,title)):
            self.mesa_firmware_search(title)
            self.d['_mesa%d_arrayloaded'%boardnum] = True
        for i in self._p.MESA_INTERNAL_FIRMWAREDATA:
            self._p.MESA_FIRMWAREDATA.append(i)
        model = self.widgets["mesa%d_firmware"% boardnum].get_model()
        model.clear()
        temp=[]
        for search, item in enumerate(self._p.MESA_FIRMWAREDATA):
            d = self._p.MESA_FIRMWAREDATA[search]
            if not d[self._p._BOARDTITLE] == title:continue
            temp.append(d[self._p._FIRMWARE])
        temp.sort()
        for i in temp:
            #print i
            model.append((i,))
        self.widgets["mesa%d_firmware"% boardnum].set_active(0)
        self.firmware_block = False
        self.on_mesa_firmware_changed(None,boardnum)
        #print "firmware-",self.widgets["mesa%d_firmware"% boardnum].get_active_text(),self.widgets["mesa%d_firmware"% boardnum].get_active()
        #print "boardname-" + d[_PD._BOARDNAME]

    def on_mesa_firmware_changed(self, widget,boardnum):
        if self.firmware_block:
            return
        print("**** INFO firmware %d changed"% boardnum)
        model = self.widgets["mesa%d_boardtitle"% boardnum].get_model()
        active = self.widgets["mesa%d_boardtitle"% boardnum].get_active()
        if active < 0:
          title = None
        else: title = model[active][0]
        firmware = self.widgets["mesa%d_firmware"% boardnum].get_active_text()
        for search, item in enumerate(self._p.MESA_FIRMWAREDATA):
            d = self._p.MESA_FIRMWAREDATA[search]
            #print firmware,d[_PD._FIRMWARE],title,d[_PD._BOARDTITLE]
            if not d[_PD._BOARDTITLE] == title:continue
            if d[_PD._FIRMWARE] == firmware:
                self.widgets["mesa%d_numof_encodergens"%boardnum].set_range(0,d[_PD._MAXENC])
                self.widgets["mesa%d_numof_encodergens"% boardnum].set_value(d[_PD._MAXENC])
                self.widgets["mesa%d_numof_pwmgens"% boardnum].set_range(0,d[_PD._MAXPWM])
                self.widgets["mesa%d_numof_pwmgens"% boardnum].set_value(d[_PD._MAXPWM])
                if d[_PD._MAXTPPWM]:
                    self.widgets["mesa%d_numof_tppwmgens"% boardnum].show()
                    self.widgets["mesa%d_numof_tpp_label"% boardnum].show()
                    self.widgets["mesa%d_3pwm_freq_label"% boardnum].show()
                    self.widgets["mesa%d_3pwm_freq_units"% boardnum].show()
                    self.widgets["mesa%d_3pwm_frequency"% boardnum].show()
                else:
                    self.widgets["mesa%d_numof_tppwmgens"% boardnum].hide()
                    self.widgets["mesa%d_numof_tpp_label"% boardnum].hide()
                    self.widgets["mesa%d_3pwm_freq_label"% boardnum].hide()
                    self.widgets["mesa%d_3pwm_freq_units"% boardnum].hide()
                    self.widgets["mesa%d_3pwm_frequency"% boardnum].hide()
                self.widgets["mesa%d_numof_tppwmgens"% boardnum].set_range(0,d[_PD._MAXTPPWM])
                self.widgets["mesa%d_numof_tppwmgens"% boardnum].set_value(d[_PD._MAXTPPWM])
                self.widgets["mesa%d_numof_stepgens"% boardnum].set_range(0,d[_PD._MAXSTEP])
                self.widgets["mesa%d_numof_stepgens"% boardnum].set_value(d[_PD._MAXSTEP])
                self.d["mesa%d_numof_resolvers"% boardnum] = (d[_PD._MAXRES]) # TODO fix this hack should be selectable
                if d[_PD._MAXRES]:
                    self.widgets["mesa%d_numof_resolvers"% boardnum].show()
                    self.widgets["mesa%d_numof_resolvers"% boardnum].set_value(d[_PD._MAXRES]*6)
                    self.widgets["mesa%d_numof_resolvers"% boardnum].set_sensitive(False)
                    self.widgets["mesa%d_numof_resolvers_label"% boardnum].show()
                    self.widgets["mesa%d_pwm_frequency"% boardnum].set_value(24000)
                else:
                    self.widgets["mesa%d_numof_resolvers"% boardnum].hide()
                    self.widgets["mesa%d_numof_resolvers_label"% boardnum].hide()
                    self.widgets["mesa%d_numof_resolvers"% boardnum].set_value(0)
                if d[_PD._MAXSSERIALPORTS]:
                    self.widgets["mesa%d_numof_sserialports"% boardnum].show()
                    self.widgets["mesa%d_numof_sserialports_label"% boardnum].show()
                    self.widgets["mesa%d_numof_sserialchannels"% boardnum].show()
                    self.widgets["mesa%d_numof_sserialchannels_label"% boardnum].show()
                else:
                    self.widgets["mesa%d_numof_sserialports"% boardnum].hide()
                    self.widgets["mesa%d_numof_sserialports_label"% boardnum].hide()
                    self.widgets["mesa%d_numof_sserialchannels"% boardnum].hide()
                    self.widgets["mesa%d_numof_sserialchannels_label"% boardnum].hide()
                self.widgets["mesa%d_numof_sserialports"% boardnum].set_range(0,d[_PD._MAXSSERIALPORTS])
                self.widgets["mesa%d_numof_sserialports"% boardnum].set_value(d[_PD._MAXSSERIALPORTS])
                self.widgets["mesa%d_numof_sserialchannels"% boardnum].set_range(1,d[_PD._MAXSSERIALCHANNELS])
                self.widgets["mesa%d_numof_sserialchannels"% boardnum].set_value(d[_PD._MAXSSERIALCHANNELS])
                self.widgets["mesa%d_totalpins"% boardnum].set_text("%s"% d[_PD._MAXGPIO])
                self.widgets["mesa%d_3pwm_frequency"% boardnum].set_sensitive(d[_PD._MAXTPPWM])
                if d[_PD._MAXRES]:
                    self.widgets["mesa%d_pwm_frequency"% boardnum].set_sensitive(False)
                else:
                    self.widgets["mesa%d_pwm_frequency"% boardnum].set_sensitive(d[_PD._MAXPWM])
                self.widgets["mesa%d_pdm_frequency"% boardnum].set_sensitive(d[_PD._MAXPWM])

                if 'eth' in d[_PD._HALDRIVER] or "7i43" in title or '7i90' in title:
                    self.widgets["mesa%d_card_addrs_hbox"% boardnum].show()
                    if '7i43' in title or '7i90' in title:
                        self.widgets["mesa%d_parportaddrs"% boardnum].show()
                        self.widgets["mesa%d_card_addrs"% boardnum].hide()
                    else:
                        self.widgets["mesa%d_parportaddrs"% boardnum].hide()
                        self.widgets["mesa%d_card_addrs"% boardnum].show()
                    self.widgets["mesa%d_parporttext"% boardnum].show()
                else:
                    self.widgets["mesa%d_card_addrs_hbox"% boardnum].hide()
                    self.widgets["mesa%d_parporttext"% boardnum].hide()
                break
  
    # This method converts data from the GUI page to signal names for pncconf's mesa data variables
    # It starts by checking pin type to set up the proper lists to search
    # then depending on the pin type widget data is converted to signal names.
    # if the signal name is not in the list add it to Human_names, signal_names
    # and disc-saved signalname lists
    # if encoder, pwm, or stepper pins the related pin are also set properly
    # it does this by searching the current firmware array and finding what the
    # other related pins numbers are then changing them to the appropriate signalname.    
    def mesa_data_transfer(self,boardnum):
        for concount,connector in enumerate(self.d["mesa%d_currentfirmwaredata"% boardnum][_PD._NUMOFCNCTRS]) :
            for pin in range(0,24):
                p = 'mesa%dc%dpin%d' % (boardnum,connector,pin)
                pinv = 'mesa%dc%dpin%dinv' % (boardnum,connector,pin)
                ptype = 'mesa%dc%dpin%dtype' % (boardnum,connector,pin)
                self.data_transfer(boardnum,connector,None,pin,p,pinv,ptype)
                self.d["mesa%d_pwm_frequency"% boardnum] = self.widgets["mesa%d_pwm_frequency"% boardnum].get_value()
        self.d["mesa%d_pdm_frequency"% boardnum] = self.widgets["mesa%d_pdm_frequency"% boardnum].get_value()
        self.d["mesa%d_3pwm_frequency"% boardnum] = self.widgets["mesa%d_3pwm_frequency"% boardnum].get_value()
        self.d["mesa%d_watchdog_timeout"% boardnum] = self.widgets["mesa%d_watchdog_timeout"% boardnum].get_value()
        port = 0
        for channel in range (0,self.d["mesa%d_currentfirmwaredata"% boardnum][_PD._MAXSSERIALCHANNELS]):
                if channel == _PD._NUM_CHANNELS: break # TODO may not have all channels worth of glade widgets
                subboardname = self.d["mesa%dsserial%d_%dsubboard"% (boardnum, port, channel)]
                #print "data transfer-channel ",channel," subboard name",subboardname
                if subboardname == "none": 
                    #print "no subboard for %s"% subboardname
                    continue
                #print "sserial data transfering"
                for pin in range (0,_PD._SSCOMBOLEN):
                    p = 'mesa%dsserial%d_%dpin%d' % (boardnum, port, channel, pin)
                    pinv = 'mesa%dsserial%d_%dpin%dinv' % (boardnum, port, channel, pin)
                    ptype = 'mesa%dsserial%d_%dpin%dtype' % (boardnum, port, channel, pin)
                    self.data_transfer(boardnum,port,channel,pin,p,pinv,ptype)
                    #print "sserial data transfer",p

    def data_transfer(self,boardnum,connector,channel,pin,p,pinv,ptype):
                foundit = False
                piter = self.widgets[p].get_active_iter()
                ptiter = self.widgets[ptype].get_active_iter()
                pintype = self.widgets[ptype].get_active_text()
                selection = self.widgets[p].get_active_text()
                signaltree = self.widgets[p].get_model()
                #if "serial" in p:
                #    print "**** INFO mesa-data-transfer:",p," selection: ",selection,"  pintype: ",pintype
                #    print "**** INFO mesa-data-transfer:",ptiter,piter
                # type NOTUSED
                if pintype == _PD.NUSED:
                    self.d[p] = _PD.UNUSED_UNUSED
                    self.d[ptype] = _PD.NUSED
                    self.d[pinv] = False
                    return
                # type GPIO input
                if pintype == _PD.GPIOI:
                    ptypetree = self.d._gpioliststore
                    signaltocheck = _PD.hal_input_names
                # type gpio output and open drain
                elif pintype in (_PD.GPIOO,_PD.GPIOD):
                    ptypetree = self.d._gpioliststore
                    signaltocheck = _PD.hal_output_names
                elif pintype == _PD.SSR0:
                    ptypetree = self.d._ssrliststore
                    signaltocheck = _PD.hal_output_names
                #type encoder
                elif pintype in (_PD.ENCA,_PD.ENCB,_PD.ENCI,_PD.ENCM):
                    ptypetree = self.d._encoderliststore
                    signaltocheck = _PD.hal_encoder_input_names
                # resolvers
                elif pintype in (_PD.RES0,_PD.RES1,_PD.RES2,_PD.RES3,_PD.RES4,_PD.RES5,_PD.RESU):
                    ptypetree = self.d._resolverliststore
                    signaltocheck = _PD.hal_resolver_input_names
                # 8i20 amplifier card
                elif pintype == _PD.AMP8I20:
                    ptypetree = self.d._8i20liststore
                    signaltocheck = _PD.hal_8i20_input_names
                # potentiometer output
                elif pintype in (_PD.POTO,_PD.POTE):
                    ptypetree = self.d._potliststore
                    signaltocheck = _PD.hal_pot_output_names
                # analog in 
                elif pintype == (_PD.ANALOGIN):
                    ptypetree = self.d._analoginliststore
                    signaltocheck = _PD.hal_analog_input_names
                #type mux encoder
                elif pintype in (_PD.MXE0, _PD.MXE1, _PD.MXEI, _PD.MXEM, _PD.MXES):
                    ptypetree = self.d._muxencoderliststore
                    signaltocheck = _PD.hal_encoder_input_names
                # type PWM gen
                elif pintype in( _PD.PDMP,_PD.PDMD,_PD.PDME):
                    if pintype == _PD.PDMP:
                        ptypetree = self.d._pdmcontrolliststore
                    else:
                        ptypetree = self.d._pdmrelatedliststore
                    signaltocheck = _PD.hal_pwm_output_names
                # PDM
                elif pintype in( _PD.PWMP,_PD.PWMD,_PD.PWME):
                    if pintype == _PD.PWMP:
                        ptypetree = self.d._pwmcontrolliststore
                    else:
                        ptypetree = self.d._pwmrelatedliststore
                    signaltocheck = _PD.hal_pwm_output_names
                # Up/Down mode
                elif pintype in( _PD.UDMU,_PD.UDMD,_PD.UDME):
                    if pintype == _PD.UDMU:
                        ptypetree = self.d._udmcontrolliststore
                    else:
                        ptypetree = self.d._udmrelatedliststore
                    signaltocheck = _PD.hal_pwm_output_names
                # type tp pwm
                elif pintype in (_PD.TPPWMA,_PD.TPPWMB,_PD.TPPWMC,_PD.TPPWMAN,_PD.TPPWMBN,_PD.TPPWMCN,_PD.TPPWME,_PD.TPPWMF): 
                    ptypetree = self.d._tppwmliststore 
                    signaltocheck = _PD.hal_tppwm_output_names
                # type step gen
                elif pintype in (_PD.STEPA,_PD.STEPB):
                    ptypetree = self.d._stepperliststore
                    signaltocheck = _PD.hal_stepper_names
                # type sserial
                elif pintype in (_PD.RXDATA0,_PD.TXDATA0,_PD.TXEN0,_PD.RXDATA1,_PD.TXDATA1,_PD.TXEN1,_PD.RXDATA2,
                                    _PD.TXDATA2,_PD.TXEN2,_PD.RXDATA3,_PD.TXDATA3,_PD.TXEN3,
                                    _PD.RXDATA4,_PD.TXDATA4,_PD.TXEN4,_PD.RXDATA5,_PD.TXDATA5,_PD.TXEN5,_PD.RXDATA6,_PD.TXDATA6,
                                    _PD.TXEN6,_PD.RXDATA7,_PD.TXDATA7,_PD.TXEN7,
                                    _PD.SS7I76M0,_PD.SS7I76M2,_PD.SS7I76M3,_PD.SS7I77M0,_PD.SS7I77M1,_PD.SS7I77M3,_PD.SS7I77M4):
                    ptypetree = self.d._sserialliststore
                    signaltocheck = _PD.hal_sserial_names
                # this suppresses errors because of unused and uninitialized sserial instances
                elif pintype == None and "sserial" in ptype: return
                else :
                    print("**** ERROR mesa-data-transfer: error unknown pin type:",pintype,"of ",ptype)
                    return
                
                # **Start widget to data Convertion**                    
                # for encoder pins
                if piter == None:
                        #print "callin pin changed !!!"
                        name ="mesa"
                        if "sserial" in p: name = "sserial"
                        self.on_general_pin_changed(None,name,boardnum,connector,channel,pin,True)  
                        selection = self.widgets[p].get_active_text()
                        piter = self.widgets[p].get_active_iter()
                        if piter == None:
                            print("****ERROR PNCCONF: no custom name available")
                            return
                        #print "found signame -> ",selection," "
                # ok we have a piter with a signal type now- lets convert it to a signalname
                #if not "serial" in p:
                #    self.debug_iter(piter,p,"signal")
                dummy, index = signaltree.get(piter,0,1)
                #if not "serial" in p:
                #    print "signaltree: ",dummy
                #    self.debug_iter(ptiter,ptype,"ptype")
                widgetptype, index2 = ptypetree.get(ptiter,0,1)
                #if not "serial" in p:
                #    print "ptypetree: ",widgetptype
                if pintype in (_PD.GPIOI,_PD.GPIOO,_PD.GPIOD,_PD.SSR0,_PD.MXE0,_PD.MXE1,_PD.RES1,_PD.RES2,_PD.RES3,_PD.RES4,_PD.RES5,_PD.RESU,_PD.SS7I76M0,
                                _PD.SS7I76M2,_PD.SS7I76M3,_PD.SS7I77M0,_PD.SS7I77M1,_PD.SS7I77M3,_PD.SS7I77M4) or (index == 0):
                    index2 = 0
                elif pintype in ( _PD.TXDATA0,_PD.RXDATA0,_PD.TXEN0,_PD.TXDATA1,_PD.RXDATA1,_PD.TXEN1,_PD.TXDATA2,_PD.RXDATA2,
                                   _PD.TXEN2,_PD.TXDATA3,_PD.RXDATA3,_PD.TXEN3,_PD.TXDATA4,_PD.RXDATA4,_PD.TXEN4,
                                  _PD.TXDATA5,_PD.RXDATA5,_PD.TXEN5,_PD.TXDATA6,_PD.RXDATA6,_PD.TXEN6,_PD.TXDATA7,_PD.RXDATA7,_PD.TXEN7 ):
                    index2 = 0
                #print index,index2,signaltocheck[index+index2]
                self.d[p] = signaltocheck[index+index2]
                self.d[ptype] = widgetptype
                self.d[pinv] = self.widgets[pinv].get_active()
                #if "serial" in p:
                #    print "*** INFO PNCCONF mesa pin:",p,"signalname:",self.d[p],"pin type:",widgetptype

    def on_mesa_pintype_changed(self, widget,boardnum,connector,channel,pin):
                #print "mesa pintype changed:",boardnum,connector,channel,pin
                if not channel == None:
                    port = connector
                    p = 'mesa%dsserial%d_%dpin%d' % (boardnum, port, channel, pin)
                    ptype = 'mesa%dsserial%d_%dpin%dtype' % (boardnum, port, channel, pin)
                    blocksignal = "_mesa%dsignalhandlersserial%i_%ipin%i" % (boardnum, port, channel, pin)
                    ptypeblocksignal = "_mesa%dptypesignalhandlersserial%i_%ipin%i"% (boardnum, port, channel, pin)
                else:
                    p = 'mesa%dc%dpin%d' % (boardnum,connector,pin)
                    ptype = 'mesa%dc%dpin%dtype' %  (boardnum,connector,pin)
                    blocksignal = "_mesa%dsignalhandlerc%ipin%i"% (boardnum,connector,pin)
                    ptypeblocksignal  = "_mesa%dptypesignalhandlerc%ipin%i" % (boardnum, connector,pin)
                modelcheck = self.widgets[p].get_model()
                modelptcheck = self.widgets[ptype].get_model()
                new = self.widgets[ptype].get_active_text()
                #print "pintypechanged",p
                # switch GPIO input to GPIO output
                # here we switch the available signal names in the combobox
                # we block signals so pinchanged method is not called
                if modelcheck == self.d._gpioisignaltree and new in (_PD.GPIOO,_PD.GPIOD):
                    #print "switch GPIO input ",p," to output",new
                    self.widgets[p].handler_block(self.d[blocksignal])
                    self.widgets[p].set_model(self.d._gpioosignaltree)
                    self.widgets[p].set_active(0)
                    self.widgets[p].handler_unblock(self.d[blocksignal])
                # switch GPIO output to input
                elif modelcheck == self.d._gpioosignaltree:
                    if new == _PD.GPIOI:
                        #print "switch GPIO output ",p,"to input"
                        self.widgets[p].handler_block(self.d[blocksignal])
                        self.widgets[p].set_model(self.d._gpioisignaltree)
                        self.widgets[p].set_active(0)
                        self.widgets[p].handler_unblock(self.d[blocksignal])
                # switch between pulse width, pulse density or up/down mode analog modes
                # here we search the firmware for related pins (eg PWMP,PWMD,PWME ) and change them too.
                # we block signals so we don't call this routine again.
                elif modelptcheck in (self.d._pwmcontrolliststore, self.d._pdmcontrolliststore, self.d._udmcontrolliststore):
                    relatedpins = [_PD.PWMP,_PD.PWMD,_PD.PWME]
                    if new == _PD.PWMP:
                        display = 0
                        relatedliststore = self.d._pwmrelatedliststore
                        controlliststore = self.d._pwmcontrolliststore
                    elif new == _PD.PDMP:
                        display = 1
                        relatedliststore = self.d._pdmrelatedliststore
                        controlliststore = self.d._pdmcontrolliststore
                    elif new == _PD.UDMU:
                        display = 2
                        relatedliststore = self.d._udmrelatedliststore
                        controlliststore = self.d._udmcontrolliststore
                    else:print("**** WARNING PNCCONF: pintype error-PWM type not found");return
                    self.widgets[ptype].handler_block(self.d[ptypeblocksignal])
                    self.widgets[ptype].set_model(controlliststore)
                    self.widgets[ptype].set_active(display)
                    self.widgets[ptype].handler_unblock(self.d[ptypeblocksignal])
                    pinlist = self.list_related_pins(relatedpins, boardnum, connector, channel, pin, 1)
                    for i in (pinlist):
                        relatedptype = i[0]
                        if relatedptype == ptype :continue
                        if not channel == None:
                            ptypeblocksignal = "_mesa%dptypesignalhandlersserial%i_%ipin%i"% (i[1], i[2],i[3],i[4])
                        else:
                            ptypeblocksignal  = "_mesa%dptypesignalhandlerc%ipin%i" % (i[1], i[2],i[4])
                        self.widgets[relatedptype].handler_block(self.d[ptypeblocksignal])
                        j = self.widgets[relatedptype].get_active()
                        self.widgets[relatedptype].set_model(relatedliststore)
                        self.widgets[relatedptype].set_active(j)
                        self.widgets[relatedptype].handler_unblock(self.d[ptypeblocksignal])
                else: print("**** WARNING PNCCONF: pintype error in pintypechanged method new ",new,"    pinnumber ",p)

    def on_mesa_component_value_changed(self, widget,boardnum):
        self.in_mesa_prepare = True
        self.d["mesa%d_pwm_frequency"% boardnum] = self.widgets["mesa%d_pwm_frequency"% boardnum].get_value()
        self.d["mesa%d_pdm_frequency"% boardnum] = self.widgets["mesa%d_pdm_frequency"% boardnum].get_value()
        self.d["mesa%d_watchdog_timeout"% boardnum] = self.widgets["mesa%d_watchdog_timeout"% boardnum].get_value()
        numofpwmgens = self.d["mesa%d_numof_pwmgens"% boardnum] = int(self.widgets["mesa%d_numof_pwmgens"% boardnum].get_value())
        numoftppwmgens = self.d["mesa%d_numof_tppwmgens"% boardnum] = int(self.widgets["mesa%d_numof_tppwmgens"% boardnum].get_value())
        numofstepgens = self.d["mesa%d_numof_stepgens"% boardnum] = int(self.widgets["mesa%d_numof_stepgens"% boardnum].get_value())
        numofencoders = self.d["mesa%d_numof_encodergens"% boardnum] = int(self.widgets["mesa%d_numof_encodergens"% boardnum].get_value())
        numofsserialports = self.d["mesa%d_numof_sserialports"% boardnum] = int(self.widgets["mesa%d_numof_sserialports"% boardnum].get_value())
        numofsserialchannels = self.d["mesa%d_numof_sserialchannels"% boardnum] = \
        int(self.widgets["mesa%d_numof_sserialchannels"% boardnum].get_value())
        title = self.d["mesa%d_boardtitle"% boardnum] = self.widgets["mesa%d_boardtitle"% boardnum].get_active_text()
        firmware = self.d["mesa%d_firmware"% boardnum] = self.widgets["mesa%d_firmware"% boardnum].get_active_text()
        self.set_mesa_options(boardnum,title,firmware,numofpwmgens,numoftppwmgens,numofstepgens,numofencoders,numofsserialports,numofsserialchannels)
        return True

    # This method sets up the mesa GUI page and is used when changing component values / firmware or boards from config page.
    # it changes the component comboboxes according to the firmware max and user requested amounts
    # it adds signal names to the signal name combo boxes according to component type and in the
    # case of GPIO options selected on the basic page such as limit/homing types.
    # it will grey out I/O tabs according to the selected board type. 
    # it uses GTK signal blocking to block on_general_pin_change and on_mesa_pintype_changed methods.
    # Since this method is for initialization, there is no need to check for changes and this speeds up
    # the update.  
    # 'self._p.MESA_FIRMWAREDATA' holds all the firmware d.
    # 'self.d.mesaX_currentfirmwaredata' hold the current selected firmware data (X is 0 or 1)

    def set_mesa_options(self,boardnum,title,firmware,numofpwmgens,numoftppwmgens,numofstepgens,numofencoders,numofsserialports,numofsserialchannels):
        _PD.prepare_block = True
        self.p.set_buttons_sensitive(0,0)
        self.pbar.set_text("Setting up Mesa tabs")
        self.pbar.set_fraction(0)
        self.window.show()
        while gtk.events_pending():
            gtk.main_iteration()
        for search, item in enumerate(self._p.MESA_FIRMWAREDATA):
            d = self._p.MESA_FIRMWAREDATA[search]
            if not d[_PD._BOARDTITLE] == title:continue
            if d[_PD._FIRMWARE] == firmware:
                self.d["mesa%d_currentfirmwaredata"% boardnum] = self._p.MESA_FIRMWAREDATA[search]
                break
        dbg('current firmware:\n%r'%self._p.MESA_FIRMWAREDATA[search],mtype='curfirm')

        self.widgets["mesa%dcon2table"% boardnum].hide()
        self.widgets["mesa%dcon3table"% boardnum].hide()
        self.widgets["mesa%dcon4table"% boardnum].hide()
        self.widgets["mesa%dcon5table"% boardnum].hide()
        self.widgets["mesa%dcon6table"% boardnum].hide()
        self.widgets["mesa%dcon7table"% boardnum].hide()
        self.widgets["mesa%dcon8table"% boardnum].hide()
        self.widgets["mesa%dcon9table"% boardnum].hide()
        self.widgets["mesa%dsserial0_0"% boardnum].hide()
        self.widgets["mesa%dsserial0_1"% boardnum].hide()
        self.widgets["mesa%dsserial0_2"% boardnum].hide()
        self.widgets["mesa%dsserial0_3"% boardnum].hide()
        self.widgets["mesa%dsserial0_4"% boardnum].hide()
        currentboard = self.d["mesa%d_currentfirmwaredata"% boardnum][_PD._BOARDNAME]
        for i in self.d["mesa%d_currentfirmwaredata"% boardnum][_PD._NUMOFCNCTRS]:
            self.widgets["mesa%dcon%dtable"% (boardnum,i)].show()

#        self.widgets["mesa%d"%boardnum].set_title("Mesa%d Configuration-Board: %s firmware: %s"% (boardnum,self.d["mesa%d_boardtitle"%boardnum],
#            self.d["mesa%d_currentfirmwaredata"% boardnum][_PD._FIRMWARE]))

        temp = "/usr/share/doc/hostmot2-firmware-%s/%s.PIN"% (self.d["mesa%d_currentfirmwaredata"% boardnum][_PD._DIRECTORY],
            self.d["mesa%d_currentfirmwaredata"% boardnum][_PD._FIRMWARE] )
        filename = os.path.expanduser(temp)
        if os.path.exists(filename):
            match =  open(filename).read()
            textbuffer = self.widgets.textoutput.get_buffer()
            try :
                textbuffer.set_text("%s\n\n"% filename)
                textbuffer.insert_at_cursor(match)
            except:
                pass

        currentboard = self.d["mesa%d_currentfirmwaredata"% boardnum][_PD._BOARDNAME]
        meta = self.get_board_meta(currentboard)
        ppc = meta.get('PINS_PER_CONNECTOR')

        for concount,connector in enumerate(self.d["mesa%d_currentfirmwaredata"% boardnum][_PD._NUMOFCNCTRS]) :
            for pin in range (0,24):
                self.pbar.set_fraction((pin+1)/24.0)
                while gtk.events_pending():
                    gtk.main_iteration()
                firmptype,compnum = self.d["mesa%d_currentfirmwaredata"% boardnum][_PD._STARTOFDATA+pin+(concount*24)]       
                p = 'mesa%dc%dpin%d' % (boardnum, connector, pin)
                ptype = 'mesa%dc%dpin%dtype' % (boardnum, connector , pin)
                #print "**** INFO set-mesa-options DATA:",self.d[p],p,self.d[ptype]
                #print "**** INFO set-mesa-options FIRM:",firmptype
                #print "**** INFO set-mesa-options WIDGET:",self.widgets[p].get_active_text(),self.widgets[ptype].get_active_text()
                complabel = 'mesa%dc%dpin%dnum' % (boardnum, connector , pin)
                pinv = 'mesa%dc%dpin%dinv' % (boardnum, connector , pin)
                blocksignal = "_mesa%dsignalhandlerc%ipin%i" % (boardnum, connector, pin)    
                ptypeblocksignal  = "_mesa%dptypesignalhandlerc%ipin%i" % (boardnum, connector,pin)  
                actblocksignal = "_mesa%dactivatehandlerc%ipin%i"  % (boardnum, connector, pin) 
                # kill all widget signals:
                self.widgets[ptype].handler_block(self.d[ptypeblocksignal])
                self.widgets[p].handler_block(self.d[blocksignal]) 
                self.widgets[p].child.handler_block(self.d[actblocksignal])
                self.firmware_to_widgets(boardnum,firmptype,p,ptype,pinv,complabel,compnum,concount,ppc,pin,numofencoders,
                                        numofpwmgens,numoftppwmgens,numofstepgens,None,numofsserialports,numofsserialchannels,False)

        self.d["mesa%d_numof_stepgens"% boardnum] = numofstepgens
        self.d["mesa%d_numof_pwmgens"% boardnum] = numofpwmgens
        self.d["mesa%d_numof_encodergens"% boardnum] = numofencoders
        self.d["mesa%d_numof_sserialports"% boardnum] = numofsserialports
        self.d["mesa%d_numof_sserialchannels"% boardnum] = numofsserialchannels     
        self.widgets["mesa%d_numof_stepgens"% boardnum].set_value(numofstepgens)
        self.widgets["mesa%d_numof_encodergens"% boardnum].set_value(numofencoders)      
        self.widgets["mesa%d_numof_pwmgens"% boardnum].set_value(numofpwmgens)
        self.in_mesa_prepare = False   
        self.d["_mesa%d_configured"% boardnum] = True
        # unblock all the widget signals again
        for concount,connector in enumerate(self.d["mesa%d_currentfirmwaredata"% boardnum][_PD._NUMOFCNCTRS]) :
            for pin in range (0,24):
                p = 'mesa%dc%dpin%d' % (boardnum, connector, pin)
                ptype = 'mesa%dc%dpin%dtype' % (boardnum, connector , pin)
                blocksignal = "_mesa%dsignalhandlerc%ipin%i" % (boardnum, connector, pin)    
                ptypeblocksignal  = "_mesa%dptypesignalhandlerc%ipin%i" % (boardnum, connector,pin)  
                actblocksignal = "_mesa%dactivatehandlerc%ipin%i"  % (boardnum, connector, pin) 
                self.widgets[ptype].handler_unblock(self.d[ptypeblocksignal])
                self.widgets[p].handler_unblock(self.d[blocksignal]) 
                self.widgets[p].child.handler_unblock(self.d[actblocksignal])
        self.mesa_mainboard_data_to_widgets(boardnum)
        self.window.hide()
        self.p.set_buttons_sensitive(1,1)
        _PD.prepare_block = False

    def set_sserial_options(self,boardnum,port,channel):
        numofsserialports = self.d["mesa%d_numof_sserialports"% boardnum]
        numofsserialchannels = self.d["mesa%d_numof_sserialchannels"% boardnum]
        subboardname = self.d["mesa%dsserial%d_%dsubboard"% (boardnum, port, channel)]
        if subboardname == "none":return
        self.pbar.set_text("Setting up Mesa Smart Serial tabs")
        self.pbar.set_fraction(0)
        self.window.show()
        while gtk.events_pending():
            gtk.main_iteration()
        for subnum,temp in enumerate(self._p.MESA_DAUGHTERDATA):
            #print self._p.MESA_DAUGHTERDATA[subnum][self._p._SUBFIRMNAME],subboardname
            if self._p.MESA_DAUGHTERDATA[subnum][self._p._SUBFIRMNAME] == subboardname: break
        #print "found subboard name:",self._p.MESA_DAUGHTERDATA[subnum][self._p._SUBFIRMNAME],subboardname,subnum,"channel:",channel
        for pin in range (0,self._p._SSCOMBOLEN):
            self.pbar.set_fraction((pin+1)/60.0)
            while gtk.events_pending():
                gtk.main_iteration()      
            p = 'mesa%dsserial%d_%dpin%d' % (boardnum, port, channel, pin)
            ptype = 'mesa%dsserial%d_%dpin%dtype' % (boardnum, port, channel, pin)
            pinv = 'mesa%dsserial%d_%dpin%dinv' % (boardnum, port, channel, pin)
            complabel = 'mesa%dsserial%d_%dpin%dnum' % (boardnum, port, channel, pin)
            blocksignal = "_mesa%dsignalhandlersserial%i_%ipin%i" % (boardnum, port, channel, pin)
            ptypeblocksignal  = "_mesa%dptypesignalhandlersserial%i_%ipin%i" % (boardnum, port, channel, pin)
            actblocksignal = "_mesa%dactivatehandlersserial%i_%ipin%i"  % (boardnum, port, channel, pin)
            firmptype,compnum = self._p.MESA_DAUGHTERDATA[subnum][self._p._SUBSTARTOFDATA+pin]
            #print "sserial set options",p
            # kill all widget signals:
            self.widgets[ptype].handler_block(self.d[ptypeblocksignal])
            self.widgets[p].handler_block(self.d[blocksignal])
            self.widgets[p].child.handler_block(self.d[actblocksignal])
            ppc = 0
            concount = 0
            numofencoders = 10
            numofpwmgens = 12
            numoftppwmgens = 0
            numofstepgens = 0
            self.firmware_to_widgets(boardnum,firmptype,p,ptype,pinv,complabel,compnum,concount,ppc,pin,numofencoders,
                                    numofpwmgens,numoftppwmgens,numofstepgens,subboardname,numofsserialports,numofsserialchannels,True)
        # all this to unblock signals
        for pin in range (0,self._p._SSCOMBOLEN):
            firmptype,compnum = self._p.MESA_DAUGHTERDATA[0][self._p._SUBSTARTOFDATA+pin]       
            p = 'mesa%dsserial%d_%dpin%d' % (boardnum, port, channel, pin)
            ptype = 'mesa%dsserial%d_%dpin%dtype' % (boardnum, port, channel, pin)
            pinv = 'mesa%dsserial%d_%dpin%dinv' % (boardnum, port, channel, pin)
            complabel = 'mesa%dsserial%d_%dpin%dnum' % (boardnum, port, channel, pin)
            blocksignal = "_mesa%dsignalhandlersserial%i_%ipin%i" % (boardnum, port, channel, pin)    
            ptypeblocksignal  = "_mesa%dptypesignalhandlersserial%i_%ipin%i" % (boardnum, port, channel, pin)  
            actblocksignal = "_mesa%dactivatehandlersserial%i_%ipin%i"  % (boardnum, port, channel, pin) 
            # unblock all widget signals:
            self.widgets[ptype].handler_unblock(self.d[ptypeblocksignal])
            self.widgets[p].handler_unblock(self.d[blocksignal]) 
            self.widgets[p].child.handler_unblock(self.d[actblocksignal])
        # now that the widgets are set up as per firmware, change them as per the loaded data and add signals
        for pin in range (0,self._p._SSCOMBOLEN):
            firmptype,compnum = self._p.MESA_DAUGHTERDATA[subnum][self._p._SUBSTARTOFDATA+pin]       
            p = 'mesa%dsserial%d_%dpin%d' % (boardnum, port, channel, pin)
            #print "INFO: data to widget smartserial- ",p, firmptype
            ptype = 'mesa%dsserial%d_%dpin%dtype' % (boardnum, port, channel, pin)
            pinv = 'mesa%dsserial%d_%dpin%dinv' % (boardnum, port, channel, pin)
            self.data_to_widgets(boardnum,firmptype,compnum,p,ptype,pinv)
             #print "sserial data-widget",p
        self.widgets["mesa%d_numof_sserialports"% boardnum].set_value(numofsserialports)
        self.widgets["mesa%d_numof_sserialchannels"% boardnum].set_value(numofsserialchannels)
        self.window.hide()

    def firmware_to_widgets(self,boardnum,firmptype,p,ptype,pinv,complabel,compnum,concount,ppc, pin,numofencoders,numofpwmgens,numoftppwmgens,
                            numofstepgens,subboardname,numofsserialports,numofsserialchannels,sserialflag):
                currentboard = self.d["mesa%d_currentfirmwaredata"% boardnum][_PD._BOARDNAME]
                # *** convert widget[ptype] to component specified in firmwaredata  *** 

                # if the board has less then 24 pins hide the extra comboboxes
                if firmptype == _PD.NUSED:
                    self.widgets[p].hide()
                    self.widgets[ptype].hide()
                    self.widgets[pinv].hide()
                    self.widgets[complabel].hide()
                    self.widgets[ptype].set_model(self.d._notusedliststore)
                    self.widgets[ptype].set_active(0)
                    self.widgets[p].set_model(self.d._notusedsignaltree)
                    self.widgets[p].set_active(0)
                    return
                else:
                    self.widgets[p].show()
                    self.widgets[ptype].show()
                    self.widgets[pinv].show()
                    self.widgets[complabel].show()
                    self.widgets[p].child.set_editable(True)

                # ---SETUP GUI FOR ENCODER FAMILY COMPONENT--- 
                # check that we are not converting more encoders that user requested
                # if we are then we trick this routine into thinking the firware asked for GPIO:
                # we can do that by changing the variable 'firmptype' to ask for GPIO
                if firmptype in ( _PD.ENCA,_PD.ENCB,_PD.ENCI,_PD.ENCM ): 
                    if numofencoders >= (compnum+1):
                        # if the combobox is not already displaying the right component:
                        # then we need to set up the comboboxes for this pin, otherwise skip it
                        if self.widgets[ptype].get_model():
                            widgetptype = self.widgets[ptype].get_active_text()
                        else: widgetptype = None
                        if not widgetptype == firmptype or not self.d["_mesa%d_configured"%boardnum]:  
                            self.widgets[pinv].set_sensitive(0)
                            self.widgets[pinv].set_active(0)
                            self.widgets[ptype].set_model(self.d._encoderliststore)
                            # serial encoders are not for AXES - filter AXES selections out
                            if sserialflag:
                                self.widgets[p].set_model(self.d._encodersignalfilter)
                            else:
                                self.widgets[p].set_model(self.d._encodersignaltree)
                            # we only add every 4th human name so the user can only select
                            # the encoder's 'A' signal name. If its the other signals
                            # we can add them all because pncconf controls what the user sees
                            if firmptype == _PD.ENCA:
                                self.widgets[complabel].set_text("%d:"%compnum)
                                self.widgets[p].set_active(0)
                                self.widgets[p].set_sensitive(1)
                                self.widgets[ptype].set_sensitive(0)
                                self.widgets[ptype].set_active(0)
                            # pncconf control what the user sees with these ones:
                            elif firmptype in(_PD.ENCB,_PD.ENCI,_PD.ENCM):
                                self.widgets[complabel].set_text("")
                                self.widgets[p].set_active(0)   
                                self.widgets[p].set_sensitive(0)
                                self.widgets[ptype].set_sensitive(0)
                                for i,j in enumerate((_PD.ENCB,_PD.ENCI,_PD.ENCM)):
                                    if firmptype == j:break 
                                self.widgets[ptype].set_active(i+1)
                    else:   
                        # user requested this encoder component to be GPIO instead
                        # We cheat a little and tell the rest of the method that the firmware says
                        # it should be GPIO and compnum is changed to signify that the GPIO can be changed
                        # from input to output
                        # Right now only mainboard GPIO can be changed
                        # sserial I/O can not
                        firmptype = _PD.GPIOI
                        compnum = 0

                # --- mux encoder ---
                elif firmptype in (_PD.MXE0,_PD.MXE1,_PD.MXEI,_PD.MXEM,_PD.MXES):
                    #print "**** INFO: MUX ENCODER:",firmptype,compnum,numofencoders
                    if numofencoders >= (compnum*2+1) or (firmptype == _PD.MXES and numofencoders >= compnum*2+1) or \
                        (firmptype == _PD.MXEM and numofencoders >= compnum +1):
                        # if the combobox is not already displaying the right component:
                        # then we need to set up the comboboxes for this pin, otherwise skip it
                        self.widgets[pinv].set_sensitive(0)
                        self.widgets[pinv].set_active(0)
                        pmodel = self.widgets[p].set_model(self.d._muxencodersignaltree)
                        ptmodel = self.widgets[ptype].set_model(self.d._muxencoderliststore)
                        self.widgets[ptype].set_active(_PD.pintype_muxencoder.index(firmptype))
                        self.widgets[ptype].set_sensitive(0)
                        self.widgets[p].set_active(0)
                        if firmptype in(_PD.MXE0,_PD.MXE1):
                            temp = 0
                            if firmptype == _PD.MXE1: temp = 1
                            self.widgets[complabel].set_text("%d:"%(compnum *2 + temp))
                            self.widgets[p].set_sensitive(1)
                            self.widgets[ptype].show()
                            self.widgets[p].show()
                        elif firmptype == _PD.MXEM:
                            self.widgets[complabel].set_text("%d:"%compnum)
                            self.widgets[p].set_sensitive(0)
                            self.widgets[ptype].show()
                            self.widgets[p].hide()
                        else:
                            self.widgets[complabel].set_text("")
                            self.widgets[p].set_sensitive(0)
                            self.widgets[ptype].hide()
                            self.widgets[p].hide()
                    else:
                        firmptype = _PD.GPIOI
                        compnum = 0

                # ---SETUP GUI FOR RESOLVER FAMILY COMPONENTS---
                elif firmptype in (_PD.RES0,_PD.RES1,_PD.RES2,_PD.RES3,_PD.RES4,_PD.RES5,_PD.RESU):
                    if 0 == 0:
                        self.widgets[pinv].set_sensitive(0)
                        self.widgets[pinv].set_active(0)
                        self.widgets[p].set_model(self.d._resolversignaltree)
                        self.widgets[ptype].set_model(self.d._resolverliststore)
                        self.widgets[ptype].set_sensitive(0)
                        self.widgets[ptype].set_active(0)
                        if firmptype == _PD.RESU:
                            self.widgets[complabel].set_text("")
                            self.widgets[p].hide()
                            self.widgets[p].set_sensitive(0)
                            self.widgets[p].set_active(0) 
                            self.widgets[ptype].set_active(6)
                        else:
                            temp = (_PD.RES0,_PD.RES1,_PD.RES2,_PD.RES3,_PD.RES4,_PD.RES5)
                            self.widgets[p].show()
                            for num,i in enumerate(temp):
                                if firmptype == i:break
                            self.widgets[complabel].set_text("%d:"% (compnum*6+num))
                            self.widgets[p].set_sensitive(1)
                            self.widgets[p].set_active(0)
                            self.widgets[ptype].set_active(num)

                # ---SETUP 8i20 amp---
                elif firmptype == _PD.AMP8I20:
                        self.widgets[ptype].set_model(self.d._8i20liststore)
                        self.widgets[p].set_model(self.d._8i20signaltree)
                        self.widgets[complabel].set_text("%d:"%compnum)
                        self.widgets[p].set_active(0)
                        self.widgets[p].set_sensitive(1)
                        self.widgets[pinv].set_sensitive(1)
                        self.widgets[pinv].set_active(0)
                        self.widgets[ptype].set_sensitive(0)
                        self.widgets[ptype].set_active(0)

                # --- SETUP potentiometer output
                elif firmptype in (_PD.POTO,_PD.POTE):
                        self.widgets[ptype].set_model(self.d._potliststore)
                        self.widgets[p].set_model(self.d._potsignaltree)
                        self.widgets[complabel].set_text("%d:"%compnum)
                        self.widgets[p].set_active(0)
                        self.widgets[pinv].set_sensitive(1)
                        self.widgets[pinv].set_active(0)
                        self.widgets[ptype].set_sensitive(0)
                        if firmptype == _PD.POTO:
                            self.widgets[ptype].set_active(0)
                            self.widgets[p].set_sensitive(1)
                        else:
                            self.widgets[ptype].set_active(1)
                            self.widgets[p].set_sensitive(0)

                # --- SETUP analog input
                elif firmptype == (_PD.ANALOGIN):
                        self.widgets[ptype].set_model(self.d._analoginliststore)
                        self.widgets[p].set_model(self.d._analoginsignaltree)
                        self.widgets[complabel].set_text("%d:"%compnum)
                        self.widgets[p].set_active(0)
                        self.widgets[pinv].set_sensitive(1)
                        self.widgets[pinv].set_active(0)
                        self.widgets[ptype].set_sensitive(0)
                        self.widgets[ptype].set_active(0)
                        self.widgets[p].set_sensitive(1)

                # ---SETUP GUI FOR PWM FAMILY COMPONENT---
                # the user has a choice of pulse width or pulse density modulation
                elif firmptype in ( _PD.PWMP,_PD.PWMD,_PD.PWME,_PD.PDMP,_PD.PDMD,_PD.PDME ):
                    if numofpwmgens >= (compnum+1):
                        self.widgets[pinv].set_sensitive(1)
                        self.widgets[pinv].set_active(0)
                        self.widgets[p].set_model(self.d._pwmsignaltree)         
                        # only add the -pulse signal names for the user to see
                        if firmptype in(_PD.PWMP,_PD.PDMP):
                            self.widgets[complabel].set_text("%d:"%compnum)
                            #print "firmptype = controlling"
                            self.widgets[ptype].set_model(self.d._pwmcontrolliststore)
                            self.widgets[ptype].set_sensitive(not sserialflag) # sserial pwm cannot be changed
                            self.widgets[p].set_sensitive(1)
                            self.widgets[p].set_active(0)
                            self.widgets[ptype].set_active(0)
                        # add them all here      
                        elif firmptype in (_PD.PWMD,_PD.PWME,_PD.PDMD,_PD.PDME):
                            self.widgets[complabel].set_text("")
                            #print "firmptype = related"
                            if firmptype in (_PD.PWMD,_PD.PWME):
                                self.widgets[ptype].set_model(self.d._pwmrelatedliststore)
                            else:
                                self.widgets[ptype].set_model(self.d._pdmrelatedliststore)
                            self.widgets[p].set_sensitive(0)
                            self.widgets[p].set_active(0) 
                            self.widgets[ptype].set_sensitive(0)
                            temp = 1
                            if firmptype in (_PD.PWME,_PD.PDME):
                                self.widgets[pinv].set_sensitive(0)
                                temp = 2
                            self.widgets[ptype].set_active(temp)
                    else:
                        firmptype = _PD.GPIOI
                        compnum = 0
                # ---SETUP GUI FOR TP PWM FAMILY COMPONENT---   
                elif firmptype in ( _PD.TPPWMA,_PD.TPPWMB,_PD.TPPWMC,_PD.TPPWMAN,_PD.TPPWMBN,_PD.TPPWMCN,_PD.TPPWME,_PD.TPPWMF ):
                    if numoftppwmgens >= (compnum+1):
                        if not self.widgets[ptype].get_active_text() == firmptype or not self.d["_mesa%d_configured"%boardnum]:
                            self.widgets[p].set_model(self.d._tppwmsignaltree)
                            self.widgets[ptype].set_model(self.d._tppwmliststore)
                            self.widgets[pinv].set_sensitive(0)
                            self.widgets[pinv].set_active(0)
                            self.widgets[ptype].set_sensitive(0)
                            self.widgets[ptype].set_active(_PD.pintype_tp_pwm.index(firmptype))
                            self.widgets[p].set_active(0)
                            # only add the -a signal names for the user to change
                            if firmptype == _PD.TPPWMA:
                                self.widgets[complabel].set_text("%d:"%compnum)
                                self.widgets[p].set_sensitive(1)
                            # the rest the user can't change      
                            else:
                                self.widgets[complabel].set_text("")
                                self.widgets[p].set_sensitive(0)
                    else:
                        firmptype = _PD.GPIOI
                        compnum = 0
                # ---SETUP SMART SERIAL COMPONENTS---
                # smart serial has port numbers (0-3) and channels (0-7).
                # so the component number check is different from other components it checks the port number and channel number
                elif firmptype in (_PD.TXDATA0,_PD.RXDATA0,_PD.TXEN0,_PD.TXDATA1,_PD.RXDATA1,_PD.TXEN1,
                                    _PD.TXDATA2,_PD.RXDATA2,_PD.TXEN2,_PD.TXDATA3,_PD.RXDATA3,_PD.TXEN3,
                                    _PD.TXDATA4,_PD.RXDATA4,_PD.TXEN4,_PD.TXDATA5,_PD.RXDATA5,_PD.TXEN5,
                                    _PD.TXDATA6,_PD.RXDATA6,_PD.TXEN6,_PD.TXDATA7,_PD.RXDATA7,_PD.TXEN7,
                                    _PD.SS7I76M0,_PD.SS7I76M2,_PD.SS7I76M3,_PD.SS7I77M0,_PD.SS7I77M1,_PD.SS7I77M3,_PD.SS7I77M4):
                    channelnum = 1
                    if firmptype in (_PD.TXDATA1,_PD.RXDATA1,_PD.TXEN1,_PD.SS7I77M1): channelnum = 2
                    if firmptype in (_PD.TXDATA2,_PD.RXDATA2,_PD.TXEN2,_PD.SS7I76M2): channelnum = 3
                    if firmptype in (_PD.TXDATA3,_PD.RXDATA3,_PD.TXEN3,_PD.SS7I76M3,_PD.SS7I77M3): channelnum = 4
                    if firmptype in (_PD.TXDATA4,_PD.RXDATA4,_PD.TXEN4,_PD.SS7I77M4): channelnum = 5
                    if firmptype in (_PD.TXDATA5,_PD.RXDATA5,_PD.TXEN5): channelnum = 6
                    if firmptype in (_PD.TXDATA6,_PD.RXDATA6,_PD.TXEN6): channelnum = 7
                    if firmptype in (_PD.TXDATA7,_PD.RXDATA7,_PD.TXEN7): channelnum = 8
                    # control combobox is the one the user can select from others are unsensitized
                    CONTROL = False
                    if firmptype in (_PD.TXDATA0,_PD.TXDATA1,_PD.TXDATA2,_PD.TXDATA3,_PD.TXDATA4,_PD.TXDATA5,
                                        _PD.TXDATA6,_PD.TXDATA7,_PD.SS7I76M0,_PD.SS7I76M2,_PD.SS7I76M3,
                                        _PD.SS7I77M0,_PD.SS7I77M1,_PD.SS7I77M3,_PD.SS7I77M4):
                        CONTROL = True
                    #print "**** INFO: SMART SERIAL ENCODER:",firmptype," compnum = ",compnum," channel = ",channelnum
                    #print "sserial channel:%d"% numofsserialchannels
                    if numofsserialports >= (compnum + 1) and numofsserialchannels >= (channelnum):
                        # if the combobox is not already displaying the right component:
                        # then we need to set up the comboboxes for this pin, otherwise skip it
                        #if compnum < _PD._NUM_CHANNELS: # TODO not all channels available 
                        #    self.widgets["mesa%dsserialtab%d"% (boardnum,compnum)].show()
                        
                        self.widgets[pinv].set_sensitive(0)
                        self.widgets[pinv].set_active(0)
                        # Filter the selection that the user can choose.
                        # eg only show two modes for 7i77 and 7i76 or
                        # don't give those selections on regular sserial channels
                        if CONTROL:
                            self.widgets[p].set_model(self.d['_sserial%d_signalfilter'%(channelnum-1)])
                            if firmptype in (_PD.SS7I77M0,_PD.SS7I77M1,_PD.SS7I77M3,_PD.SS7I77M4):
                                self.set_filter('_sserial%d'% (channelnum-1),'7I77')
                            elif firmptype in (_PD.SS7I76M0,_PD.SS7I76M2,_PD.SS7I76M3):
                                self.set_filter('_sserial%d'% (channelnum-1),'7I76')
                            else:
                                self.set_filter('_sserial%d'% (channelnum-1),'ALL')
                        else:
                            self.widgets[p].set_model(self.d._sserialsignaltree)
                        self.widgets[ptype].set_model(self.d._sserialliststore)
                        self.widgets[ptype].set_active(_PD.pintype_sserial.index(firmptype))
                        self.widgets[ptype].set_sensitive(0)
                        self.widgets[p].set_active(0)
                        self.widgets[p].child.set_editable(False) # sserial cannot have custom names
                        # controlling combbox
                        if CONTROL:
                            self.widgets[complabel].set_text("%d:"% (channelnum -1))
                            if channelnum <= _PD._NUM_CHANNELS:#TODO not all channels available
                                self.widgets[p].set_sensitive(1)
                            else:
                                self.widgets[p].set_sensitive(0)
                            # This is a bit of a hack to make 7i77 and 7i76 firmware automatically choose
                            # the apropriate sserial component and allow the user to select different modes
                            # if the sserial ptype is 7i76 or 7i77 then the data must be set to 7i76/7i77 signal
                            # as that sserial instance can only be for the 7i76/7i77 I/O points
                            # 7i76:
                            if firmptype in (_PD.SS7I76M0,_PD.SS7I76M2,_PD.SS7I76M3):
                                if not self.d[p] in (_PD.I7I76_M0_T,_PD.I7I76_M2_T):
                                    self.d[p] = _PD.I7I76_M0_T
                                self.d[ptype] = firmptype
                                self.widgets[p].set_sensitive(self.d.advanced_option)
                            # 7i77:
                            elif firmptype in (_PD.SS7I77M0,_PD.SS7I77M1,_PD.SS7I77M3,_PD.SS7I77M4):
                                if not self.d[p] in (_PD.I7I77_M3_T,_PD.I7I77_M0_T):
                                    self.d[p] = _PD.I7I77_M0_T
                                if not firmptype in( _PD.SS7I77M1,_PD.SS7I77M4):
                                    self.widgets[p].set_sensitive(self.d.advanced_option)
                                else:
                                    self.widgets[p].set_sensitive(0)
                                self.d[ptype] = firmptype
                            else:
                                print('found a sserial channel')
                                ssdevice = self.d["mesa%d_currentfirmwaredata"% boardnum][_PD._SSDEVICES]
                                for port,channel,device in (ssdevice):
                                    print(port,channel,device,channelnum)
                                    if port == 0 and channel+1 == channelnum:
                                        print('configure for: %s device'% device)
                                        if '7I64' in device:
                                            if not '7i64' in self.d[p]:
                                                self.d[p] = _PD.I7I64_T
                                        elif '7I73' in device:
                                            if not '7i73' in self.d[p]:
                                                self.d[p] = _PD.I7I73_M0_T
                        else:
                            self.widgets[complabel].set_text("")
                            self.widgets[p].set_sensitive(0)
                    else:
                        firmptype = _PD.GPIOI
                        compnum = 0
                # ---SETUP FOR STEPPER FAMILY COMPONENT---
                elif firmptype in (_PD.STEPA,_PD.STEPB):
                    if numofstepgens >= (compnum+1):
                        self.widgets[ptype].set_model(self.d._stepperliststore)
                        self.widgets[p].set_model(self.d._steppersignaltree)
                        self.widgets[pinv].set_sensitive(1)
                        self.widgets[pinv].set_active(0)
                        self.widgets[ptype].set_sensitive(0)
                        self.widgets[ptype].set_active( _PD.pintype_stepper.index(firmptype) )
                        self.widgets[p].set_active(0)
                        #self.widgets[p].set_active(0)
                        if firmptype == _PD.STEPA:
                            self.widgets[complabel].set_text("%d:"%compnum)
                            self.widgets[p].set_sensitive(1)
                        elif firmptype == _PD.STEPB:
                            self.widgets[complabel].set_text("")
                            self.widgets[p].set_sensitive(0)
                    else:
                        firmptype = _PD.GPIOI
                        compnum = 0
                # ---SETUP FOR GPIO FAMILY COMPONENT---
                # first check to see if firmware says it should be in GPIO family
                # (note this can be because firmware says it should be some other 
                # type but the user wants to deselect it so as to use it as GPIO
                # this is done in the firmptype checks before this check. 
                # They will change firmptype variable to GPIOI)       
                # check if firmptype is in GPIO family
                # check if widget is already configured
                # we now set everything in a known state.
                if firmptype in (_PD.GPIOI,_PD.GPIOO,_PD.GPIOD,_PD.SSR0):
                    if self.widgets[ptype].get_model():
                        widgettext = self.widgets[ptype].get_active_text()
                    else:
                        widgettext = None
                    if sserialflag:
                        if "7i77" in subboardname or "7i76" in subboardname or "7i84" in subboardname:
                            if pin <16:
                                self.widgets[complabel].set_text("%02d:"%(pin)) # sserial input
                            elif (pin >23 and pin < 40):
                                self.widgets[complabel].set_text("%02d:"%(pin-8)) # sserial input
                            elif pin >15 and pin < 24:
                                self.widgets[complabel].set_text("%02d:"%(pin-16)) #sserial output
                            elif pin >39:
                                self.widgets[complabel].set_text("%02d:"%(pin-32)) #sserial output
                        elif "7i70" in subboardname or "7i71" in subboardname:
                            self.widgets[complabel].set_text("%02d:"%(pin))
                        else:
                            if pin <24 :
                                self.widgets[complabel].set_text("%02d:"%(concount*24+pin)) # sserial input
                            else:
                                self.widgets[complabel].set_text("%02d:"%(concount*24+pin-24)) #sserial output
                    else:
                        if firmptype == _PD.SSR0:
                            self.widgets[complabel].set_text("%02d:"%(compnum - 100))
                        else:
                            self.widgets[complabel].set_text("%03d:"%(concount*ppc+pin))# mainboard GPIO

                    if compnum >= 100 and widgettext == firmptype:
                        return
                    elif not compnum >= 100 and (widgettext in (_PD.GPIOI,_PD.GPIOO,_PD.GPIOD)):
                        return
                    else:
                        #self.widgets[ptype].show()
                        #self.widgets[p].show()
                        self.widgets[p].set_sensitive(1)
                        self.widgets[pinv].set_sensitive(1)
                        self.widgets[ptype].set_sensitive(not compnum >= 100) # compnum = 100 means GPIO cannot be changed by user
                        if firmptype == _PD.SSR0:
                            self.widgets[ptype].set_model(self.d._ssrliststore)
                        else:
                            self.widgets[ptype].set_model(self.d._gpioliststore)
                        if firmptype == _PD.GPIOI:
                            # set pin treestore to gpioi signals
                            if not self.widgets[p].get_model() == self.d._gpioisignaltree:
                                self.widgets[p].set_model(self.d._gpioisignaltree)
                                # set ptype gpioi
                                self.widgets[ptype].set_active(0)
                                # set p unused signal
                                self.widgets[p].set_active(0)
                                # set pinv unset
                                self.widgets[pinv].set_active(False)
                        elif firmptype == _PD.SSR0:
                            if not self.widgets[p].get_model() == self.d._gpioosignaltree:
                                self.widgets[p].set_model(self.d._gpioosignaltree)
                                # set ptype gpioo
                                self.widgets[ptype].set_active(0)
                                # set p unused signal
                                self.widgets[p].set_active(0)
                                # set pinv unset
                                self.widgets[pinv].set_active(False)
                        else:
                            if not self.widgets[p].get_model() == self.d._gpioosignaltree:
                                self.widgets[p].set_model(self.d._gpioosignaltree)
                                # set ptype gpioo
                                self.widgets[ptype].set_active(1)
                                # set p unused signal
                                self.widgets[p].set_active(0)
                                # set pinv unset
                                self.widgets[pinv].set_active(False)


    def find_sig_name_iter(self,model, signal_name):
        for i, k in enumerate(model):
            itr = model.get_iter(i)
            title = model.get_value(itr,2)
            #print 'first:',title
            # check first set
            if title == signal_name :return itr
            cld_itr = model.iter_children(itr)
            if cld_itr != None:
                while cld_itr != None:
                    gcld_itr = model.iter_children(cld_itr)
                    if gcld_itr != None:
                        while gcld_itr != None:
                            title = model.get_value(gcld_itr,2)
                            #print title
                            # check third set
                            if title == signal_name :return gcld_itr
                            gcld_itr = model.iter_next(gcld_itr)  
                    title = model.get_value(cld_itr,2)
                    #print title
                    # check second set
                    if title == signal_name :return cld_itr
                    cld_itr = model.iter_next(cld_itr)
        # return first entry if no signal name is found
        return model.get_iter_first()



    def mesa_mainboard_data_to_widgets(self,boardnum):
        for concount,connector in enumerate(self.d["mesa%d_currentfirmwaredata"% boardnum][_PD._NUMOFCNCTRS]) :
            for pin in range (0,24):
                firmptype,compnum = self.d["mesa%d_currentfirmwaredata"% boardnum][_PD._STARTOFDATA+pin+(concount*24)]       
                p = 'mesa%dc%dpin%d' % (boardnum, connector, pin)
                ptype = 'mesa%dc%dpin%dtype' % (boardnum, connector , pin)
                pinv = 'mesa%dc%dpin%dinv' % (boardnum, connector , pin)
                self.data_to_widgets(boardnum,firmptype,compnum,p,ptype,pinv)

    # by now the widgets should be right according to the firmware (and user deselected components)
    # now we apply the data - setting signalnames and possible changing the pintype choice (eg pwm to pdm)
    # We need to only set the 'controlling' signalname the pinchanged method will be called
    # immediately and set the 'related' pins (if there are related pins)
    def data_to_widgets(self,boardnum,firmptype,compnum,p,ptype,pinv):
                debug = False
                datap = self.d[p]
                dataptype = self.d[ptype]
                datapinv = self.d[pinv]
                widgetp = self.widgets[p].get_active_text()
                widgetptype = self.widgets[ptype].get_active_text()
                #print "**** INFO set-data-options DATA:",p,datap,dataptype
                #print "**** INFO set-data-options WIDGET:",p,widgetp,widgetptype
                # ignore related pins
                if widgetptype in (_PD.ENCB,_PD.ENCI,_PD.ENCM,
                                    _PD.MXEI,_PD.MXEM,_PD.MXES,
                                    _PD.RESU,
                                    _PD.STEPB,_PD.STEPC,_PD.STEPD,_PD.STEPE,_PD.STEPF,
                                    _PD.PDMD,_PD.PDME,_PD.PWMD,_PD.PWME,_PD.UDMD,_PD.UDME,
                                    _PD.TPPWMB,_PD.TPPWMC,_PD.TPPWMAN,_PD.TPPWMBN,_PD.TPPWMCN,_PD.TPPWME,_PD.TPPWMF,
                                    _PD.NUSED,_PD.POTD,_PD.POTE,
                                    _PD.RXDATA0,_PD.TXEN0,_PD.RXDATA1,_PD.TXEN1,_PD.RXDATA2,_PD.TXEN2,_PD.RXDATA3,_PD.TXEN3,
                                    _PD.RXDATA4,_PD.TXEN4,_PD.RXDATA5,_PD.TXEN5,_PD.RXDATA6,_PD.TXEN6,_PD.RXDATA7,_PD.TXEN7
                                    ):
                    self.widgets[pinv].set_active(datapinv)
                    return




                # TODO fix this for cmboboxes withgrandchildren
                # we are searching through human names - why not just search the model?

                # type GPIO
                # if compnum  = 100  then it means that the GPIO type can not
                # be changed from what the firmware designates it as.
                if widgetptype in (_PD.GPIOI,_PD.GPIOO,_PD.GPIOD,_PD.SSR0):
                        #print "data ptype index:",_PD.pintype_gpio.index(dataptype)
                        #self.debug_iter(0,p,"data to widget")
                        #self.debug_iter(0,ptype,"data to widget")
                        # signal names for GPIO INPUT
                        #print "compnum = ",compnum
                        if compnum >= 100: dataptype = widgetptype 
                        self.widgets[pinv].set_active(self.d[pinv])
                        if widgetptype == _PD.SSR0:
                            self.widgets[ptype].set_active(0)
                        else:
                            try:
                                self.widgets[ptype].set_active( _PD.pintype_gpio.index(dataptype) )
                            except:
                                self.widgets[ptype].set_active( _PD.pintype_gpio.index(widgetptype) )
                        # if GPIOI or dataptype not in GPIO family force it GPIOI
                        if dataptype == _PD.GPIOI or dataptype not in(_PD.GPIOO,_PD.GPIOI,_PD.GPIOD,_PD.SSR0):
                            human = _PD.human_input_names
                            signal = _PD.hal_input_names
                            tree = self.d._gpioisignaltree
                        # signal names for GPIO OUTPUT and OPEN DRAIN OUTPUT
                        elif dataptype in (_PD.GPIOO,_PD.GPIOD,_PD.SSR0):
                            human = _PD.human_output_names
                            signal = _PD.hal_output_names
                            tree = self.d._gpioosignaltree
                        self.widgets[p].set_model(tree)
                        itr = self.find_sig_name_iter(tree, datap)
                        self.widgets[p].set_active_iter(itr)

                # type encoder / mux encoder
                # we find the data's signal index
                # then we search through the combobox's actual model's 4th array index
                # this contains the comboxbox's signal's index number
                # when they match then that is the row to show in the combobox
                # this is different because the sserial combobox's model
                # can be filtered and that screws with the relationship of
                # signalname array vrs model row
                elif widgetptype == _PD.ENCA or widgetptype in(_PD.MXE0,_PD.MXE1):
                    #print "ENC ->dataptype:",self.d[ptype]," dataptype:",self.d[p],signalindex
                    pinmodel = self.widgets[p].get_model()
                    itr = self.find_sig_name_iter(pinmodel, datap)
                    self.widgets[p].set_active_iter(itr)

                # type resolver
                elif widgetptype in(_PD.RES0,_PD.RES1,_PD.RES2,_PD.RES3,_PD.RES4,_PD.RES5,_PD.RESU):
                    try:
                        signalindex = _PD.hal_resolver_input_names.index(datap)
                    except:
                        if debug: print("**** INFO: PNCCONF warning no resolver signal named: %s\n     found for pin %s"% (datap ,p))
                        signalindex = 0
                    #print "dataptype:",self.d[ptype]," dataptype:",self.d[p],signalindex
                    count = 0
                    temp = (0) # set unused resolver
                    if signalindex > 0:
                        for row,parent in enumerate(_PD.human_resolver_input_names):
                            if row == 0: continue
                            if len(parent[1]) == 0:
                                    count +=1
                                    #print row,count,"parent-",parent[0]
                                    if count == signalindex:
                                        #print "match",row
                                        temp = (row)
                                        break
                                    continue
                            for column,child in enumerate(parent[1]):
                                count +=1
                                #print row,column,count,parent[0],child
                                if count == signalindex:
                                    #print "match",row
                                    temp = (row,column)
                                    break
                            if count >= signalindex:break
                    #print "temp",temp
                    treeiter = self.d._resolversignaltree.get_iter(temp)
                    self.widgets[p].set_active_iter(treeiter)

                # Type 8i20 AMP
                elif widgetptype == _PD.AMP8I20:
                    try:
                        signalindex = _PD.hal_8i20_input_names.index(datap)
                    except:
                        if debug: print("**** INFO: PNCCONF warning no 8i20 signal named: %s\n     found for pin %s"% (datap ,p))
                        signalindex = 0
                    #print "dataptype:",self.d[ptype]," dataptype:",self.d[p],signalindex
                    count = 0
                    temp = (0) # set unused 8i20 amp
                    if signalindex > 0:
                        for row,parent in enumerate(_PD.human_8i20_input_names):
                            if row == 0: continue
                            if len(parent[1]) == 0:
                                    count +=1
                                    #print row,count,"parent-",parent[0]
                                    if count == signalindex:
                                        #print "match",row
                                        temp = (row)
                                        break
                                    continue
                            for column,child in enumerate(parent[1]):
                                count +=1
                                #print row,column,count,parent[0],child
                                if count == signalindex:
                                    #print "match",row
                                    temp = (row,column)
                                    break
                            if count >= signalindex:break
                    #print "temp",temp
                    treeiter = self.d._8i20signaltree.get_iter(temp)
                    self.widgets[p].set_active_iter(treeiter)

                # Type potentiometer (7i76"s spindle control)
                elif widgetptype in (_PD.POTO,_PD.POTE):
                    self.widgets[pinv].set_active(self.d[pinv])
                    try:
                        signalindex = _PD.hal_pot_output_names.index(datap)
                    except:
                        if debug: print("**** INFO: PNCCONF warning no potentiometer signal named: %s\n     found for pin %s"% (datap ,p))
                        signalindex = 0
                    #print "dataptype:",self.d[ptype]," dataptype:",self.d[p],signalindex
                    count = -1
                    temp = (0) # set unused potentiometer
                    if signalindex > 0:
                        for row,parent in enumerate(_PD.human_pot_output_names):
                            if row == 0: continue
                            if len(parent[1]) == 0:
                                    count +=2
                                    #print row,count,"parent-",parent[0]
                                    if count == signalindex:
                                        #print "match",row
                                        temp = (row)
                                        break
                                    continue
                            for column,child in enumerate(parent[1]):
                                count +=2
                                #print row,column,count,parent[0],child
                                if count == signalindex:
                                    #print "match",row
                                    temp = (row,column)
                                    break
                            if count >= signalindex:break
                    #print "temp",temp
                    treeiter = self.d._potsignaltree.get_iter(temp)
                    self.widgets[p].set_active_iter(treeiter)

                # Type analog in
                elif widgetptype == _PD.ANALOGIN:
                    try:
                        signalindex = _PD.hal_analog_input_names.index(datap)
                    except:
                        if debug: print("**** INFO: PNCCONF warning no analog in signal named: %s\n     found for pin %s"% (datap ,p))
                        signalindex = 0
                    #print "dataptype:",self.d[ptype]," dataptype:",self.d[p],signalindex
                    count = 0
                    temp = (0) # set unused 8i20 amp
                    if signalindex > 0:
                        for row,parent in enumerate(_PD.human_analog_input_names):
                            if row == 0: continue
                            if len(parent[1]) == 0:
                                    count +=1
                                    #print row,count,"parent-",parent[0]
                                    if count == signalindex:
                                        #print "match",row
                                        temp = (row)
                                        break
                                    continue
                            for column,child in enumerate(parent[1]):
                                count +=1
                                #print row,column,count,parent[0],child
                                if count == signalindex:
                                    #print "match",row
                                    temp = (row,column)
                                    break
                            if count >= signalindex:break
                    #print "temp",temp
                    treeiter = self.d._analoginsignaltree.get_iter(temp)
                    self.widgets[p].set_active_iter(treeiter)

                # type PWM gen
                elif widgetptype in (_PD.PDMP,_PD.PWMP,_PD.UDMU):
                    self.widgets[pinv].set_active(datapinv)
                    if self.widgets["mesa%d_numof_resolvers"% boardnum].get_value(): dataptype = _PD.UDMU # hack resolver board needs UDMU
                    if dataptype == _PD.PDMP:
                        #print "pdm"
                        self.widgets[ptype].set_model(self.d._pdmcontrolliststore)
                        self.widgets[ptype].set_active(1)
                    elif dataptype == _PD.PWMP:
                        #print "pwm",self.d._pwmcontrolliststore
                        self.widgets[ptype].set_model(self.d._pwmcontrolliststore)
                        self.widgets[ptype].set_active(0)
                    elif dataptype == _PD.UDMU:
                        #print "udm",self.d._udmcontrolliststore
                        self.widgets[ptype].set_model(self.d._udmcontrolliststore)
                        self.widgets[ptype].set_active(2)
                    itr = self.find_sig_name_iter(self.d._pwmsignaltree, datap)
                    self.widgets[p].set_active_iter(itr)
 
                # type tp 3 pwm for direct brushless motor control 
                elif widgetptype == _PD.TPPWMA:
                    #print "3 pwm"
                    count = -7
                    try:
                        signalindex = _PD.hal_tppwm_output_names.index(datap)
                    except:
                        if debug: print("**** INFO: PNCCONF warning no THREE PWM signal named: %s\n     found for pin %s"% (datap ,p))
                        signalindex = 0
                    #print "3 PWw ,dataptype:",self.d[ptype]," dataptype:",self.d[p],signalindex
                    temp = (0) # set unused stepper
                    if signalindex > 0:
                       for row,parent in enumerate(_PD.human_tppwm_output_names):
                          if row == 0:continue
                          if len(parent[1]) == 0:
                             count += 8
                             #print row,count,parent[0]
                             if count == signalindex:
                                #print "match",row
                                temp = (row)
                                break
                             continue
                       for column,child in enumerate(parent[1]):
                           count +=8
                           #print row,column,count,parent[0],child
                           if count == signalindex:
                               #print "match",row
                               temp = (row,column)
                               break
                           if count >= signalindex:break
                    treeiter = self.d._tppwmsignaltree.get_iter(temp)
                    self.widgets[p].set_active_iter(treeiter)

                # type step gen
                elif widgetptype == _PD.STEPA:
                    #print "stepper", dataptype
                    self.widgets[ptype].set_active(0)
                    self.widgets[p].set_active(0)
                    self.widgets[pinv].set_active(datapinv)
                    itr = self.find_sig_name_iter(self.d._steppersignaltree, datap)
                    self.widgets[p].set_active_iter(itr)

                # type smartserial
                # we do things differently here
                # we find the data's signal index
                # then we search through the combobox's model's 4th array index
                # this contains the comboxbox's signal's index number
                # when they match then that is the row to show in the combobox
                # this is different because the sserial combobox's model
                # can be filtered and that screws with the relationship of
                # signalname array vrs model row
                elif widgetptype in( _PD.TXDATA0,_PD.SS7I76M0,_PD.SS7I77M0,_PD.SS7I77M3,_PD.TXDATA1,
                                    _PD.TXDATA2,_PD.TXDATA3,_PD.TXDATA4,_PD.TXDATA5,_PD.TXDATA6,_PD.TXDATA7,
                                    _PD.SS7I76M2,_PD.SS7I76M3,_PD.SS7I77M1,_PD.SS7I77M4):
                    #print "SMART SERIAL", dataptype,widgetptype
                    self.widgets[pinv].set_active(datapinv)
                    try:
                        signalindex = _PD.hal_sserial_names.index(self.d[p])
                    except:
                        if debug: print("**** INFO: PNCCONF warning no SMART SERIAL signal named: %s\n     found for pin %s"% (datap ,p))
                        signalindex = 0
                    
                    pinmodel = self.widgets[p].get_model()
                    for row,parent in enumerate(pinmodel):
                            #print row,parent[0],parent[2],parent[3],parent[4]
                            if parent[4] == signalindex:
                                #print 'FOUND',parent[2],parent[4]
                                treeiter = pinmodel.get_iter(row)
                                self.widgets[p].set_active_iter(treeiter)
                else:
                    print("**** WARNING: PNCCONF data to widget: ptype not recognized/match:",dataptype,widgetptype)

    # This is for when a user picks a signal name or creates a custom signal (by pressing enter)
    # if searches for the 'related pins' of a component so it can update them too
    # it also handles adding and updating custom signal names
    # it is used for mesa boards and parport boards according to boardtype
    def on_general_pin_changed(self, widget, boardtype, boardnum, connector, channel, pin, custom):
                self.p.set_buttons_sensitive(0,0)
                if boardtype == "sserial":
                    p = 'mesa%dsserial%d_%dpin%d' % (boardnum,connector,channel,pin)
                    ptype = 'mesa%dsserial%d_%dpin%dtype' % (boardnum,connector,channel,pin)
                    widgetptype = self.widgets[ptype].get_active_text()
                    #print "pinchanged-",p
                elif boardtype == "mesa":
                    p = 'mesa%dc%dpin%d' % (boardnum,connector,pin)
                    ptype = 'mesa%dc%dpin%dtype' % (boardnum,connector,pin)
                    widgetptype = self.widgets[ptype].get_active_text()
                elif boardtype == "parport":
                    p = '%s_%s%d' % (boardnum,connector, pin)
                    #print p
                    if "I" in p: widgetptype = _PD.GPIOI
                    else: widgetptype = _PD.GPIOO
                pinchanged =  self.widgets[p].get_active_text()
                piter = self.widgets[p].get_active_iter()
                signaltree = self.widgets[p].get_model()
                try:
                    basetree = signaltree.get_model()
                except:
                    basetree = signaltree
                #print "generalpin changed",p
                #print "*** INFO ",boardtype,"-pin-changed: pin:",p,"custom:",custom
                #print "*** INFO ",boardtype,"-pin-changed: ptype:",widgetptype,"pinchaanged:",pinchanged
                if piter == None and not custom:
                    #print "*** INFO ",boardtype,"-pin-changed: no iter and not custom"
                    self.p.set_buttons_sensitive(1,1)
                    return
                if widgetptype in (_PD.ENCB,_PD.ENCI,_PD.ENCM,
                                    _PD.MXEI,_PD.MXEM,_PD.MXES,
                                    _PD.RESU,
                                    _PD.STEPB,_PD.STEPC,_PD.STEPD,_PD.STEPE,_PD.STEPF,
                                    _PD.PDMD,_PD.PDME,_PD.PWMD,_PD.PWME,_PD.UDMD,_PD.UDME,
                                    _PD.TPPWMB,_PD.TPPWMC,_PD.TPPWMAN,_PD.TPPWMBN,_PD.TPPWMCN,_PD.TPPWME,_PD.TPPWMF,
                                    _PD.RXDATA0,_PD.TXEN0,_PD.RXDATA1,_PD.TXEN1,_PD.RXDATA2,_PD.TXEN2,_PD.RXDATA3,_PD.TXEN3,
                                    _PD.POTE,_PD.POTD, _PD.SSR0):
                    self.p.set_buttons_sensitive(1,1)
                    return
                # for GPIO output
                if widgetptype in (_PD.GPIOO,_PD.GPIOD):
                    #print"ptype GPIOO\n"
                    halsignallist = 'hal_output_names'
                    humansignallist = _PD.human_output_names
                    addsignalto = self.d.haloutputsignames
                    relatedsearch = ["dummy"]
                    relatedending = [""]
                    customindex = len(humansignallist)-1
                # for GPIO input
                elif widgetptype == _PD.GPIOI:
                    #print"ptype GPIOI\n"
                    halsignallist =  'hal_input_names'
                    humansignallist = _PD.human_input_names
                    addsignalto = self.d.halinputsignames
                    relatedsearch = ["dummy"]
                    relatedending = [""]
                    customindex = len(humansignallist)-1
                # for stepgen pins
                elif widgetptype == _PD.STEPA:
                    #print"ptype step\n"
                    halsignallist = 'hal_stepper_names'
                    humansignallist = _PD.human_stepper_names
                    addsignalto = self.d.halsteppersignames
                    relatedsearch = [_PD.STEPA,_PD.STEPB,_PD.STEPC,_PD.STEPD,_PD.STEPE,_PD.STEPF]
                    relatedending = ["-step","-dir","-c","-d","-e","-f"]
                    customindex = len(humansignallist)-1
                # for encoder pins
                elif widgetptype == _PD.ENCA: 
                    #print"\nptype encoder"
                    halsignallist = 'hal_encoder_input_names'
                    humansignallist = _PD.human_encoder_input_names
                    addsignalto = self.d.halencoderinputsignames
                    relatedsearch = [_PD.ENCA,_PD.ENCB,_PD.ENCI,_PD.ENCM]
                    relatedending = ["-a","-b","-i","-m"]
                    customindex = len(humansignallist)-1
                # for mux encoder pins
                elif widgetptype in(_PD.MXE0,_PD.MXE1): 
                    #print"\nptype encoder"
                    halsignallist = 'hal_encoder_input_names'
                    humansignallist = _PD.human_encoder_input_names
                    addsignalto = self.d.halencoderinputsignames
                    relatedsearch = ["dummy","dummy","dummy","dummy",]
                    relatedending = ["-a","-b","-i","-m"]
                    customindex = len(humansignallist)-1
                # resolvers 
                elif widgetptype in (_PD.RES0,_PD.RES1,_PD.RES2,_PD.RES3,_PD.RES4,_PD.RES5):
                    halsignallist = 'hal_resolver_input_names'
                    humansignallist = _PD.human_resolver_input_names
                    addsignalto = self.d.halresolversignames
                    relatedsearch = ["dummy"]
                    relatedending = [""]
                    customindex = len(humansignallist)-1
                # 8i20 amplifier 
                elif widgetptype == _PD.AMP8I20:
                    halsignallist = 'hal_8i20_input_names'
                    humansignallist = _PD.human_8i20_input_names
                    addsignalto = self.d.hal8i20signames
                    relatedsearch = ["dummy"]
                    relatedending = [""]
                    customindex = len(humansignallist)-1
                # potentiometer output
                elif widgetptype == _PD.POTO:
                    halsignallist = 'hal_pot_output_names'
                    humansignallist = _PD.human_pot_output_names
                    addsignalto = self.d.halpotsignames
                    relatedsearch = [_PD.POTO,_PD.POTE]
                    relatedending = ["-output","-enable"]
                    customindex = 2
                # analog input
                elif widgetptype == _PD.ANALOGIN:
                    halsignallist = 'hal_analog_input_names'
                    humansignallist = _PD.human_analog_input_names
                    addsignalto = self.d.halanaloginsignames
                    relatedsearch = ["dummy"]
                    relatedending = [""]
                    customindex = len(humansignallist)-1
                # for PWM,PDM,UDM pins
                elif widgetptype in(_PD.PWMP,_PD.PDMP,_PD.UDMU): 
                    #print"ptype pwmp\n"
                    halsignallist = 'hal_pwm_output_names'
                    humansignallist = _PD.human_pwm_output_names
                    addsignalto = self.d.halpwmoutputsignames
                    relatedsearch = [_PD.PWMP,_PD.PWMD,_PD.PWME]
                    relatedending = ["-pulse","-dir","-enable"]
                    customindex = len(humansignallist)-1
                elif widgetptype == _PD.TPPWMA: 
                    #print"ptype pdmp\n"
                    halsignallist = 'hal_tppwm_output_names'
                    humansignallist = _PD.human_tppwm_output_names
                    addsignalto = self.d.haltppwmoutputsignames
                    relatedsearch = [_PD.TPPWMA,_PD.TPPWMB,_PD.TPPWMC,_PD.TPPWMAN,_PD.TPPWMBN,_PD.TPPWMCN,_PD.TPPWME,_PD.TPPWMF]
                    relatedending = ["-a","-b","c","-anot","-bnot","cnot","-enable","-fault"]
                    customindex = len(humansignallist)-1
                elif widgetptype in (_PD.TXDATA0,_PD.TXDATA1,_PD.TXDATA2,_PD.TXDATA3,_PD.TXDATA4,_PD.TXDATA5,_PD.SS7I76M0,_PD.SS7I76M3,
                                     _PD.SS7I76M2,_PD.SS7I77M0,_PD.SS7I77M1,_PD.SS7I77M3,_PD.SS7I77M4):
                    portnum = 0 #TODO support more ports
                    for count,temp in enumerate(self.d["mesa%d_currentfirmwaredata"% boardnum][_PD._NUMOFCNCTRS]) :
                        if connector == temp:
                            firmptype,portnum = self.d["mesa%d_currentfirmwaredata"% boardnum][_PD._STARTOFDATA+pin+(count*24)]
                            if widgetptype in (_PD.TXDATA0,_PD.SS7I76M0,_PD.SS7I77M0): channelnum = 0
                            elif widgetptype in (_PD.TXDATA1,_PD.SS7I77M1): channelnum = 1
                            elif widgetptype in (_PD.TXDATA2,_PD.SS7I76M2): channelnum = 2
                            elif widgetptype in (_PD.TXDATA3,_PD.SS7I77M3,_PD.SS7I76M3): channelnum = 3
                            elif widgetptype in (_PD.TXDATA4,_PD.SS7I77M4): channelnum = 4
                            elif widgetptype in (_PD.TXDATA5): channelnum = 5
                            BASE = "mesa%dsserial0_%d"% (boardnum,channelnum)
                            if self.widgets[p].get_active_text() == _("Unused Channel"):
                                self.widgets[BASE].hide()
                                self.d[BASE+"subboard"] = "none"
                                self.p.set_buttons_sensitive(1,1)
                                return
                            else:
                                self.widgets[BASE].show()
                                # TODO we should search for these names rather then use hard coded logic
                                # so as to make adding cards easier
                                temp = self.widgets[p].get_active_text()
                                table = BASE+"table2"
                                self.widgets[table].show()
                                table = BASE+"table3"
                                self.widgets[table].show()
                                if "7i76" in temp:
                                    if 'Mode 2' in temp:
                                        ssfirmname = "7i76-m2"
                                    else:
                                        ssfirmname = "7i76-m0"
                                    self.d[BASE+"subboard"] = ssfirmname
                                    self.widgets[BASE+'_tablabel'].set_text("7I76 I/O\n (SS# %d)"% channelnum)
                                elif "7i64" in temp:
                                    self.d[BASE+"subboard"] = "7i64"
                                    self.widgets[BASE+'_tablabel'].set_text("7I64 I/O\n (SS# %d)"% channelnum)
                                elif "7i69" in temp:
                                    self.d[BASE+"subboard"] = "7i69"
                                    self.widgets[table].hide()
                                    self.widgets[BASE+'_tablabel'].set_text("7I69 I/O\n (SS# %d)"% channelnum)
                                elif "7i70" in temp:
                                    self.d[BASE+"subboard"] = "7i70"
                                    self.widgets[table].hide()
                                    self.widgets[BASE+'_tablabel'].set_text("7I70 I/O\n (SS# %d)"% channelnum)
                                elif "7i71" in temp:
                                    self.d[BASE+"subboard"] = "7i71"
                                    self.widgets[table].hide()
                                    self.widgets[BASE+'_tablabel'].set_text("7I71 I/O\n (SS# %d)"% channelnum)
                                elif "7i73" in temp:
                                    self.d[BASE+"subboard"] = "7i73-m1"
                                    self.widgets[BASE+'_tablabel'].set_text("7I73 I/O\n (SS# %d)"% channelnum)
                                elif "7i77" in temp:
                                    print('ssname',temp,'sschannel#',channelnum)
                                    if 'Mode 3' in temp:
                                        ssfirmname = "7i77-m3"
                                    else:
                                        ssfirmname = "7i77-m0"
                                    self.d[BASE+"subboard"] = ssfirmname
                                    if channelnum in(0,3):
                                        self.widgets[BASE+'_tablabel'].set_text("7I77 I/O\n (SS# %d)"% channelnum)
                                        self.widgets[table].hide()
                                    elif channelnum in(1,4):
                                        self.widgets[BASE+'_tablabel'].set_text("7I77 PWM\n (SS# %d)"% channelnum)
                                        table = BASE+"table2"
                                        self.widgets[table].hide()
                                        table = BASE+"table1"
                                        self.widgets[table].hide()
                                elif "7i84" in temp:
                                    print('ssname',temp,'sschannel#',channelnum)
                                    if 'Mode 3' in temp:
                                        ssfirmname = "7i84-m3"
                                    else:
                                        ssfirmname = "7i84-m0"
                                    self.d[BASE+"subboard"] = ssfirmname
                                    self.widgets[table].hide()
                                    self.widgets[BASE+'_tablabel'].set_text("7I84 I/O\n (SS# %d)"%channelnum)
                                elif "8i20" in temp:
                                    self.d[BASE+"subboard"] = "8i20"
                                    self.widgets[table].hide()
                                    table = BASE+"table2"
                                    self.widgets[table].hide()
                                    self.widgets[BASE+'_tablabel'].set_text("8I20\n (SS# %d)"% channelnum)
                                else:
                                    self.d[BASE+"subboard"] = "none"
                                    self.widgets[table].hide()
                                    table = BASE+"table2"
                                    self.widgets[table].hide()
                                    table = BASE+"table1"
                                    self.widgets[table].hide()
                                    self.p.set_buttons_sensitive(1,1)
                                    return
                                # set sserial tab names to corresond to connector numbers so users have a clue
                                # first we have to find the daughter board in pncconf's internal list
                                # TODO here we search the list- this should be done for the table names see above todo
                                subfirmname = self.d[BASE+"subboard"]
                                for subnum,temp in enumerate(self._p.MESA_DAUGHTERDATA):
                                    if self._p.MESA_DAUGHTERDATA[subnum][self._p._SUBFIRMNAME] == subfirmname: break
                                subconlist = self._p.MESA_DAUGHTERDATA[subnum][self._p._SUBCONLIST]
                                # now search the connector list and write it to the tab names
                                for tabnum in range(0,3):
                                    conname = subconlist[tabnum]
                                    tab = BASE+"tab%d"% tabnum
                                    self.widgets[tab].set_text(conname)

                                #print p,temp," set at",self.d[BASE+"subboard"]
                                self.set_sserial_options(boardnum,portnum,channelnum)
                                self.p.set_buttons_sensitive(1,1)
                                return
                    self.p.set_buttons_sensitive(1,1)
                    return
                else:
                    print("**** INFO: pncconf on_general_pin_changed:  pintype not found:%s\n"% widgetptype)
                    self.p.set_buttons_sensitive(1,1)
                    return   
                # *** change the related pin's signal names ***
                     
                # see if the piter is none - if it is a custom names has been entered
                # else find the signal name index number if the index is zero set the piter to unused signal
                # this is a work around for thye combo box allowing the parent to be shown and selected in the
                # child column haven\t figured out how to stop that #TODO
                # either way we have to search the current firmware array for the pin numbers of the related
                # pins so we can change them to the related signal name 
                # all signal names have related signal (eg encoders have A and B phase and index and index mask)
                # except 'unused' signal it is a special case as there is no related signal names with it.
                if piter == None or custom:
                    #print "*** INFO ",boardtype,"-pin-changed: PITER:",piter," length:",len(signaltree)
                    if pinchanged in (addsignalto):return
                    for i in (humansignallist):
                        if pinchanged == i[0]:return
                        if pinchanged in i[1]:return
                    length = len(signaltree)
                    index = len(_PD[halsignallist]) - len(relatedsearch)
                    customiter = signaltree.get_iter((length-1,))
                    childiter = signaltree.iter_nth_child(customiter, 0)
                    n = 0
                    while childiter:
                        dummy, index = signaltree.get(childiter, 0, 1)
                        n+=1
                        childiter = signaltree.iter_nth_child(customiter, n)
                    index += len(relatedsearch)
                    
                else:
                    dummy, index = signaltree.get(piter, 0, 1)
                    if index == 0:
                        piter = signaltree.get_iter_first()
                #print "*** INFO ",boardtype,"-pin-changed: index",index
                # This finds the pin type and component number of the pin that has changed
                pinlist = []
                # this components have no related pins - fake the list
                if widgetptype in(_PD.GPIOI,_PD.GPIOO,_PD.GPIOD,_PD.SSR0,_PD.MXE0,_PD.MXE1,_PD.RES0,_PD.RES1,
                                    _PD.RES2,_PD.RES3,_PD.RES4,_PD.RES5,_PD.AMP8I20,_PD.ANALOGIN):
                    pinlist = [["%s"%p,boardnum,connector,channel,pin]]
                else:
                    pinlist = self.list_related_pins(relatedsearch, boardnum, connector, channel, pin, 0)
                #print pinlist
                # Now we have a list of pins that need to be updated
                # first check if the name is a custom name if it is
                #   add the legalized custom name to ;
                #   addsignalto -> for recording custom names for next time loaded
                #   signalsto check -> for making signal names (we add different endings for different signalnames
                #   signaltree -> for display in the gui - itis automatically added to all comboboxes that uses this treesort
                # then go through the pinlist:
                # block signals
                # display the proper text depending if custom or not
                # then unblock signals
                if custom:
                    legal_name = pinchanged.replace(" ","_")
                    addsignalto.append ((legal_name))
                    print("add: "+legal_name+" to human list",humansignallist[customindex][1])
                    humansignallist[customindex][1].append ((legal_name))
                    endoftree = len(basetree)-1
                    customiter = basetree.get_iter((endoftree,))
                    newiter = basetree.append(customiter, [legal_name,index,legal_name,halsignallist,index])
                    #print 'new signal:',legal_name,index,legal_name,halsignallist,endoftree,index
                    for offset,i in enumerate(relatedsearch):
                        with_endings = legal_name + relatedending[offset]
                        #print "new signal:",with_endings
                        _PD[halsignallist].append ((with_endings))
                for data in(pinlist):
                    if boardtype == "mesa":
                        blocksignal1 = "_mesa%dsignalhandlerc%ipin%i" % (data[1], data[2], data[4])
                        blocksignal2 = "_mesa%dactivatehandlerc%ipin%i"  % (data[1], data[2], data[4])
                    if boardtype == "sserial":
                        blocksignal1 = "_mesa%dsignalhandlersserial%i_%ipin%i" % (data[1], data[2], data[3], data[4])
                        blocksignal2 = "_mesa%dactivatehandlersserial%i_%ipin%i"  % (data[1], data[2], data[3],data[4])
                    elif boardtype =="parport":
                        blocksignal1 = "_%s_%s%dsignalhandler" % (data[1], data[2], data[4])
                        blocksignal2 = "_%s_%s%dactivatehandler"  % (data[1], data[2], data[4])
                    self.widgets[data[0]].handler_block(self.d[blocksignal1])
                    self.widgets[data[0]].child.handler_block(self.d[blocksignal2])
                    if custom:
                        if basetree == signaltree:
                            temp = newiter
                        else:
                            temp = signaltree.convert_child_iter_to_iter(newiter)
                        self.widgets[data[0]].set_active_iter(temp)
                    else:
                        self.widgets[data[0]].set_active_iter(piter)

                    self.widgets[data[0]].child.handler_unblock(self.d[blocksignal2])
                    self.widgets[data[0]].handler_unblock(self.d[blocksignal1])
                #self.debug_iter(0,p,"pin changed")
                #if boardtype == "mesa": self.debug_iter(0,ptype,"pin changed")
                self.p.set_buttons_sensitive(1,1)


    def pport_push_data(self,port,direction,pin,pinv,signaltree,signaltocheck):
            p = '%s_%s%d' % (port, direction, pin)
            piter = self.widgets[p].get_active_iter()
            selection = self.widgets[p].get_active_text()
            # **Start widget to data Convertion**                    
            if piter == None:# means new custom signal name and user never pushed enter
                    #print "callin pin changed !!!"
                    self.on_general_pin_changed( None,"parport", port, direction, None, pin, True)
                    selection = self.widgets[p].get_active_text()
                    piter = self.widgets[p].get_active_iter()
                    #print "found signame -> ",selection," "
            # ok we have a piter with a signal type now- lets convert it to a signalname
            #print "**** INFO parport-data-transfer piter:",piter
            #self.debug_iter(piter,p,"signal")
            dummy, index = signaltree.get(piter,0,1)
            #print "signaltree: ",dummy
            return p, signaltocheck[index], self.widgets[pinv].get_active()

    def set_pport_combo(self,pinname):
            #print pinname
            # signal names for GPIO INPUT
            datap = self.d[pinname]
            if '_Ipin' in pinname:
                human = self._p.human_input_names
                signal = self._p.hal_input_names
                tree = self.d._gpioisignaltree
                # signal names for GPIO OUTPUT and OPEN DRAIN OUTPUT
            elif 'Opin'in pinname:
                human = self._p.human_output_names
                signal =self._p.hal_output_names
                tree = self.d._gpioosignaltree
            #self.w[pinname].set_model(tree)
            # an error probably means the signal name cannot be found
            # set it as unused rather then error

            itr = self.find_sig_name_iter(tree, datap)
            self.widgets[pinname].set_active_iter(itr)
            return
            try:
                signalindex = signal.index(datap)
            except:
                signalindex = 0
                print("**** INFO: PNCCONF warning no GPIO signal named: %s\n       found for pin %s"% (datap , p))
            #print "gpio temp ptype:",pinname,datap,signalindex
            count = 0
            temp = (0) # set unused gpio if no match
            if signalindex > 0:
                for row,parent in enumerate(human):
                    #print row,parent
                    if len(parent[1]) == 0:continue
                    for column,child in enumerate(parent[1]):
                        count +=1
                        #print row,column,count,parent[0],child
                        if count == signalindex:
                            #print "match",row,column
                            break
                    if count >= signalindex:break
                temp = (row,column)
            treeiter = tree.get_iter(temp)
            self.widgets[pinname].set_active_iter(treeiter)
        
    def signal_sanity_check(self, *args):
        warnings = []
        do_warning = False
        do_error = False
        for i in self.d.available_axes:
            tppwm = pwm = amp_8i20 = False
            step = self.findsignal(i+"-stepgen-step")
            step2 = self.findsignal(i+"2-stepgen-step")
            enc = self.findsignal(i+"-encoder-a")
            resolver = self.findsignal(i+"-resolver")
            if self.findsignal("%s-8i20"% i): amp_8i20 = pwm =True
            if self.findsignal(i+"-pwm-pulse"): pwm = True
            if self.findsignal(i+"-tppwm-a"): tppwm = pwm = True
            #print "signal sanity check: axis",i,"\n    pwm = ",pwm,"\n    3pwm =",tppwm,"\n    encoder =",enc,"\n    step=",step
            if i == 's':
                if step and pwm:
                    warnings.append(_("You can not have both steppers and pwm signals for spindle control\n") )
                    do_error = True
                continue
            if not step and not pwm:
                warnings.append(_("You forgot to designate a stepper or pwm signal for axis %s\n")% i)
                do_error = True
            if pwm and not (enc or resolver):
                warnings.append(_("You forgot to designate an encoder /resolver signal for axis %s servo\n")% i)
                do_error = True
            if enc and not pwm and not step: 
                warnings.append(_("You forgot to designate a pwm signal or stepper signal for axis %s\n")% i)
                do_error = True
            if step and pwm: 
                warnings.append(_("You can not have both steppers and pwm signals for axis %s\n")% i)
                do_error = True
            if step2 and not step: 
                warnings.append(_("If using a tandem axis stepper, you must select a master stepgen for axis %s\n")% i)
                do_error = True
        if self.d.frontend == _PD._TOUCHY:# TOUCHY GUI
            abort = self.findsignal("abort")
            cycle = self.findsignal("cycle-start")
            single = self.findsignal("single-step")
            mpg = self.findsignal("select-mpg-a")
            if not cycle: 
                warnings.append(_("Touchy require an external cycle start signal\n"))
                do_warning = True
            if not abort: 
                warnings.append(_("Touchy require an external abort signal\n"))
                do_warning = True
            if not single: 
                warnings.append(_("Touchy require an external single-step signal\n"))
                do_warning = True
            if not mpg: 
                warnings.append(_("Touchy require an external multi handwheel MPG encoder signal on the mesa page\n"))
                do_warning = True
            if not self.d.externalmpg:
                warnings.append(_("Touchy require 'external mpg jogging' to be selected on the external control page\n"))
                do_warning = True
            if self.d.multimpg:
                warnings.append(_("Touchy require the external mpg to be in 'shared mpg' mode on the external controls page\n"))
                do_warning = True
            if self.d.incrselect:
                warnings.append(_("Touchy require selectable increments to be unchecked on the external controls page\n"))
                do_warning = True

        if do_warning or do_error:
            self.warning_dialog("\n".join(warnings),True)
        if do_error: return True
        return False

    def daughter_board_sanity_check(self,widget):
        warnings = []
        do_warning = False
        for boardnum in range(0,int(self.d.number_mesa)):
            if widget == self.widgets["mesa%d_7i29_sanity_check"%boardnum]:
                warnings.append(_("The 7i29 daughter board requires PWM type generators and a PWM base frequency of 20 khz\n"))
                do_warning = True
            if widget == self.widgets["mesa%d_7i30_sanity_check"%boardnum]:
                warnings.append(_("The 7i30 daughter board requires PWM type generators and a PWM base frequency of 20 khz\n"))
                do_warning = True
            if widget == self.widgets["mesa%d_7i33_sanity_check"%boardnum]:
                warnings.append(_("The 7i33 daughter board requires PDM type generators and a PDM base frequency of 6 Mhz\n"))
                do_warning = True
            if widget == self.widgets["mesa%d_7i40_sanity_check"%boardnum]:
                warnings.append(_("The 7i40 daughter board requires PWM type generators and a PWM base frequency of 50 khz\n"))
                do_warning = True
            if widget == self.widgets["mesa%d_7i48_sanity_check"%boardnum]:
                warnings.append(_("The 7i48 daughter board requires UDM type generators and a PWM base frequency of 24 khz\n"))
                do_warning = True

        if do_warning:
            self.warning_dialog("\n".join(warnings),True)

    def axis_prepare(self, axis):
        d = self.d
        w = self.widgets
        def set_text_from_text(n): w[axis + n].set_text("%s" % d[axis + n])
        def set_text(n): w[axis + n].set_text(locale.format("%.4f", (d[axis + n])))
        def set_value(n): w[axis + n].set_value(d[axis + n])
        def set_active(n): w[axis + n].set_active(d[axis + n])
        stepdriven = encoder = pwmgen = resolver = tppwm = digital_at_speed = amp_8i20 = False
        spindlepot = sserial_scaling = False
        vfd_spindle = self.d.serial_vfd and (self.d.mitsub_vfd or self.d.gs2_vfd) 
        if self.findsignal("%s-8i20"% axis):amp_8i20 = True
        if self.findsignal("spindle-at-speed"): digital_at_speed = True
        if self.findsignal(axis+"-stepgen-step"): stepdriven = True
        if self.findsignal(axis+"-encoder-a"): encoder = True
        if self.findsignal(axis+"-resolver"): encoder = resolver = True
        temp = self.findsignal(axis+"-pwm-pulse")
        if temp:
            pwmgen = True
            pinname = self.make_pinname(temp)
            if "analog" in pinname: sserial_scaling = True
        if self.findsignal(axis+"-tppwm-a"): pwmgen = tppwm = True
        if self.findsignal(axis+"-pot-output"): spindlepot = sserial_scaling = True

        model = w[axis+"drivertype"].get_model()
        model.clear()
        for i in _PD.alldrivertypes:
            model.append((i[1],))
        model.append((_("Custom"),))   
        w["steprev"].set_text("%s" % d[axis+"steprev"])
        w["microstep"].set_text("%s" % d[axis +"microstep"])
        # P setting needs to default to different values based on
        # stepper vrs servo configs. But we still want to allow user setting it.
        # If the value is None then we should set a default value, if not then
        # that means it's been set to something already...hopefully right.
        # TODO this should be smarter - after going thru a config once it
        # always uses the value set here - if it is set to a default value
        # if should keep checking that the value is still right.
        # but thats a bigger change then we want now.
        # We check fo None and 'None' because when None is saved 
        # it's saved as a string
        if not d[axis + "P"] == None and not d[axis + "P"] == 'None':
            set_value("P")
        elif stepdriven == True:
            w[axis + "P"].set_value(1/(d.servoperiod/1000000000))
        else:
            w[axis + "P"].set_value(50)
        set_value("I")
        set_value("D")
        set_value("FF0")
        set_value("FF1")
        set_value("FF2")
        set_value("bias")
        set_value("deadband")
        set_value("steptime")
        set_value("stepspace")
        set_value("dirhold")
        set_value("dirsetup")
        set_value("outputscale")
        set_value("3pwmscale")
        set_value("3pwmdeadtime")
        set_active("invertmotor")
        set_active("invertencoder")
        set_value("maxoutput")
        if amp_8i20:
            w[axis + "bldc_option"].set_active(True)
        else:
            set_active("bldc_option")
        
        set_active("bldc_no_feedback")
        set_active("bldc_absolute_feedback")
        set_active("bldc_incremental_feedback")
        set_active("bldc_use_hall")
        set_active("bldc_use_encoder" )
        set_active("bldc_use_index")
        set_active("bldc_fanuc_alignment")
        set_active("bldc_digital_output")
        set_active("bldc_six_outputs")
        set_active("bldc_emulated_feedback")
        set_active("bldc_output_hall")
        set_active("bldc_output_fanuc")
        set_active("bldc_force_trapz")

        set_active("bldc_reverse")
        set_value("bldc_scale")
        set_value("bldc_poles")
        set_value("bldc_lead_angle")
        set_value("bldc_inital_value")
        set_value("bldc_encoder_offset")
        set_value("bldc_drive_offset")
        set_value("bldc_pattern_out")
        set_value("bldc_pattern_in")
        set_value("8i20maxcurrent")

        w["encoderline"].set_value((d[axis+"encodercounts"]/4))
        set_value("stepscale")
        set_value("encoderscale")
        w[axis+"maxvel"].set_value(d[axis+"maxvel"]*60)
        set_value("maxacc")
        if not axis == "s" or axis == "s" and (encoder and (pwmgen or tppwm or stepdriven or sserial_scaling)):
            w[axis + "servo_info"].show()
        else:
            w[axis + "servo_info"].hide()
        if stepdriven or not (pwmgen or spindlepot):
            w[axis + "output_info"].hide()
        else:
            w[axis + "output_info"].show()
        w[axis + "invertencoder"].set_sensitive(encoder)
        w[axis + "encoderscale"].set_sensitive(encoder)
        w[axis + "stepscale"].set_sensitive(stepdriven)
        if stepdriven:
            w[axis + "stepper_info"].show()
        else:
            w[axis + "stepper_info"].hide()
        if pwmgen or sserial_scaling:
            w[axis + "outputscale"].show()
            w[axis + "outputscalelabel"].show()
        else:
            w[axis + "outputscale"].hide()
            w[axis + "outputscalelabel"].hide()
        if amp_8i20 or pwmgen and d.advanced_option == True:
            w[axis + "bldcframe"].show()
        else: w[axis + "bldcframe"].hide()
        if tppwm:
            w[axis + "3pwmdeadtime"].show()
            w[axis + "3pwmscale"].show()
            w[axis + "3pwmdeadtimelabel"].show()
            w[axis + "3pwmscalelabel"].show()
        else:
            w[axis + "3pwmdeadtime"].hide()
            w[axis + "3pwmscale"].hide()
            w[axis + "3pwmdeadtimelabel"].hide()
            w[axis + "3pwmscalelabel"].hide()
        w[axis + "drivertype"].set_active(self.drivertype_toindex(axis))
        if w[axis + "drivertype"].get_active_text()  == _("Custom"):
            w[axis + "steptime"].set_value(d[axis + "steptime"])
            w[axis + "stepspace"].set_value(d[axis + "stepspace"])
            w[axis + "dirhold"].set_value(d[axis + "dirhold"])
            w[axis + "dirsetup"].set_value(d[axis + "dirsetup"])
        gobject.idle_add(lambda: self.motor_encoder_sanity_check(None,axis))

        if axis == "s":
            unit = "rev"
            pitchunit =_("Gearbox Reduction Ratio")
        elif axis == "a":
            unit = "degree"
            pitchunit = _("Reduction Ratio")
        elif d.units ==_PD._METRIC:
            unit = "mm"
            pitchunit =_("Leadscrew Pitch")
        else:
            unit = "inch"
            pitchunit =_("Leadscrew TPI")
        if axis == "s" or axis =="a":
            w["labelmotor_pitch"].set_text(pitchunit)
            w["labelencoder_pitch"].set_text(pitchunit)
            w["motor_screwunits"].set_text(_("("+unit+" / rev)"))
            w["encoder_screwunits"].set_text(_("("+unit+" / rev)"))
        w[axis + "velunits"].set_text(_(unit+" / min"))
        w[axis + "accunits"].set_text(_(unit+" / sec²"))
        w["accdistunits"].set_text(unit)
        if stepdriven:
            w[ "resolutionunits1"].set_text(_(unit+" / Step"))
            w["scaleunits"].set_text(_("Steps / "+unit))
        else:
            w["resolutionunits1"].set_text(_(unit+" / encoder pulse"))
            w["scaleunits"].set_text(_("Encoder pulses / "+unit))
        if not axis =="s":
            w[axis + "homevelunits"].set_text(_(unit+" / min"))
            w[axis + "homelatchvelunits"].set_text(_(unit+" / min"))
            w[axis + "homefinalvelunits"].set_text(_(unit+" / min"))
            w[axis + "minfollowunits"].set_text(unit)
            w[axis + "maxfollowunits"].set_text(unit)
        if resolver:
            w[axis + "encoderscale_label"].set_text(_("Resolver Scale:"))
        if axis == 's':
            if vfd_spindle:
                w.serial_vfd_info.show()
            else:
                w.serial_vfd_info.hide()
            set_value("outputscale2")
            w.ssingleinputencoder.set_sensitive(encoder)
            w["sinvertencoder"].set_sensitive(encoder)
            w["ssingleinputencoder"].show()
            w["saxistest"].set_sensitive(pwmgen or spindlepot)
            w["sstepper_info"].set_sensitive(stepdriven)
            w["smaxvel"].set_sensitive(stepdriven)
            w["smaxacc"].set_sensitive(stepdriven)
            w["suseatspeed"].set_sensitive(not digital_at_speed and encoder)
            if encoder or resolver:
                if (self.d.pyvcp and self.d.pyvcphaltype == 1 and self.d.pyvcpconnect == 1) or (self.d.gladevcp 
                    and self.d.spindlespeedbar):
                    w["sfiltergain"].set_sensitive(True)
            set_active("useatspeed")
            w.snearrange_button.set_active(d.susenearrange)
            w["snearscale"].set_value(d["snearscale"]*100)
            w["snearrange"].set_value(d["snearrange"])
            set_value("filtergain")
            set_active("singleinputencoder")
            set_value("outputmaxvoltage")
            set_active("usenegativevoltage")
            set_active("useoutputrange2")
            self.useoutputrange2_toggled()
        else:
            if sserial_scaling:
                w[axis + "outputminlimit"].show()
                w[axis + "outputminlimitlabel"].show()
                w[axis + "outputmaxlimit"].show()
                w[axis + "outputmaxlimitlabel"].show()
            else:
                w[axis + "outputminlimit"].hide()
                w[axis + "outputminlimitlabel"].hide()
                w[axis + "outputmaxlimit"].hide()
                w[axis + "outputmaxlimitlabel"].hide()
            set_value("outputminlimit")
            set_value("outputmaxlimit")
            set_text("encodercounts")
            w[axis+"maxferror"].set_sensitive(True)
            w[axis+"minferror"].set_sensitive(True)
            set_value("maxferror")
            set_value("minferror")
            set_text_from_text("compfilename")
            set_active("comptype")
            set_active("usebacklash")
            set_value("backlash")
            set_active("usecomp")      
            set_text("homepos")
            set_text("minlim")
            set_text("maxlim")
            set_text("homesw")
            w[axis+"homesearchvel"].set_text("%d" % (d[axis+"homesearchvel"]*60))
            w[axis+"homelatchvel"].set_text("%d" % (d[axis+"homelatchvel"]*60))
            w[axis+"homefinalvel"].set_text("%d" % (d[axis+"homefinalvel"]*60))
            w[axis+"homesequence"].set_text("%d" % abs(d[axis+"homesequence"]))
            set_active("searchdir")
            set_active("latchdir")
            set_active("usehomeindex")
            thisaxishome = set(("all-home", "home-" + axis, "min-home-" + axis,"max-home-" + axis, "both-home-" + axis))
            homes = False
            for i in thisaxishome:
                test = self.findsignal(i)
                if test: homes = True
            w[axis + "homesw"].set_sensitive(homes)
            w[axis + "homesearchvel"].set_sensitive(homes)
            w[axis + "searchdir"].set_sensitive(homes)
            w[axis + "latchdir"].set_sensitive(homes)
            w[axis + "usehomeindex"].set_sensitive(encoder and homes)
            w[axis + "homefinalvel"].set_sensitive(homes)
            w[axis + "homelatchvel"].set_sensitive(homes)
            i = d[axis + "usecomp"]
            w[axis + "comptype"].set_sensitive(i)
            w[axis + "compfilename"].set_sensitive(i)
            i = d[axis + "usebacklash"]
            w[axis + "backlash"].set_sensitive(i)
        self.p.set_buttons_sensitive(1,0)
        self.motor_encoder_sanity_check(None,axis)



    def driver_changed(self, axis):
        d = self.d
        w = self.widgets
        v = w[axis + "drivertype"].get_active()
        if v < len(_PD.alldrivertypes):
            d = _PD.alldrivertypes[v]
            w[axis + "steptime"].set_value(d[2])
            w[axis + "stepspace"].set_value(d[3])
            w[axis + "dirhold"].set_value(d[4])
            w[axis + "dirsetup"].set_value(d[5])

            w[axis + "steptime"].set_sensitive(0)
            w[axis + "stepspace"].set_sensitive(0)
            w[axis + "dirhold"].set_sensitive(0)
            w[axis + "dirsetup"].set_sensitive(0)
        else:
            w[axis + "steptime"].set_sensitive(1)
            w[axis + "stepspace"].set_sensitive(1)
            w[axis + "dirhold"].set_sensitive(1)
            w[axis + "dirsetup"].set_sensitive(1)

    def drivertype_toindex(self, axis, what=None):
        if what is None: what = self.d[axis + "drivertype"]
        for i, d in enumerate(_PD.alldrivertypes):
            if d[0] == what: return i
        return len(_PD.alldrivertypes)

    def drivertype_toid(self, axis, what=None):
        if not isinstance(what, int): what = self.drivertype_toindex(axis, what)
        if what < len(_PD.alldrivertypes): return _PD.alldrivertypes[what][0]
        return "custom"

    def drivertype_fromindex(self, axis):
        i = self.widgets[axis + "drivertype"].get_active()
        if i < len(_PD.alldrivertypes): return _PD.alldrivertypes[i][1]
        return _("Custom")

    def comp_toggle(self, axis):
        i = self.widgets[axis + "usecomp"].get_active()   
        self.widgets[axis + "compfilename"].set_sensitive(i)
        self.widgets[axis + "comptype"].set_sensitive(i)
        if i:
            self.widgets[axis + "backlash"].set_sensitive(0)
            self.widgets[axis + "usebacklash"].set_active(0)

    def bldc_toggled(self, axis):
        i = self.widgets[axis + "bldc_option"].get_active()
        self.widgets[axis + "bldcoptionbox"].set_sensitive(i)

    def useatspeed_toggled(self):
        i = self.widgets.suseatspeed.get_active()
        self.widgets.snearscale.set_sensitive(self.widgets.snearscale_button.get_active() and i)
        self.widgets.snearrange.set_sensitive(self.widgets.snearrange_button.get_active() and i)

    def useoutputrange2_toggled(self):
        i = self.widgets.suseoutputrange2.get_active()
        self.widgets.soutputscale2.set_sensitive(i)

    def bldc_update(self,Widgets,axis):
        w = self.widgets
        i = False
        if w[axis+"bldc_incremental_feedback"].get_active():
            i = True
        w[axis+"bldc_pattern_in"].set_sensitive(i and  w[axis+"bldc_use_hall"].get_active() )
        w[axis+"bldc_inital_value"].set_sensitive(i and w[axis+"bldc_use_encoder"].get_active() and not w[axis+"bldc_use_hall"].get_active() )
        w[axis+"bldc_use_hall"].set_sensitive(i)
        w[axis+"bldc_use_encoder"].set_sensitive(i)
        w[axis+"bldc_use_index"].set_sensitive(i)
        w[axis+"bldc_fanuc_alignment"].set_sensitive(i)
        i = False
        if w[axis+"bldc_emulated_feedback"].get_active():
            i = True
        w[axis+"bldc_output_hall"].set_sensitive(i)
        w[axis+"bldc_output_fanuc"].set_sensitive(i)
        w[axis+"bldc_pattern_out"].set_sensitive(i and  w[axis+"bldc_output_hall"].get_active() )

    def backlash_toggle(self, axis):
        i = self.widgets[axis + "usebacklash"].get_active()   
        self.widgets[axis + "backlash"].set_sensitive(i)
        if i:
            self.widgets[axis + "compfilename"].set_sensitive(0)
            self.widgets[axis + "comptype"].set_sensitive(0)
            self.widgets[axis + "usecomp"].set_active(0)

    def axis_done(self, axis):
        d = self.d
        w = self.widgets
        def get_text(n): d[axis + n] = get_value(w[axis + n])
        def get_pagevalue(n): d[axis + n] = get_value(w[axis + n])
        def get_active(n): d[axis + n] = w[axis + n].get_active()
        stepdrive = self.findsignal(axis+"-stepgen-step")
        encoder = self.findsignal(axis+"-encoder-a")
        resolver = self.findsignal(axis+"-resolver")
        get_pagevalue("P")
        get_pagevalue("I")
        get_pagevalue("D")
        get_pagevalue("FF0")
        get_pagevalue("FF1")
        get_pagevalue("FF2")
        get_pagevalue("bias")
        get_pagevalue("deadband")
        if stepdrive:
            d[axis + "maxoutput"] = (get_value(w[axis + "maxvel"])/60) *1.25 # TODO should be X2 if using backlash comp ?
        if axis == "s":
            d[axis + "maxoutput"] = (get_value(w[axis +"outputscale"]))
        else:
            get_pagevalue("maxoutput")
        get_pagevalue("steptime")
        get_pagevalue("stepspace")
        get_pagevalue("dirhold")
        get_pagevalue("dirsetup")
        get_pagevalue("outputscale")
        get_pagevalue("3pwmscale")
        get_pagevalue("3pwmdeadtime")
        get_active("bldc_option")
        get_active("bldc_reverse")
        get_pagevalue("bldc_scale")
        get_pagevalue("bldc_poles")
        get_pagevalue("bldc_encoder_offset")
        get_pagevalue("bldc_drive_offset")
        get_pagevalue("bldc_pattern_out")
        get_pagevalue("bldc_pattern_in")
        get_pagevalue("bldc_lead_angle")
        get_pagevalue("bldc_inital_value")
        get_pagevalue("8i20maxcurrent")
        get_active("bldc_no_feedback")
        get_active("bldc_absolute_feedback")
        get_active("bldc_incremental_feedback")
        get_active("bldc_use_hall")
        get_active("bldc_use_encoder" )
        get_active("bldc_use_index")
        get_active("bldc_fanuc_alignment")
        get_active("bldc_digital_output")
        get_active("bldc_six_outputs")
        get_active("bldc_emulated_feedback")
        get_active("bldc_output_hall")
        get_active("bldc_output_fanuc")
        get_active("bldc_force_trapz")
        if w[axis + "bldc_option"].get_active():
            self.configure_bldc(axis)
        d[axis + "encodercounts"] = int(float(w["encoderline"].get_text())*4)
        if stepdrive: get_pagevalue("stepscale")
        if encoder: get_pagevalue("encoderscale")
        if resolver: get_pagevalue("encoderscale")
        get_active("invertmotor")
        get_active("invertencoder")
        d[axis + "maxvel"] = (get_value(w[axis + "maxvel"])/60)
        get_pagevalue("maxacc")
        d[axis + "drivertype"] = self.drivertype_toid(axis, w[axis + "drivertype"].get_active())
        if not axis == "s":
            get_pagevalue("outputminlimit")
            get_pagevalue("outputmaxlimit")
            get_pagevalue("maxferror")
            get_pagevalue("minferror")
            get_text("homepos")
            get_text("minlim")
            get_text("maxlim")
            get_text("homesw")
            d[axis + "homesearchvel"] = (get_value(w[axis + "homesearchvel"])/60)
            d[axis + "homelatchvel"] = (get_value(w[axis + "homelatchvel"])/60)
            d[axis + "homefinalvel"] = (get_value(w[axis + "homefinalvel"])/60)
            d[axis+"homesequence"] = (abs(get_value(w[axis+"homesequence"])))
            get_active("searchdir")
            get_active("latchdir")
            get_active("usehomeindex")
            d[axis + "compfilename"] = w[axis + "compfilename"].get_text()
            get_active("comptype")
            d[axis + "backlash"]= w[axis + "backlash"].get_value()
            get_active("usecomp")
            get_active("usebacklash")
        else:
            get_active("useatspeed")
            d.susenearrange = w.snearrange_button.get_active()
            get_pagevalue("nearscale")
            d["snearscale"] = w["snearscale"].get_value()/100
            d["snearrange"] = w["snearrange"].get_value()
            get_pagevalue("filtergain")
            get_active("singleinputencoder")
            get_pagevalue("outputscale2")
            self.d.gsincrvalue0 = self.d.soutputscale
            self.d.gsincrvalue1 = self.d.soutputscale2
            get_active("useoutputrange2")
            self.d.scaleselect = self.d.suseoutputrange2
            get_active("usenegativevoltage")
            get_pagevalue("outputmaxvoltage")

    def configure_bldc(self,axis):
        d = self.d
        string = ""
        # Inputs
        if d[axis + "bldc_no_feedback"]: string = string + "n"
        elif d[axis +"bldc_absolute_feedback"]: string = string + "a"
        elif d[axis + "bldc_incremental_feedback"]:
            if d[axis + "bldc_use_hall"]: string = string + "h"
            if d[axis + "bldc_use_encoder" ]: string = string + "q"
        if d[axis + "bldc_use_index"]: string = string + "i"
        if d[axis + "bldc_fanuc_alignment"]: string = string + "f"
        # Outputs
        if d[axis + "bldc_digital_output"]: string = string + "B"
        if d[axis + "bldc_six_outputs"]: string = string + "6"
        if d[axis + "bldc_emulated_feedback"]:
            if d[axis + "bldc_output_hall"]: string = string + "H"
            if d[axis + "bldc_output_fanuc"]: string = string +"F"
        if d[axis + "bldc_force_trapz"]: string = string + "T"
        #print "axis ",axis,"bldc config ",string 
        d[axis+"bldc_config"] = string

    def calculate_spindle_scale(self):
        def get(n): return get_value(self.widgets[n])
        stepdrive = bool(self.findsignal("s-stepgen-step"))
        encoder = bool(self.findsignal("s-encoder-a"))
        resolver = bool(self.findsignal("s-resolver"))
        twoscales = self.widgets.suseoutputrange2.get_active()

        data_list=[ "steprev","microstep","motor_pulleydriver","motor_pulleydriven","motor_gear1driver","motor_gear1driven",
                        "motor_gear2driver","motor_gear2driven","motor_max"]
        templist1 = ["encoderline","steprev","microstep","motor_gear1driven","motor_gear1driver","motor_gear2driven","motor_gear2driver",
                        "motor_pulleydriven","motor_pulleydriver","motor_max"]
        checkbutton_list = ["cbmicrosteps","cbmotor_gear1","cbmotor_gear2","cbmotor_pulley","rbvoltage_5"
                    ]

        self.widgets.spindle_cbmicrosteps.set_sensitive(stepdrive)
        self.widgets.spindle_microstep.set_sensitive(stepdrive)
        self.widgets.spindle_steprev.set_sensitive(stepdrive)
        self.widgets.label_steps_per_rev.set_sensitive(stepdrive)
        self.widgets.spindle_motor_max.set_sensitive(not stepdrive)
        self.widgets.label_motor_at_max_volt.set_sensitive(not stepdrive)
        self.widgets.label_volt_at_max_rpm.set_sensitive(not stepdrive)
        self.widgets.spindle_rbvoltage_10.set_sensitive(not stepdrive)
        self.widgets.spindle_rbvoltage_5.set_sensitive(not stepdrive)
        self.widgets.spindle_cbnegative_rot.set_sensitive(not stepdrive)

        # pre set data
        for i in data_list:
            self.widgets['spindle_'+i].set_value(self.d['s'+i])
        for i in checkbutton_list:
            self.widgets['spindle_'+i].set_active(self.d['s'+i])
        self.widgets.spindle_encoderline.set_value(self.widgets.sencoderscale.get_value()/4)
        self.widgets.spindle_cbmotor_gear2.set_active(twoscales)
        self.widgets.spindle_cbnegative_rot.set_active(self.widgets.susenegativevoltage.get_active())

        # temparally add signals
        for i in templist1:
            self.d[i] = self.widgets['spindle_'+i].connect("value-changed", self.update_spindle_calculation)
        for i in checkbutton_list:
            self.d[i] = self.widgets['spindle_'+i].connect("toggled", self.update_spindle_calculation)
        self.update_spindle_calculation(None)
        # run dialog
        self.widgets.spindle_scaledialog.set_title(_("Spindle Scale Calculation"))
        self.widgets.spindle_scaledialog.show_all()
        result = self.widgets.spindle_scaledialog.run()
        self.widgets.spindle_scaledialog.hide()

        # remove signals
        for i in templist1:
            self.widgets['spindle_'+i].disconnect(self.d[i])
        for i in checkbutton_list:
            self.widgets['spindle_'+i].disconnect(self.d[i])

        if not result: return

        # record data values
        for i in data_list:
            self.d['s'+i] = get('spindle_'+i)
        for i in checkbutton_list:
            self.d['s'+i] = self.widgets['spindle_'+i].get_active()
        # set the widgets on the spindle page as per calculations 
        self.widgets.susenegativevoltage.set_active(self.widgets.spindle_cbnegative_rot.get_active())
        if self.widgets.spindle_rbvoltage_5.get_active():
            self.widgets.soutputmaxvoltage.set_value(5)
        else:
            self.widgets.soutputmaxvoltage.set_value(10)
        self.widgets.soutputscale.set_value(self.temp_max_motor_speed1)
        self.widgets.soutputscale2.set_value(self.temp_max_motor_speed2)
        self.widgets.smaxoutput.set_value(self.temp_max_motor_speed1)
        self.widgets.sencoderscale.set_value(self.widgets.spindle_encoderline.get_value()*4)
        self.widgets.suseoutputrange2.set_active(self.widgets.spindle_cbmotor_gear2.get_active())
        if stepdrive:
            motor_steps = get_value(self.widgets.spindle_steprev)
            if self.widgets.spindle_cbmicrosteps.get_active():
                microstepfactor = get_value(self.widgets.spindle_microstep)
            else:
                microstepfactor = 1
            self.widgets.sstepscale.set_value(motor_steps * microstepfactor)
        if encoder or resolver:
            self.widgets.sencoderscale.set_value(get("spindle_encoderline")*4)

    def update_spindle_calculation(self,widget):
        w= self.widgets
        def get(n): return get_value(w[n])
        motor_pulley_ratio = gear1_ratio = gear2_ratio = 1
        motor_rpm = get("spindle_motor_max")
        volts_at_max_rpm = 5
        if self.widgets.spindle_rbvoltage_10.get_active():
            volts_at_max_rpm = 10
        if w["spindle_cbmotor_pulley"].get_active():
            w["spindle_motor_pulleydriver"].set_sensitive(True)
            w["spindle_motor_pulleydriven"].set_sensitive(True)
            motor_pulley_ratio = (get("spindle_motor_pulleydriver") / get("spindle_motor_pulleydriven"))
        else:
            w["spindle_motor_pulleydriver"].set_sensitive(False)
            w["spindle_motor_pulleydriven"].set_sensitive(False)
            motor_pulley_ratio = 1
        if w["spindle_cbmotor_gear1"].get_active():
            w["spindle_motor_gear1driver"].set_sensitive(True)
            w["spindle_motor_gear1driven"].set_sensitive(True)
            gear1_ratio = (get("spindle_motor_gear1driver") / get("spindle_motor_gear1driven"))
        else:
            w["spindle_motor_gear1driver"].set_sensitive(False)
            w["spindle_motor_gear1driven"].set_sensitive(False)
            gear1_ratio = 1
        i = w["spindle_cbmotor_gear2"].get_active()
        w["spindle_motor_gear2driver"].set_sensitive(i)
        w["spindle_motor_gear2driven"].set_sensitive(i)
        w["label_rpm_at_max_motor2"].set_sensitive(i)
        w["label_gear2_max_speed"].set_sensitive(i)
        if i:
            gear2_ratio = (get("spindle_motor_gear2driver") / get("spindle_motor_gear2driven"))
        else:
            gear2_ratio = 1
        w["spindle_microstep"].set_sensitive(w["spindle_cbmicrosteps"].get_active())
        self.temp_max_motor_speed1 = (motor_pulley_ratio * gear1_ratio * motor_rpm)
        self.temp_max_motor_speed2 = (motor_pulley_ratio * gear2_ratio * motor_rpm)
        w["label_motor_at_max_volt"].set_markup("      <b>MOTOR</b> RPM at %d Volt Command"% volts_at_max_rpm)
        w["label_volt_at_max_rpm"].set_text("      Voltage for %d Motor RPM:"% motor_rpm)
        w["label_rpm_at_max_motor1"].set_text("Spindle RPM at %d Motor RPM -gear 1:"% motor_rpm)
        w["label_rpm_at_max_motor2"].set_text("Spindle RPM at %d Motor RPM -gear 2:"% motor_rpm)
        w["label_gear1_max_speed"].set_text("%d" % (motor_pulley_ratio * gear1_ratio * motor_rpm))
        w["label_gear2_max_speed"].set_text("%d" % (motor_pulley_ratio * gear2_ratio * motor_rpm))

    def calculate_scale(self,axis):
        def get(n): return get_value(self.widgets[n])
        stepdrive = self.findsignal(axis+"-stepgen-step")
        encoder = self.findsignal(axis+"-encoder-a")
        resolver = self.findsignal(axis+"-resolver")
        data_list=[ "steprev","microstep","motor_pulleydriver","motor_pulleydriven","motor_wormdriver","motor_wormdriven",
                    "encoder_pulleydriver","encoder_pulleydriven","encoder_wormdriver","encoder_wormdriven","motor_leadscrew",
                    "encoder_leadscrew","motor_leadscrew_tpi","encoder_leadscrew_tpi",
                    ]
        templist1 = ["encoderline","encoder_leadscrew","encoder_leadscrew_tpi","encoder_wormdriven",
                    "encoder_wormdriver","encoder_pulleydriven","encoder_pulleydriver","steprev","motor_leadscrew","motor_leadscrew_tpi",
                    "microstep","motor_wormdriven","motor_wormdriver","motor_pulleydriven","motor_pulleydriver"
                    ]
        checkbutton_list = [ "cbencoder_pitch","cbencoder_tpi","cbencoder_worm","cbencoder_pulley","cbmotor_pitch",
                        "cbmotor_tpi","cbmicrosteps","cbmotor_worm","cbmotor_pulley"
                    ]
        # pre set data
        for i in data_list:
            self.widgets[i].set_value(self.d[axis+i])
        for i in checkbutton_list:
            self.widgets[i].set_active(self.d[axis+i])

        # temparally add signals
        for i in templist1:
            self.d[i] = self.widgets[i].connect("value-changed", self.update_scale_calculation,axis)
        for i in checkbutton_list:
            self.d[i] = self.widgets[i].connect("toggled", self.update_scale_calculation,axis)
        # pre calculate
        self.update_scale_calculation(self.widgets,axis)
        # run dialog
        self.widgets.scaledialog.set_title(_("Axis Scale Calculation"))
        self.widgets.scaledialog.show_all()
        result = self.widgets.scaledialog.run()
        self.widgets.scaledialog.hide()
        # remove signals
        for i in templist1:
            self.widgets[i].disconnect(self.d[i])
        for i in checkbutton_list:
            self.widgets[i].disconnect(self.d[i])
        if not result: return
        # record data values
        for i in data_list:
            self.d[axis+i] = self.widgets[i].get_value()
        for i in checkbutton_list:
            self.d[axis+i] = self.widgets[i].get_active()
        # set the calculations result
        if encoder or resolver:
            self.widgets[axis+"encoderscale"].set_value(get("calcencoder_scale"))
        if stepdrive:
            self.widgets[axis+"stepscale"].set_value(get("calcmotor_scale"))
    def update_scale_calculation(self,widget,axis):
        w = self.widgets
        d = self.d
        def get(n): return get_value(w[n])
        stepdrive = self.findsignal(axis+"-stepgen-step")
        encoder = self.findsignal(axis+"-encoder-a")
        resolver = self.findsignal(axis+"-resolver")
        motor_pulley_ratio = encoder_pulley_ratio = 1
        motor_worm_ratio = encoder_worm_ratio = 1
        encoder_scale = motor_scale = 0
        microstepfactor = motor_pitch = encoder_pitch = motor_steps = 1
        if axis == "a": rotary_scale = 360
        else: rotary_scale = 1 
        try:
            if stepdrive:
                # stepmotor scale
                w["calcmotor_scale"].set_sensitive(True)
                w["stepscaleframe"].set_sensitive(True)
                if w["cbmotor_pulley"].get_active():
                    w["motor_pulleydriver"].set_sensitive(True)
                    w["motor_pulleydriven"].set_sensitive(True)
                    motor_pulley_ratio = (get("motor_pulleydriven") / get("motor_pulleydriver"))
                else:
                     w["motor_pulleydriver"].set_sensitive(False)
                     w["motor_pulleydriven"].set_sensitive(False)
                if w["cbmotor_worm"].get_active():
                    w["motor_wormdriver"].set_sensitive(True)
                    w["motor_wormdriven"].set_sensitive(True)
                    motor_worm_ratio = (get("motor_wormdriver") / get("motor_wormdriven"))
                else:
                    w["motor_wormdriver"].set_sensitive(False)
                    w["motor_wormdriven"].set_sensitive(False)
                if w["cbmicrosteps"].get_active():
                    w["microstep"].set_sensitive(True)
                    microstepfactor = get("microstep")
                else:
                    w["microstep"].set_sensitive(False)

                if w["cbmotor_pitch"].get_active():
                    w["motor_leadscrew"].set_sensitive(True)
                    w["cbmotor_tpi"].set_active(False)
                    if self.d.units == _PD._METRIC:
                        motor_pitch = 1./ get("motor_leadscrew")
                    else:
                        motor_pitch = 1./ (get("motor_leadscrew")* .03937008)
                else: w["motor_leadscrew"].set_sensitive(False)

                if w["cbmotor_tpi"].get_active():
                    w["motor_leadscrew_tpi"].set_sensitive(True)
                    w["cbmotor_pitch"].set_active(False)
                    if self.d.units == _PD._METRIC:
                        motor_pitch = (get("motor_leadscrew_tpi")* .03937008)
                    else:
                        motor_pitch = get("motor_leadscrew_tpi")
                else: w["motor_leadscrew_tpi"].set_sensitive(False)

                motor_steps = get("steprev")
                motor_scale = (motor_steps * microstepfactor * motor_pulley_ratio * motor_worm_ratio * motor_pitch) / rotary_scale
                w["calcmotor_scale"].set_text(locale.format("%.4f", (motor_scale)))
            else:
                w["calcmotor_scale"].set_sensitive(False)
                w["stepscaleframe"].set_sensitive(False)
            # encoder scale
            if encoder or resolver:
                w["calcencoder_scale"].set_sensitive(True)
                w["encoderscaleframe"].set_sensitive(True)
                if w["cbencoder_pulley"].get_active():
                    w["encoder_pulleydriver"].set_sensitive(True)
                    w["encoder_pulleydriven"].set_sensitive(True)
                    encoder_pulley_ratio = (get("encoder_pulleydriven") / get("encoder_pulleydriver"))
                else:
                     w["encoder_pulleydriver"].set_sensitive(False)
                     w["encoder_pulleydriven"].set_sensitive(False)
                if w["cbencoder_worm"].get_active():
                    w["encoder_wormdriver"].set_sensitive(True)
                    w["encoder_wormdriven"].set_sensitive(True)
                    encoder_worm_ratio = (get("encoder_wormdriver") / get("encoder_wormdriven"))
                else:
                    w["encoder_wormdriver"].set_sensitive(False)
                    w["encoder_wormdriven"].set_sensitive(False)
                if w["cbencoder_pitch"].get_active():
                    w["encoder_leadscrew"].set_sensitive(True)
                    w["cbencoder_tpi"].set_active(False)
                    if self.d.units == _PD._METRIC:
                        encoder_pitch = 1./ get("encoder_leadscrew")
                    else:
                        encoder_pitch = 1./ (get("encoder_leadscrew")*.03937008)
                else: w["encoder_leadscrew"].set_sensitive(False)
                if w["cbencoder_tpi"].get_active():
                    w["encoder_leadscrew_tpi"].set_sensitive(True)
                    w["cbencoder_pitch"].set_active(False)
                    if self.d.units == _PD._METRIC:
                        encoder_pitch = (get("encoder_leadscrew_tpi")*.03937008)
                    else:
                        encoder_pitch = get("encoder_leadscrew_tpi")
                else: w["encoder_leadscrew_tpi"].set_sensitive(False)

                encoder_cpr = get_value(w[("encoderline")]) * 4
                encoder_scale = (encoder_pulley_ratio * encoder_worm_ratio * encoder_pitch * encoder_cpr) / rotary_scale
                w["calcencoder_scale"].set_text(locale.format("%.4f", (encoder_scale)))
            else:
                w["calcencoder_scale"].set_sensitive(False)
                w["encoderscaleframe"].set_sensitive(False)
            #new stuff
            if stepdrive: scale = motor_scale
            else: scale = encoder_scale
            maxvps = (get_value(w[axis+"maxvel"]))/60
            pps = (scale * (maxvps))/1000
            if pps == 0: raise ValueError
            pps = abs(pps)
            w["khz"].set_text("%.1f" % pps)
            acctime = (maxvps) / get_value(w[axis+"maxacc"])
            accdist = acctime * .5 * (maxvps)
            if encoder or resolver:
                maxrpm = int(maxvps * 60 * (scale/encoder_cpr))
            else:
                maxrpm = int(maxvps * 60 * (scale/(microstepfactor * motor_steps)))
            w["acctime"].set_text("%.4f" % acctime)
            w["accdist"].set_text("%.4f" % accdist)
            w["chartresolution"].set_text("%.7f" % (1.0 / scale))
            w["calscale"].set_text(str(scale))
            w["maxrpm"].set_text("%d" % maxrpm)

        except (ValueError, ZeroDivisionError):
            w["calcmotor_scale"].set_text("200")
            w["calcencoder_scale"].set_text("1000")
            w["chartresolution"].set_text("")
            w["acctime"].set_text("")
            if not axis == 's':
                w["accdist"].set_text("")
            w["khz"].set_text("")
            w["calscale"].set_text("")

    def motor_encoder_sanity_check(self,widgets,axis):
        stepdrive = encoder = bad = resolver = pot = False
        if self.findsignal(axis+"-stepgen-step"): stepdrive = True
        if self.findsignal(axis+"-encoder-a"): encoder = True
        if self.findsignal(axis+"-resolver"): resolver = True
        if self.findsignal(axis+"-pot-outpot"): pot = True
        if encoder or resolver:
            if self.widgets[axis+"encoderscale"].get_value() < 1:
                self.widgets[axis+"encoderscale"].modify_bg(gtk.STATE_NORMAL, self.widgets[axis+"encoderscale"].get_colormap().alloc_color("red"))
                dbg('encoder resolver scale bad %f'%self.widgets[axis+"encoderscale"].get_value())
                bad = True
        if stepdrive:
            if self.widgets[axis+"stepscale"].get_value() < 1:
                self.widgets[axis+"stepscale"].modify_bg(gtk.STATE_NORMAL, self.widgets[axis+"stepscale"].get_colormap().alloc_color("red"))
                dbg('step scale bad')
                bad = True
        if not (encoder or resolver) and not stepdrive and not axis == "s":
            dbg('encoder %s resolver %s stepper %s axis %s'%(encoder,resolver,stepdrive,axis))
            bad = True
        if self.widgets[axis+"maxvel"] < 1:
            dbg('max vel low')
            bad = True
        if self.widgets[axis+"maxacc"] < 1:
            dbg('max accl low')
            bad = True
        if bad:
            dbg('motor %s_encoder sanity check -bad'%axis)
            self.p.set_buttons_sensitive(1,0)
            self.widgets[axis + "axistune"].set_sensitive(0)
            self.widgets[axis + "axistest"].set_sensitive(0)
        else:
            dbg('motor %s_encoder sanity check - good'%axis)
            self.widgets[axis+"encoderscale"].modify_bg(gtk.STATE_NORMAL, self.origbg)
            self.widgets[axis+"stepscale"].modify_bg(gtk.STATE_NORMAL, self.origbg)
            self.p.set_buttons_sensitive(1,1)
            self.widgets[axis + "axistune"].set_sensitive(1)
            self.widgets[axis + "axistest"].set_sensitive(1)

    def update_gladevcp(self):
        i = self.widgets.gladevcp.get_active()
        self.widgets.gladevcpbox.set_sensitive( i )
        if self.d.frontend == _PD._TOUCHY:
            self.widgets.centerembededgvcp.set_active(True)
            self.widgets.centerembededgvcp.set_sensitive(True)
            self.widgets.sideembededgvcp.set_sensitive(False)
            self.widgets.standalonegvcp.set_sensitive(False)
        elif self.d.frontend == _PD._GMOCCAPY or self.d.frontend == _PD._AXIS:
            self.widgets.sideembededgvcp.set_sensitive(True)
            self.widgets.centerembededgvcp.set_sensitive(True)
            self.widgets.standalonegvcp.set_sensitive(False)
            if not self.widgets.centerembededgvcp.get_active() and not self.widgets.sideembededgvcp.get_active():
                self.widgets.centerembededgvcp.set_active(True)
        else:
            self.widgets.sideembededgvcp.set_sensitive(False)
            self.widgets.centerembededgvcp.set_sensitive(False)
            self.widgets.standalonegvcp.set_sensitive(True)
            self.widgets.standalonegvcp.set_active(True)

        i = self.widgets.standalonegvcp.get_active()
        self.widgets.gladevcpsize.set_sensitive(i)
        self.widgets.gladevcpposition.set_sensitive(i)
        self.widgets.gladevcpforcemax.set_sensitive(i)
        if not i:
            self.widgets.gladevcpsize.set_active(False)
            self.widgets.gladevcpposition.set_active(False)
            self.widgets.gladevcpforcemax.set_active(False)
        i = self.widgets.gladevcpsize.get_active()
        self.widgets.gladevcpwidth.set_sensitive(i)
        self.widgets.gladevcpheight.set_sensitive(i)
        i = self.widgets.gladevcpposition.get_active()
        self.widgets.gladevcpxpos.set_sensitive(i)
        self.widgets.gladevcpypos.set_sensitive(i)
        for i in (("zerox","x"),("zeroy","y"),("zeroz","z"),("zeroa","a"),("autotouchz","z")):
            if not i[1] in(self.d.available_axes):
                self.widgets[i[0]].set_active(False)
                self.widgets[i[0]].set_sensitive(False)
            else:
                self.widgets[i[0]].set_sensitive(True)

    def has_spindle_speed_control(self):
        for test in ("s-stepgen-step", "s-pwm-pulse", "s-encoder-a", "spindle-enable", "spindle-cw", "spindle-ccw", "spindle-brake",
                    "s-pot-output"):
            has_spindle = self.findsignal(test)
            print(test,has_spindle)
            if has_spindle:
                return True
        if self.d.serial_vfd and (self.d.mitsub_vfd or self.d.gs2_vfd):
            return True
        return False
   
    def clean_unused_ports(self, *args):
        # if parallel ports not used clear all signals
        parportnames = ("pp1","pp2","pp3")
        for check,connector in enumerate(parportnames):
            if self.d.number_pports >= (check+1):continue
            # initialize parport input / inv pins
            for i in (1,2,3,4,5,6,7,8,10,11,12,13,15):
                pinname ="%s_Ipin%d"% (connector,i)
                self.d[pinname] = _PD.UNUSED_INPUT
                pinname ="%s_Ipin%d_inv"% (connector,i)
                self.d[pinname] = False
            # initialize parport output / inv pins
            for i in (1,2,3,4,5,6,7,8,9,14,16,17):
                pinname ="%s_Opin%d"% (connector,i)
                self.d[pinname] = _PD.UNUSED_OUTPUT
                pinname ="%s_Opin%d_inv"% (connector,i)
                self.d[pinname] = False        
        # clear all unused mesa signals
        for boardnum in(0,1):
            for connector in(1,2,3,4,5,6,7,8,9):
                if self.d.number_mesa >= boardnum + 1 :
                    if connector in(self.d["mesa%d_currentfirmwaredata"% (boardnum)][_PD._NUMOFCNCTRS]) :
                        continue
                # This initializes GPIO input pins
                for i in range(0,16):
                    pinname ="mesa%dc%dpin%d"% (boardnum,connector,i)
                    self.d[pinname] = _PD.UNUSED_INPUT
                    pinname ="mesa%dc%dpin%dtype"% (boardnum,connector,i)
                    self.d[pinname] = _PD.GPIOI
                # This initializes GPIO output pins
                for i in range(16,24):
                    pinname ="mesa%dc%dpin%d"% (boardnum,connector,i)
                    self.d[pinname] = _PD.UNUSED_OUTPUT
                    pinname ="mesa%dc%dpin%dtype"% (boardnum,connector,i)
                    self.d[pinname] = _PD.GPIOO
                # This initializes the mesa inverse pins
                for i in range(0,24):
                    pinname ="mesa%dc%dpin%dinv"% (boardnum,connector,i)
                    self.d[pinname] = False
            # clear unused sserial signals
            keeplist =[]
            # if the current firmware supports sserial better check for used channels
            # and make a 'keeplist'. we don't want to clear them
            if self.d["mesa%d_currentfirmwaredata"% boardnum][_PD._MAXSSERIALPORTS]:
                #search all pins for sserial port
                for concount,connector in enumerate(self.d["mesa%d_currentfirmwaredata"% boardnum][_PD._NUMOFCNCTRS]) :
                    for pin in range (0,24):
                        firmptype,compnum = self.d["mesa%d_currentfirmwaredata"% boardnum][_PD._STARTOFDATA+pin+(concount*24)]       
                        p = 'mesa%dc%dpin%d' % (boardnum, connector, pin)
                        ptype = 'mesa%dc%dpin%dtype' % (boardnum, connector , pin)
                        if self.d[ptype] in (_PD.TXDATA0,_PD.TXDATA1,_PD.TXDATA2,_PD.TXDATA3,_PD.TXDATA4,_PD.SS7I76M0,_PD.SS7I76M2,_PD.SS7I76M3,
                                                _PD.SS7I77M0,_PD.SS7I77M1,_PD.SS7I77M3,_PD.SS7I77M4) and not self.d[p] == _PD.UNUSED_SSERIAL:
                            if self.d[ptype] in (_PD.TXDATA0,_PD.SS7I76M0,_PD.SS7I77M0): channelnum = 0
                            elif self.d[ptype] in (_PD.TXDATA1,_PD.SS7I77M1): channelnum = 1
                            elif self.d[ptype] == _PD.TXDATA2: channelnum = 2
                            elif self.d[ptype] in (_PD.TXDATA3,_PD.SS7I76M3,_PD.SS7I77M3): channelnum = 3
                            elif self.d[ptype] in (_PD.TXDATA4,_PD.SS7I77M4): channelnum = 4
                            keeplist.append(channelnum)
            #print "board # %d sserial keeplist"%(boardnum),keeplist
            # ok clear the sserial pins unless they are in the keeplist
            port = 0# TODO hard code at only 1 sserial port 
            for channel in range(0,_PD._NUM_CHANNELS): #TODO hardcoded at 5 sserial channels instead of 8
                if channel in keeplist: continue
                # This initializes pins
                for i in range(0,self._p._SSCOMBOLEN):
                    pinname ="mesa%dsserial%d_%dpin%d"% (boardnum, port,channel,i)
                    if i < 24:
                        self.d[pinname] = _PD.UNUSED_INPUT
                    else:
                        self.d[pinname] = _PD.UNUSED_OUTPUT
                    pinname ="mesa%dsserial%d_%dpin%dtype"% (boardnum, port,channel,i)
                    if i < 24:
                        self.d[pinname] = _PD.GPIOI
                    else:
                        self.d[pinname] = _PD.GPIOO
                    pinname ="mesa%dsserial%d_%dpin%dinv"% (boardnum, port,channel,i)
                    self.d[pinname] = False

    def debug_iter(self,test,testwidget,message=None):
        print("#### DEBUG :",message)
        for i in ("_gpioosignaltree","_gpioisignaltree","_steppersignaltree","_encodersignaltree","_muxencodersignaltree",
                    "_pwmcontrolsignaltree","_pwmrelatedsignaltree","_tppwmsignaltree",
                    "_gpioliststore","_encoderliststore","_muxencoderliststore","_pwmliststore","_tppwmliststore"):
            modelcheck = self.widgets[testwidget].get_model()
            if modelcheck == self.d[i]:print(i);break

#********************
# Common Helper functions
#********************

    def tandem_check(self, letter):
        tandem_stepper = self.make_pinname(self.stepgen_sig("%s2"%letter))
        tandem_pwm = self.make_pinname(self.pwmgen_sig("%s2"%letter))
        print(letter, bool(tandem_stepper or tandem_pwm), tandem_stepper, tandem_pwm)
        return bool(tandem_stepper or tandem_pwm)

    def stepgen_sig(self, axis):
           thisaxisstepgen =  axis + "-stepgen-step" 
           test = self.findsignal(thisaxisstepgen)
           return test

    # find the individual related oins to step gens
    # so that we can check if they were inverted
    def stepgen_invert_pins(self,pinnumber):
        # sample pinname = mesa0c0pin11
        signallist_a = []
        signallist_b = []
        pin = int(pinnumber[10:])
        connector = int(pinnumber[6:7])
        boardnum = int(pinnumber[4:5])
        channel = None
        pinlist = self.list_related_pins([_PD.STEPA,_PD.STEPB], boardnum, connector, channel, pin, 0)
        #print pinlist
        for num,i in enumerate(pinlist):
            if self.d[i[0]+"inv"]:
                gpioname = self.make_pinname(self.findsignal( self.d[i[0]] ),True)
                #print gpioname
                if num:
                    signallist_b.append(gpioname)
                else:
                    signallist_a.append(gpioname)
        return [signallist_a, signallist_b]

    def spindle_invert_pins(self,pinnumber):
        # sample pinname = mesa0sserial0_0pin11
        signallist = []
        pin = int(pinnumber[18:])
        port = int(pinnumber[12:13])
        boardnum = int(pinnumber[4:5])
        channel = int(pinnumber[14:15])
        pinlist = self.list_related_pins([_PD.POTO,_PD.POTE], boardnum, port, channel, pin, 0)
        for i in pinlist:
            if self.d[i[0]+"inv"]:
                name = self.d[i[0]+"type"]
                signallist.append(name)
        return signallist

    def encoder_sig(self, axis): 
           thisaxisencoder = axis +"-encoder-a"
           test = self.findsignal(thisaxisencoder)
           return test

    def resolver_sig(self, axis):
        thisaxisresolver = axis +"-resolver"
        test = self.findsignal(thisaxisresolver)
        return test

    def amp_8i20_sig(self, axis):
        thisaxis8i20 = "%s-8i20"% axis
        test = self.findsignal(thisaxis8i20)
        return test

    def potoutput_sig(self,axis):
        thisaxispot = "%s-pot-output"% axis
        test = self.findsignal(thisaxispot)
        return test

    def pwmgen_sig(self, axis):
           thisaxispwmgen =  axis + "-pwm-pulse" 
           test = self.findsignal( thisaxispwmgen)
           return test

    def pwmgen_invert_pins(self,pinnumber):
        print("list pwm invert pins",pinnumber)
        # sample pinname = mesa0c0pin11
        signallist = []
        pin = int(pinnumber[10:])
        connector = int(pinnumber[6:7])
        boardnum = int(pinnumber[4:5])
        channel = None
        pinlist = self.list_related_pins([_PD.PWMP, _PD.PWMD, _PD.PWME], boardnum, connector, channel, pin, 0)
        print(pinlist)
        for i in pinlist:
            if self.d[i[0]+"inv"]:
                gpioname = self.make_pinname(self.findsignal( self.d[i[0]] ),True)
                print(gpioname)
                signallist.append(gpioname)
        return signallist

    def tppwmgen_sig(self, axis):
           thisaxispwmgen =  axis + "-tppwm-a" 
           test = self.findsignal(thisaxispwmgen)
           return test

    def tppwmgen_has_6(self, axis):
           thisaxispwmgen =  axis + "-tppwm-anot" 
           test = self.findsignal(thisaxispwmgen)
           return test

    def home_sig(self, axis):
        thisaxishome = set(("all-home", "home-" + axis, "min-home-" + axis, "max-home-" + axis, "both-home-" + axis))
        for i in thisaxishome:
            if self.findsignal(i): return i
        return None

    def min_lim_sig(self, axis):
           thisaxishome = set(("all-limit", "min-" + axis,"min-home-" + axis, "both-" + axis, "both-home-" + axis))
           for i in thisaxishome:
               if self.findsignal(i): return i
           return None

    def max_lim_sig(self, axis):
           thisaxishome = set(("all-limit", "max-" + axis, "max-home-" + axis, "both-" + axis, "both-home-" + axis))
           for i in thisaxishome:
               if self.findsignal(i): return i
           return None

    def get_value(self,w):
        return get_value(w)

    def show_try_errors(self):
            exc_type, exc_value, exc_traceback = sys.exc_info()
            formatted_lines = traceback.format_exc().splitlines()
            print()
            print("****Pncconf verbose debugging:",formatted_lines[0])
            traceback.print_tb(exc_traceback, limit=1, file=sys.stdout)
            print(formatted_lines[-1])

    def hostmot2_command_string(self, substitution = False):
            def make_name(bname,bnum):
                if substitution:
                    return "[HMOT](CARD%d)"% (bnum)
                else:
                    return "hm2_%s.%d"% (bname,bnum)
            # mesa stuff
            load_cmnds = []
            board0 = self.d.mesa0_currentfirmwaredata[_PD._BOARDNAME]
            board1 = self.d.mesa1_currentfirmwaredata[_PD._BOARDNAME]
            driver0 = ' %s'% self.d.mesa0_currentfirmwaredata[_PD._HALDRIVER]
            driver1 = ' %s'% self.d.mesa1_currentfirmwaredata[_PD._HALDRIVER]
            directory0 = self.d.mesa0_currentfirmwaredata[_PD._DIRECTORY]
            directory1 = self.d.mesa1_currentfirmwaredata[_PD._DIRECTORY]
            firm0 = self.d.mesa0_currentfirmwaredata[_PD._FIRMWARE]
            firm1 = self.d.mesa1_currentfirmwaredata[_PD._FIRMWARE]
            firmstring0 = firmstring1 = board0_ip = board1_ip = ""
            mesa0_3pwm = mesa1_3pwm = ''
            mesa0_ioaddr = mesa1_ioaddr = ''
            load_cmnds.append("loadrt hostmot2")
            if '7i43' in board0:
                mesa0_ioaddr = ' ioaddr=%s ioaddr_hi=0 epp_wide=1'% self.d.mesa0_parportaddrs
            if '7i43' in board1:
                mesa1_ioaddr = ' ioaddr=%s ioaddr_hi=0 epp_wide=1'% self.d.mesa1_parportaddrs
            if 'eth' in driver0:
                firmstring0 =''
                if self.d.mesa0_card_addrs:
                    board0_ip = ''' board_ip="%s"''' % self.d.mesa0_card_addrs
            elif not "5i25" in board0:
                firmstring0 = "firmware=hm2/%s/%s.BIT" % (directory0, firm0)
            if 'eth' in driver1:
                firmstring1 =''
                if self.d.mesa1_card_addrs:
                    board1_ip = ''' board_ip="%s"'''% self.d.mesa1_card_addrs
            elif not "5i25" in board1:
                firmstring1 = "firmware=hm2/%s/%s.BIT" % (directory1, firm1)

            # TODO fix this hardcoded hack: only one serialport
            ssconfig0 = ssconfig1 = resolver0 = resolver1 = temp = ""
            if self.d.mesa0_numof_sserialports:
                for i in range(1,_PD._NUM_CHANNELS+1):
                    if i <= self.d.mesa0_numof_sserialchannels:
                        # m number in the name signifies the required sserial mode
                        for j in ("123456789"):
                            if ("m"+j) in self.d["mesa0sserial0_%dsubboard"% (i-1)]:
                                temp = temp + j
                                break
                        else: temp = temp + "0" # default case
                    else:
                        temp = temp + "x"
                ssconfig0 = " sserial_port_0=%s"% temp
            if self.d.number_mesa == 2 and self.d.mesa1_numof_sserialports:
                for i in range(1,_PD._NUM_CHANNELS+1):
                    if i <= self.d.mesa1_numof_sserialchannels:
                        # m number in the name signifies the required sserial mode
                        for j in ("123456789"):
                            if ("m"+j) in self.d["mesa1sserial0_%dsubboard"% (i-1)]:
                                temp = temp + j
                                break
                        else: temp = temp + "0" # default case
                    else:
                        temp = temp + "x"
                ssconfig1 = " sserial_port_0=%s"% temp
            if self.d.mesa0_numof_resolvers:
                resolver0 = " num_resolvers=%d"% self.d.mesa0_numof_resolvers
            if self.d.mesa1_numof_resolvers:
                resolver1 = " num_resolvers=%d"% self.d.mesa1_numof_resolvers
            if self.d.mesa0_numof_tppwmgens:
                mesa0_3pwm = ' num_3pwmgens=%d' %self.d.mesa0_numof_tppwmgens
            if self.d.mesa1_numof_tppwmgens:
                mesa1_3pwm = ' num_3pwmgens=%d' %self.d.mesa1_numof_tppwmgens

            if self.d.number_mesa == 1:            
                load_cmnds.append( """loadrt%s%s%s config="%s num_encoders=%d num_pwmgens=%d%s num_stepgens=%d%s%s" """ % (
                    driver0, board0_ip, mesa0_ioaddr, firmstring0, self.d.mesa0_numof_encodergens, self.d.mesa0_numof_pwmgens, 
                    mesa0_3pwm, self.d.mesa0_numof_stepgens, ssconfig0, resolver0))
            elif self.d.number_mesa == 2 and (driver0 == driver1):
                load_cmnds.append( """loadrt%s%s%s config="%s num_encoders=%d num_pwmgens=%d%s num_stepgens=%d%s%s,\
                                %s%s num_encoders=%d num_pwmgens=%d%s num_stepgens=%d%s%s" """ % (
                    driver0, board0_ip, mesa0_ioaddr, firmstring0, self.d.mesa0_numof_encodergens, self.d.mesa0_numof_pwmgens,
                     mesa0_3pwm, self.d.mesa0_numof_stepgens, ssconfig0, resolver0, mesa1_ioaddr, firmstring1,
                    self.d.mesa1_numof_encodergens, self.d.mesa1_numof_pwmgens, mesa1_3pwm,
                    self.d.mesa1_numof_stepgens, ssconfig1, resolver1))
            elif self.d.number_mesa == 2:
                load_cmnds.append( """loadrt%s%s%s config="%s num_encoders=%d num_pwmgens=%d%s num_stepgens=%d%s%s" """ % (
                    driver0, board0_ip, mesa0_ioaddr, firmstring0, self.d.mesa0_numof_encodergens, self.d.mesa0_numof_pwmgens,
                    mesa0_3pwm, self.d.mesa0_numof_stepgens, ssconfig0, resolver0 ))
                load_cmnds.append( """loadrt%s%s%s config="%s num_encoders=%d num_pwmgens=%d%s num_stepgens=%d%s%s" """ % (
                    driver1, board1_ip, mesa1_ioaddr, firmstring1, self.d.mesa1_numof_encodergens, self.d.mesa1_numof_pwmgens,
                    mesa0_3pwm, self.d.mesa1_numof_stepgens, ssconfig1, resolver1 ))
            for boardnum in range(0,int(self.d.number_mesa)):
                if boardnum == 1 and (board0 == board1):
                    halnum = 1
                else:
                    halnum = 0
                prefix = make_name(self.d["mesa%d_currentfirmwaredata"% boardnum][_PD._BOARDNAME],halnum)
                if self.d["mesa%d_numof_pwmgens"% boardnum] > 0:
                    load_cmnds.append( "setp    %s.pwmgen.pwm_frequency %d"% (prefix, self.d["mesa%d_pwm_frequency"% boardnum] ))
                    load_cmnds.append( "setp    %s.pwmgen.pdm_frequency %d"% (prefix, self.d["mesa%d_pdm_frequency"% boardnum] ))
                load_cmnds.append( "setp    %s.watchdog.timeout_ns %d"% (prefix, self.d["mesa%d_watchdog_timeout"% boardnum] ))
            # READ
            read_cmnds = []
            for boardnum in range(0,int(self.d.number_mesa)):
                if boardnum == 1 and (self.d.mesa0_currentfirmwaredata[_PD._BOARDNAME] == self.d.mesa1_currentfirmwaredata[_PD._BOARDNAME]):
                    halnum = 1
                else:
                    halnum = 0
                prefix = make_name(self.d["mesa%d_currentfirmwaredata"% boardnum][_PD._BOARDNAME],halnum)
                read_cmnds.append( "addf %s.read          servo-thread"% (prefix))
            # WRITE
            write_cmnds = []
            for boardnum in range(0,int(self.d.number_mesa)):
                if boardnum == 1 and (self.d.mesa0_currentfirmwaredata[_PD._BOARDNAME] == self.d.mesa1_currentfirmwaredata[_PD._BOARDNAME]):
                    halnum = 1
                else:
                    halnum = 0
                prefix = make_name(self.d["mesa%d_currentfirmwaredata"% boardnum][_PD._BOARDNAME],halnum)
                write_cmnds.append( "addf %s.write         servo-thread"% (prefix))
                if '7i76e' in self.d["mesa%d_currentfirmwaredata"% boardnum][_PD._BOARDNAME] or \
                    '7i92' in self.d["mesa%d_currentfirmwaredata"% boardnum][_PD._BOARDNAME]:
                    write_cmnds.append( "setp %s.dpll.01.timer-us -50"% (prefix))
                    write_cmnds.append( "setp %s.stepgen.timer-number 1"% (prefix))
            return load_cmnds,read_cmnds,write_cmnds

    def pport_command_string(self):
        # LOAD
        load_cmnds = []
        # parport stuff
        port3name = port2name = port1name = port3dir = port2dir = port1dir = ""
        if self.d.number_pports>2:
             port3name = " " + self.d.ioaddr3
             if self.d.pp3_direction:
                port3dir =" out"
             else: 
                port3dir =" in"
        if self.d.number_pports>1:
             port2name = " " + self.d.ioaddr2
             if self.d.pp2_direction:
                port2dir =" out"
             else: 
                port2dir =" in"
        port1name = self.d.ioaddr1
        if self.d.pp1_direction:
            port1dir =" out"
        else: 
           port1dir =" in"
        load_cmnds.append("loadrt hal_parport cfg=\"%s%s%s%s%s%s\"" % (port1name, port1dir, port2name, port2dir, port3name, port3dir))
        # READ
        read_cmnds = []
        read_cmnds.append(      "addf parport.0.read           servo-thread")
        if self.d.number_pports > 1:
            read_cmnds.append(  "addf parport.1.read           servo-thread")
        if self.d.number_pports > 2:
            read_cmnds.append(  "addf parport.2.read           servo-thread")
        # WRITE
        write_cmnds = []
        write_cmnds.append(     "addf parport.0.write          servo-thread")
        if self.d.number_pports > 1:
            write_cmnds.append( "addf parport.1.write          servo-thread")
        if self.d.number_pports > 2:
            write_cmnds.append( "addf parport.2.write          servo-thread")
        return load_cmnds,read_cmnds,write_cmnds




    # This method returns I/O pin designation (name and number) of a given HAL signalname.
    # It does not check to see if the signalname is in the list more then once.
    # if parports are not used then signals are not searched.
    def findsignal(self, sig):
        if self.d.number_pports:
            ppinput = {}
            ppoutput = {}
            for i in (1,2,3):
                for s in (2,3,4,5,6,7,8,9,10,11,12,13,15):
                    key = self.d["pp%d_Ipin%d" %(i,s)]
                    ppinput[key] = "pp%d_Ipin%d" %(i,s) 
                for s in (1,2,3,4,5,6,7,8,9,14,16,17):
                    key = self.d["pp%d_Opin%d" %(i,s)]
                    ppoutput[key] = "pp%d_Opin%d" %(i,s) 
        mesa = {}
        for boardnum in range(0,int(self.d.number_mesa)):
            for concount,connector in enumerate(self.d["mesa%d_currentfirmwaredata"% (boardnum)][_PD._NUMOFCNCTRS]) :
                for s in range(0,24):
                    key =   self.d["mesa%dc%dpin%d"% (boardnum,connector,s)]
                    mesa[key] = "mesa%dc%dpin%d" %(boardnum,connector,s)
            if self.d["mesa%d_numof_sserialports"% boardnum]:
                sserial = {}
                port = 0
                for channel in range (0,self.d["mesa%d_currentfirmwaredata"% boardnum][_PD._MAXSSERIALCHANNELS]):
                        if channel ==_PD._NUM_CHANNELS: break # TODO may not be all channels available
                        for pin in range (0,_PD._SSCOMBOLEN):       
                            key = self.d['mesa%dsserial%d_%dpin%d' % (boardnum, port, channel, pin)]
                            sserial[key] = 'mesa%dsserial%d_%dpin%d' % (boardnum, port, channel, pin)
        try:
            return mesa[sig]
        except:
            try:
                return sserial[sig]
            except:
                pass
        if self.d.number_pports:
            try:
                return ppinput[sig]
            except:
                try:
                    return ppoutput[sig]
                except:
                    return None
        else: return None

    # search all the current firmware array for related pins
    # if not the same component number as the pin that changed or
    # if not in the relate component type keep searching
    # if is the right component type and number, check the relatedsearch array for a match
    # if its a match add it to a list of pins (pinlist) that need to be updated
    def list_related_pins(self, relatedsearch, boardnum, connector, channel, pin, style):
        #print relatedsearch, boardnum, connector, channel, pin, style
        pinlist =[]
        if not channel == None:
            subfirmname = self.d["mesa%dsserial%d_%dsubboard"% (boardnum, connector, channel)]
            for subnum,temp in enumerate(_PD.MESA_DAUGHTERDATA):
                if _PD.MESA_DAUGHTERDATA[subnum][_PD._SUBFIRMNAME] == subfirmname: break
            subboardname = _PD.MESA_DAUGHTERDATA[subnum][_PD._SUBBOARDNAME]
            currentptype,currentcompnum = _PD.MESA_DAUGHTERDATA[subnum][_PD._SUBSTARTOFDATA+pin]
            for t_pin in range (0,_PD._SSCOMBOLEN):
                comptype,compnum = _PD.MESA_DAUGHTERDATA[subnum][_PD._SUBSTARTOFDATA+t_pin]
                if compnum != currentcompnum: continue
                if comptype not in (relatedsearch): continue
                if style == 0:
                    tochange = ['mesa%dsserial%d_%dpin%d'% (boardnum,connector,channel,t_pin),boardnum,connector,channel,t_pin]
                if style == 1:
                    tochange = ['mesa%dsserial%d_%dpin%dtype'% (boardnum,connector,channel,t_pin),boardnum,connector,channel,t_pin]
                if style == 2:
                    tochange = ['mesa%dsserial%d_%dpin%dinv'% (boardnum,connector,channel,t_pin),boardnum,connector,channel,t_pin]
                pinlist.append(tochange)

        else:
            for concount,i in enumerate(self.d["mesa%d_currentfirmwaredata"% (boardnum)][_PD._NUMOFCNCTRS]):
                if i == connector:
                    currentptype,currentcompnum = self.d["mesa%d_currentfirmwaredata"% (boardnum)][_PD._STARTOFDATA+pin+(concount*24)]
                    for t_concount,t_connector in enumerate(self.d["mesa%d_currentfirmwaredata"% (boardnum)][_PD._NUMOFCNCTRS]):
                        for t_pin in range (0,24):
                            comptype,compnum = self.d["mesa%d_currentfirmwaredata"% (boardnum)][_PD._STARTOFDATA+t_pin+(t_concount*24)]
                            if compnum != currentcompnum: continue
                            if comptype not in (relatedsearch): continue
                            if style == 0:
                                tochange = ['mesa%dc%dpin%d'% (boardnum,t_connector,t_pin),boardnum,t_connector,None,t_pin]
                            if style == 1:
                                tochange = ['mesa%dc%dpin%dtype'% (boardnum,t_connector,t_pin),boardnum,t_connector,None,t_pin]
                            if style == 2:
                                tochange = ['mesa%dc%dpin%dinv'% (boardnum,t_connector,t_pin),boardnum,t_connector,None,t_pin]
                            pinlist.append(tochange)
        return pinlist

    # This method takes a signalname data pin (eg mesa0c3pin1)
    # and converts it to a HAL pin names (eg hm2_5i20.0.gpio.01)
    # component number conversion is for adjustment of position of pins related to the
    # 'controlling pin' eg encoder-a (controlling pin) encoder-b encoder -I
    # (a,b,i are related pins for encoder component)
    # gpionumber is a flag to return a gpio piname instead of the component pinname
    # this is used when we want to invert the pins of a component output (such as a stepper)
    # because you actually must invert the GPIO that would be in that position
    # prefixonly flag is used when we want the pin name without the component name.
    # used with sserial when we want the sserial port and channel so we can add out own name (eg enable pins)
    def make_pinname(self, pin, gpionumber = False, prefixonly = False, substitution = False):
        def make_name(bname,bnum):
            if substitution:
                return "[HMOT](CARD%d)"% (bnum)
            else:
                return "hm2_%s.%d"% (bname, bnum)
        test = str(pin)  
        halboardnum = 0
        if test == "None": return None
        elif 'mesa' in test:
            type_name = { _PD.GPIOI:"gpio", _PD.GPIOO:"gpio", _PD.GPIOD:"gpio", _PD.SSR0:"ssr",
                _PD.ENCA:"encoder", _PD.ENCB:"encoder",_PD.ENCI:"encoder",_PD.ENCM:"encoder",
                _PD.RES0:"resolver",_PD.RES1:"resolver",_PD.RES2:"resolver",_PD.RES3:"resolver",_PD.RES4:"resolver",_PD.RES5:"resolver",
                _PD.MXE0:"encoder", _PD.MXE1:"encoder",
                _PD.PWMP:"pwmgen",_PD.PWMD:"pwmgen", _PD.PWME:"pwmgen", _PD.PDMP:"pwmgen", _PD.PDMD:"pwmgen", _PD.PDME:"pwmgen",
                _PD.UDMU:"pwmgen",_PD.UDMD:"pwmgen", _PD.UDME:"pwmgen",_PD.STEPA:"stepgen", _PD.STEPB:"stepgen",
                _PD.TPPWMA:"tppwmgen",_PD.TPPWMB:"tppwmgen",_PD.TPPWMC:"tppwmgen",
                _PD.TPPWMAN:"tppwmgen",_PD.TPPWMBN:"tppwmgen",_PD.TPPWMCN:"tppwmgen",
                _PD.TPPWME:"tppwmgen",_PD.TPPWMF:"tppwmgen",_PD.AMP8I20:"8i20",_PD.POTO:"spinout",
                _PD.POTE:"spinena",_PD.POTD:"spindir",_PD.ANALOGIN:"analog","Error":"None" }
            boardnum = int(test[4:5])
            boardname = self.d["mesa%d_currentfirmwaredata"% boardnum][_PD._BOARDNAME]
            meta = self.get_board_meta(boardname)
            num_of_pins = meta.get('PINS_PER_CONNECTOR')

            ptype = self.d[pin+"type"]
            if boardnum == 1 and self.d.mesa1_currentfirmwaredata[_PD._BOARDNAME] == self.d.mesa0_currentfirmwaredata[_PD._BOARDNAME]:
                halboardnum = 1
            if 'serial' in test:
                # sample pin name = mesa0sserial0_0pin24
                pinnum = int(test[18:])
                portnum = int(test[12:13])
                channel = int(test[14:15])
                subfirmname = self.d["mesa%dsserial%d_%dsubboard"% (boardnum, portnum, channel)]
                for subnum,temp in enumerate(_PD.MESA_DAUGHTERDATA):
                    #print "pinname search -",_PD.MESA_DAUGHTERDATA[subnum][_PD._SUBFIRMNAME],subfirmname
                    if _PD.MESA_DAUGHTERDATA[subnum][_PD._SUBFIRMNAME] == subfirmname: break
                #print "pinname -found subboard name:",_PD.MESA_DAUGHTERDATA[subnum][_PD._SUBFIRMNAME],subfirmname,subnum,"channel:",channel
                subboardname = _PD.MESA_DAUGHTERDATA[subnum][_PD._SUBBOARDNAME]
                firmptype,compnum = _PD.MESA_DAUGHTERDATA[subnum][_PD._SUBSTARTOFDATA+pinnum]
                # we iter over this dic because of locale translation problems when using
                # comptype = type_name[ptype]
                comptype = "ERROR FINDING COMPONENT TYPE"
                for key,value in type_name.items():
                    if key == ptype:
                        comptype = value
                        break
                if value == "Error":
                    print("**** ERROR PNCCONF: pintype error in make_pinname: (sserial) ptype = ",ptype)
                    return None
                # if gpionumber flag is true - convert to gpio pin name
                if gpionumber or ptype in(_PD.GPIOI,_PD.GPIOO,_PD.GPIOD,_PD.SSR0):
                    if "7i77" in (subboardname) or "7i76" in(subboardname)or "7i84" in(subboardname):
                        if ptype in(_PD.GPIOO,_PD.GPIOD):
                            comptype = "output"
                            if pinnum >15 and pinnum <24:
                                pinnum = pinnum-16
                            elif pinnum >39:
                                pinnum = pinnum -32
                        elif ptype == _PD.GPIOI:
                            comptype = "input"
                            if pinnum >23 and pinnum < 40:
                                pinnum = pinnum-8
                        return "%s.%s.%d.%d."% (make_name(boardname,halboardnum),subboardname,portnum,channel) + comptype+"-%02d"% (pinnum)
                    elif "7i69" in (subboardname) or "7i73" in (subboardname) or "7i64" in(subboardname):
                        if ptype in(_PD.GPIOO,_PD.GPIOD):
                            comptype = "output"
                            pinnum -= 24
                        elif ptype == _PD.GPIOI:
                            comptype = "input"
                        return "%s.%s.%d.%d."% (make_name(boardname,halboardnum),subboardname,portnum,channel) + comptype+"-%02d"% (pinnum)
                    elif "7i70" in (subboardname) or "7i71" in (subboardname):
                        if ptype in(_PD.GPIOO,_PD.GPIOD):
                            comptype = "output"
                        elif ptype == _PD.GPIOI:
                            comptype = "input"
                        return "%s.%s.%d.%d."% (make_name(boardname,halboardnum),subboardname,portnum,channel) + comptype+"-%02d"% (pinnum)
                    else:
                        print("**** ERROR PNCCONF: subboard name ",subboardname," in make_pinname: (sserial) ptype = ",ptype,pin)
                        return None
                elif ptype in (_PD.AMP8I20,_PD.POTO,_PD.POTE,_PD.POTD) or prefixonly:
                    return "%s.%s.%d.%d."% (make_name(boardname,halboardnum),subboardname,portnum,channel)
                elif ptype in(_PD.PWMP,_PD.PDMP,_PD.UDMU):
                    comptype = "analogout"
                    return "%s.%s.%d.%d."% (make_name(boardname,halboardnum),subboardname,portnum,channel) + comptype+"%d"% (compnum)
                elif ptype == (_PD.ANALOGIN):
                    if "7i64" in(subboardname):
                        comptype = "analog"
                    else:
                        comptype = "analogin"
                    return "%s.%s.%d.%d."% (make_name(boardname,halboardnum),subboardname,portnum,channel) + comptype+"%d"% (compnum)
                elif ptype == (_PD.ENCA):
                    comptype = "enc"
                    return "%s.%s.%d.%d."% (make_name(boardname,halboardnum),subboardname,portnum,channel) + comptype+"%d"% (compnum)
                else:
                    print("**** ERROR PNCCONF: pintype error in make_pinname: (sserial) ptype = ",ptype,pin)
                    return None
            else:
                # sample pin name = mesa0c3pin1
                pinnum = int(test[10:])
                connum = int(test[6:7])
                # we iter over this dic because of locale translation problems when using
                # comptype = type_name[ptype]
                comptype = "ERROR FINDING COMPONENT TYPE"
                # we need concount (connector designations are not in numerical order, pin names are) and comnum from this
                for concount,i in enumerate(self.d["mesa%d_currentfirmwaredata"% (boardnum)][_PD._NUMOFCNCTRS]):
                        if i == connum:
                            dummy,compnum = self.d["mesa%d_currentfirmwaredata"% (boardnum)][_PD._STARTOFDATA+pinnum+(concount*24)]
                            break
                for key,value in type_name.items():
                    if key == ptype: comptype = value
                if value == "Error":
                    print("**** ERROR PNCCONF: pintype error in make_pinname: (mesa) ptype = ",ptype)
                    return None
                # if gpionumber flag is true - convert to gpio pin name
                if gpionumber or ptype in(_PD.GPIOI,_PD.GPIOO,_PD.GPIOD,_PD.SSR0):
                    print('->',ptype,dummy,compnum,pin)
                    if ptype == _PD.SSR0:
                        compnum -= 100
                        return "%s."% (make_name(boardname,halboardnum)) + "ssr.00.out-%02d"% (compnum)
                    else:
                        compnum = int(pinnum)+(concount* num_of_pins )
                        return "%s."% (make_name(boardname,halboardnum)) + "gpio.%03d"% (compnum)          
                elif ptype in (_PD.ENCA,_PD.ENCB,_PD.ENCI,_PD.ENCM,_PD.PWMP,_PD.PWMD,_PD.PWME,_PD.PDMP,_PD.PDMD,_PD.PDME,_PD.UDMU,_PD.UDMD,_PD.UDME,
                    _PD.STEPA,_PD.STEPB,_PD.STEPC,_PD.STEPD,_PD.STEPE,_PD.STEPF,
                    _PD.TPPWMA,_PD.TPPWMB,_PD.TPPWMC,_PD.TPPWMAN,_PD.TPPWMBN,_PD.TPPWMCN,_PD.TPPWME,_PD.TPPWMF):
                    return "%s."% (make_name(boardname,halboardnum)) + comptype+".%02d"% (compnum)
                elif ptype in (_PD.RES0,_PD.RES1,_PD.RES2,_PD.RES3,_PD.RES4,_PD.RES5):
                    temp = (_PD.RES0,_PD.RES1,_PD.RES2,_PD.RES3,_PD.RES4,_PD.RES5)
                    for num,dummy in enumerate(temp):
                        if ptype == dummy:break
                    return "%s."% (make_name(boardname,halboardnum)) + comptype+".%02d"% (compnum*6+num)
                elif ptype in (_PD.MXE0,_PD.MXE1):
                    num = 0
                    if ptype == _PD.MXE1: num = 1
                    return "%s."% (make_name(boardname,halboardnum)) + comptype+".%02d"% ((compnum * 2 + num))

        elif 'pp' in test:
            print(test)
            ending = "-out"
            test = str(pin) 
            print(self.d[pin])
            pintype = str(test[4:5])
            print(pintype)
            pinnum = int(test[8:])
            print(pinnum)
            connum = int(test[2:3])-1
            print(connum)
            if pintype == 'I': ending = "-in"
            return "parport."+str(connum)+".pin-%02d"%(pinnum)+ending
        else:
            print("pintype error in make_pinname: pinname = ",test)
            return None





# Boiler code
    def __getitem__(self, item):
        return getattr(self, item)
    def __setitem__(self, item, value):
        return setattr(self, item, value)

# starting with 'pncconf -d' gives debug messages
if __name__ == "__main__":
    usage = "usage: pncconf -h for options"
    parser = OptionParser(usage=usage)
    parser.add_option("-d", action="store", metavar='all', dest="debug",
                        help="Print debug info and ignore realtime/kernel tests.\nUse 'alldev' to show all the page tabs. 'step' to stop at each debug print,'excl','5i25','rawfirm','curfirm'")
    (options, args) = parser.parse_args()
    if options.debug:
        app = App(dbgstate=options.debug)
    else:
        app = App('')
    gtk.main()
<|MERGE_RESOLUTION|>--- conflicted
+++ resolved
@@ -1214,14 +1214,8 @@
         if not name:
             name = '5i25'
 
-<<<<<<< HEAD
-        if self.debugstateor or readoption:
+        if self.debugstate or readoption:
             print('try to discover board by reading help text input:',name)
-=======
-        if self.debugstate or readoption:
-
-            print 'try to discover board by reading help text input:',name
->>>>>>> 0465d757
             buf = self.widgets.textinput.get_buffer()
             info = buf.get_text(buf.get_start_iter(),
                         buf.get_end_iter(),
