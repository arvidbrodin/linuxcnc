--- conflicted
+++ resolved
@@ -1973,17 +1973,10 @@
   if (s == NULL) {
     strcpy(context->outBuf, pJointType);
     for (i=0; i<6; i++) {
-<<<<<<< HEAD
       switch (emcStatus->motion.joint[i].jointType) {
         case EMC_LINEAR: strcat(context->outBuf, " LINEAR"); break;
 	case EMC_ANGULAR: strcat(context->outBuf, " ANGULAR"); break;
 	default: strcat(context->outBuf, "CUSTOM");
-=======
-      switch (emcStatus->motion.axis[i].axisType) {
-        case EMC_AXIS_LINEAR: strcat(context->outBuf, " LINEAR"); break;
-	case EMC_AXIS_ANGULAR: strcat(context->outBuf, " ANGULAR"); break;
-	default: strcat(context->outBuf, " CUSTOM");
->>>>>>> cab62a3a
 	}
       }
     }
