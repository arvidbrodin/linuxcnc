--- conflicted
+++ resolved
@@ -88,11 +88,7 @@
 
 # constants
 #         # gmoccapy  #"
-<<<<<<< HEAD
 _RELEASE = " 2.2.4"
-=======
-_RELEASE = " 2.2.3.3"
->>>>>>> 70fff63c
 _INCH = 0                         # imperial units are active
 _MM = 1                           # metric units are active
 
