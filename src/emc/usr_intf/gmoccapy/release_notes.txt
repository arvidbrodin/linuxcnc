--- conflicted
+++ resolved
@@ -1,4 +1,12 @@
-<<<<<<< HEAD
+ver 2.3.4.2
+- introduced new keyboard shortcuts (not case sensitive)
+  R = run program
+  P = pause program
+  S = resume program
+  This keys will only work in auto mode, not being in edit mode and 
+  a program must be loaded. Pause and resume do only work if a 
+  program is running and / or paused.
+
 ver 2.3.4.1
 - Philippe mentioned that a change of the DRO Size on settings page will be
   saved as expected, but after new start of the GUI, the value did note be
@@ -22,16 +30,6 @@
 ver 2.3.3.3
 - editing offsets, leaded to a error output in the console, due to missing
   widget btn_zero_x
-=======
-ver 2.3.4
-- introduced new keyboard shortcuts (not case sensitive)
-  R = run program
-  P = pause program
-  S = resume program
-  This keys will only work in auto mode, not being in edit mode and 
-  a program must be loaded. Pause and resume do only work if a 
-  program is running and / or paused.
->>>>>>> 03fddd2c
 
 ver 2.3.3.2
 - toggling the chk_toggle_readout, raised an exception on 5 axis config
