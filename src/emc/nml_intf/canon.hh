/********************************************************************
* Description: canon.hh
*
*   Derived from a work by Thomas Kramer
*
* Author:
* License: GPL Version 2
* System: Linux
*    
* Copyright (c) 2004 All rights reserved.
*
********************************************************************/
#ifndef CANON_HH
#define CANON_HH

#include <stdio.h>		// FILE
#include <vector>

#include "emcpos.h"
#include "emctool.h"

/*
  This is the header file that all applications that use the
  canonical commands for three- to nine-axis machining should include.

  Three mutually orthogonal (in a right-handed system) X, Y, and Z axes
  are always present. In addition, there may be zero to three rotational
  axes: A (parallel to the X-axis), B (parallel to the Y-axis), and C
  (parallel to the Z-axis). Additionally there may be zero to three linear
  axes: U, V and W.

  In the functions that use rotational axes, the axis value is that of a
  wrapped linear axis, in degrees.

  It is assumed in these activities that the spindle tip is always at
  some location called the 'current location,' and the controller always
  knows where that is. It is also assumed that there is always a
  'selected plane' which must be the XY-plane, the YZ-plane, or the
  ZX-plane of the machine.
*/

#define OFF 0
#define ON 1

typedef struct {          /* type for NURBS control points */
      double X,                     
             Y,
             W;
      } CONTROL_POINT;

typedef struct {
      double X,
	     Y;
      } PLANE_POINT;		


typedef int CANON_PLANE;
#define CANON_PLANE_XY 1
#define CANON_PLANE_YZ 2
#define CANON_PLANE_XZ 3
#define CANON_PLANE_UV 4
#define CANON_PLANE_VW 5
#define CANON_PLANE_UW 6

typedef int CANON_UNITS;
#define CANON_UNITS_INCHES 1
#define CANON_UNITS_MM 2
#define CANON_UNITS_CM 3

typedef int CANON_MOTION_MODE;
#define CANON_EXACT_STOP 1
#define CANON_EXACT_PATH 2
#define CANON_CONTINUOUS 3

typedef int CANON_SPEED_FEED_MODE;
#define CANON_SYNCHED 1
#define CANON_INDEPENDENT 2

typedef int CANON_DIRECTION;
#define CANON_STOPPED 1
#define CANON_CLOCKWISE 2
#define CANON_COUNTERCLOCKWISE 3

typedef int CANON_FEED_REFERENCE;
#define CANON_WORKPIECE 1
#define CANON_XYZ 2

typedef int CANON_SIDE;
#define CANON_SIDE_RIGHT 1
#define CANON_SIDE_LEFT 2
#define CANON_SIDE_OFF 3

typedef int CANON_AXIS;
#define CANON_AXIS_X 1
#define CANON_AXIS_Y 2
#define CANON_AXIS_Z 3
#define CANON_AXIS_A 4
#define CANON_AXIS_B 5
#define CANON_AXIS_C 6

/* Currently using the typedefs above rather than the enums below
typedef enum {CANON_PLANE_XY, CANON_PLANE_YZ, CANON_PLANE_XZ} CANON_PLANE;
typedef enum {CANON_UNITS_INCHES, CANON_UNITS_MM, CANON_UNITS_CM} CANON_UNITS;
typedef enum {CANON_EXACT_STOP, CANON_EXACT_PATH, CANON_CONTINUOUS}
             CANON_MOTION_MODE;
typedef enum {CANON_SYNCHED, CANON_INDEPENDENT} CANON_SPEED_FEED_MODE;
typedef enum {CANON_STOPPED, CANON_CLOCKWISE, CANON_COUNTERCLOCKWISE}
             CANON_DIRECTION;
typedef enum {CANON_WORKPIECE, CANON_XYZ} CANON_FEED_REFERENCE;
typedef enum {CANON_SIDE_RIGHT, CANON_SIDE_LEFT, CANON_SIDE_OFF} CANON_SIDE;
typedef enum {CANON_AXIS_X, CANON_AXIS_Y, CANON_AXIS_Z, CANON_AXIS_A,
              CANON_AXIS_B, CANON_AXIS_C} CANON_AXIS;
*/

struct CANON_VECTOR {
    CANON_VECTOR() {
    } CANON_VECTOR(double _x, double _y, double _z) {
	x = _x;
	y = _y;
	z = _z;
    }
    double x, y, z;
};

struct CANON_POSITION {
#ifndef JAVA_DIAG_APPLET
    CANON_POSITION() {
    } 
    CANON_POSITION(double _x, double _y, double _z,
                   double _a, double _b, double _c,
                   double _u, double _v, double _w) {
	x = _x;
	y = _y;
	z = _z;
	a = _a;
	b = _b;
	c = _c;
        u = _u;
        v = _v;
        w = _w;
    }
    bool operator==(const CANON_POSITION &o) const {
        return(x == o.x && y == o.y && z == o.z &&
               a == o.a && b == o.b && c == o.c &&
               u == o.u && v == o.v && w == o.v);
    }
    bool operator!=(const CANON_POSITION &o) const {
        return(x != o.x || y != o.y || z != o.z ||
               a != o.a || b != o.b || c != o.c ||
               u != o.u || v != o.v || w != o.v);
    }
#endif

    double x, y, z, a, b, c, u, v, w;
};

<<<<<<< HEAD
/* Tools are numbered 1..CANON_TOOL_MAX, with tool 0 meaning no tool. */
#define CANON_POCKETS_MAX 56	// max size of carousel handled
#define CANON_TOOL_ENTRY_LEN 256	// how long each file line can be

struct CANON_TOOL_TABLE {
    int toolno;
    double zoffset;
    double xoffset;
    double diameter;
    double frontangle;
    double backangle;
    int orientation;
};

struct CANON_TOOL_OFFSET {
    double x, z, w;
};

typedef struct CanonConfig_t {
    double xy_rotation;
    double css_maximum;
    double css_numerator;
    int feed_mode;
    int synched;
    CANON_POSITION programOrigin;
/*
  canonEndPoint is the last programmed end point, stored in case it's
  needed for subsequent calculations. It's in absolute frame, mm units.

  note that when segments are queued for the naive cam detector that the
  canonEndPoint may not be the last programmed endpoint.  get_last_pos()
  retrieves the xyz position after the last of the queued segments.  these
  are also in absolute frame, mm units.
  */
    CANON_POSITION endPoint;
    CANON_UNITS lengthUnits;
    CANON_PLANE activePlane;
/* Tool length offset is saved here */
    CANON_TOOL_OFFSET toolOffset;
/* motion control mode is used to signify blended v. stop-at-end moves.
   Set to 0 (invalid) at start, so first call will send command out */
    CANON_MOTION_MODE motionMode;
/* motion path-following tolerance is used to set the max path-following
   deviation during CANON_CONTINUOUS.
   If this param is 0, then it will behave as emc always did, allowing
   almost any deviation trying to keep speed up. */
   double motionTolerance;
   double naivecamTolerance;
/* Spindle speed is saved here */
   double spindleSpeed;
/* Prepped tool is saved here */
//   int preppedTool;
/*
  Feed rate is saved here; values are in mm/sec or deg/sec.
  It will be initially set in INIT_CANON() below.
*/
    double linearFeedRate;
    double angularFeedRate;
/* optional program stop */
    bool optional_program_stop;
/* optional block delete */
    bool block_delete;
/* Used to indicate whether the current move is linear, angular, or 
   a combination of both. */
   //AJ says: linear means axes XYZ move (lines or even circles)
   //         angular means axes ABC move
    int cartesian_move;
    int angular_move;
} CanonConfig_t;

=======
>>>>>>> d9469bf9
/* Initialization */

/* reads world model data into the canonical interface */
extern void INIT_CANON();

/* Representation */

extern void SET_ORIGIN_OFFSETS(double x, double y, double z,
                               double a, double b, double c,
                               double u, double v, double w);

extern void SET_XY_ROTATION(double t);

/* Offset the origin to the point with absolute coordinates x, y, z,
a, b, and c. Values of x, y, z, a, b, and c are real numbers. The units
are whatever length units are being used at the time this command is
given. */

extern void CANON_UPDATE_END_POINT(double x, double y, double z, 
				   double a, double b, double c,
				   double u, double v, double w);
/* Called from emctask to update the canon position during skipping through
   programs started with start-from-line > 0. */

extern void USE_LENGTH_UNITS(CANON_UNITS u);

/* Use the specified units for length. Conceptually, the units must
be either inches or millimeters. */

extern void SELECT_PLANE(CANON_PLANE pl);

/* Use the plane designated by selected_plane as the selected plane.
Conceptually, the selected_plane must be the XY-plane, the XZ-plane, or
the YZ-plane. */

/* Free Space Motion */

extern void SET_TRAVERSE_RATE(double rate);

/* Set the traverse rate that will be used when the spindle traverses. It
is expected that no cutting will occur while a traverse move is being
made. */

extern void STRAIGHT_TRAVERSE(int lineno,
                              double x, double y, double z,
			      double a, double b, double c,
                              double u, double v, double w);
/*

Move at traverse rate so that at any time during the move, all axes
have covered the same proportion of their required motion. The final
XYZ position is given by x, y, and z. If there is an a-axis, its final
position is given by a_position, and similarly for the b-axis and c-axis.
A more positive value of a rotational axis is in the counterclockwise
direction.

Clockwise or counterclockwise is from the point of view of the
workpiece. If the workpiece is fastened to a turntable, the turntable
will turn clockwise (from the point of view of the machinist or anyone
else not moving with respect to the machining center) in order to make
the tool move counterclockwise from the point of view of the
workpiece.

*/

/* Machining Attributes */

extern void SET_FEED_RATE(double rate);

/*

SET_FEED_RATE sets the feed rate that will be used when the spindle is
told to move at the currently set feed rate. The rate is either:
1. the rate of motion of the tool tip in the workpiece coordinate system,
   which is used when the feed_reference mode is "CANON_WORKPIECE", or
2. the rate of motion of the tool tip in the XYZ axis system, ignoring
   motion of other axes, which is used when the feed_reference mode is
   "CANON_XYZ".

The units of the rate are:

1. If the feed_reference mode is CANON_WORKPIECE:
length units (inches or millimeters according to the setting of
CANON_UNITS) per minute along the programmed path as seen by the
workpiece.

2. If the feed_reference mode is CANON_XYZ:
A. For motion including one rotational axis only: degrees per minute.
B. For motion including two rotational axes only: degrees per minute
   In this case, the rate applies to the axis with the larger angle
   to cover, and the second rotational axis rotates so that it has
   always completed the same proportion of its required motion as has
   the rotational axis to which the feed rate applies.
C. For motion involving one or more of the XYZ axes (with or without
   simultaneous rotational axis motion): length units (inches or
   millimeters according to the setting of CANON_UNITS) per minute
   along the programmed XYZ path.

*/

extern void SET_FEED_REFERENCE(CANON_FEED_REFERENCE reference);

/*

This sets the feed_reference mode to either CANON_WORKPIECE or
CANON_XYZ.

The CANON_WORKPIECE mode is more natural and general, since the rate
at which the tool passes through the material must be controlled for
safe and effective machining. For machines with more than the three
standard XYZ axes, however, computing the feed rate may be
time-consuming because the trajectories that result from motion in
four or more axes may be complex. Computation of path lengths when
only XYZ motion is considered is quite simple for the two standard
motion types (straight lines and helical arcs).

Some programming languages (rs274kt, in particular) use CANON_XYZ
mode. In these languages, the task of dealing with the rate at which
the tool tip passes through material is pushed back on the NC-program
generator, where the computation of path lengths is (almost always in
1995) an off-line activity where speed of calculation is not critical.

In CANON_WORKPIECE mode, some motions cannot be carried out as fast as
the programmed feed rate would require because axis motions tend to
cancel each other. For example, an arc in the YZ-plane can exactly
cancel a rotation around the A-axis, so that the location of the tool
tip with respect to the workpiece does not change at all during the
motion; in this case, the motion should take no time, which is
impossible at any finite rate of axis motion. In such cases, the axes
should be moved as fast as possible consistent with accurate
machining.

It would be possible to omit the SET_FEED_REFERENCE command from the
canonical commands and operate always in one mode or the other,
letting the interpreter issue SET_FEED_RATE commands, if necessary to
compensate if the NC language being interpreted used the other mode.

This would create two disadvantages when the feed_reference mode
assumed by the canonical commands differed from that assumed by the NC
language being interpreted:

1. The output code could have a lot of SET_FEED_RATE commands not
found in the input code; this is a relatively minor consideration.

2. If the interpreter reads a program in language which uses the
CANON_XYZ mode and writes canonical commands in the CANON_WORKPIECE
mode, both the interpreter and the executor of the output canonical
commands would have to perform a lot of complex calculations. With the
SET_FEED_REFERENCE command available, both do only simple calculations
for the same motions.

*/

extern void SET_FEED_MODE(int mode);

/* This sets the feed mode: 0 for feed in units per minute, and 1 for feed in
 * units per revolution.  In units per revolution mode, the values are in
 * inches per revolution (G20 in effect) or mm per minute (G21 in effect) */

extern void SET_MOTION_CONTROL_MODE(CANON_MOTION_MODE mode, double tolerance);

extern void SET_NAIVECAM_TOLERANCE(double tolerance);

/*

This sets the motion control mode to one of: CANON_EXACT_STOP,
CANON_EXACT_PATH, or CANON_CONTINUOUS.

For CANON_CONTINUOUS another parameter defines the maximum path deviation. 
If tolerance=0 then any path deviation may occur, speed is maximized.

*/

extern void SET_CUTTER_RADIUS_COMPENSATION(double radius);

/* Set the radius to use when performing cutter radius compensation. */

extern void START_CUTTER_RADIUS_COMPENSATION(int direction);

/* Conceptually, the direction must be left (meaning the cutter
stays to the left of the programmed path) or right. */

extern void STOP_CUTTER_RADIUS_COMPENSATION();

/* Do not apply cutter radius compensation when executing spindle
translation commands. */

/* used for threading */
extern void START_SPEED_FEED_SYNCH(double feed_per_revolution, bool velocity_mode);
extern void STOP_SPEED_FEED_SYNCH();


/* Machining Functions */

extern void ARC_FEED(int lineno,
                     double first_end, double second_end,
		     double first_axis, double second_axis, int rotation,
		     double axis_end_point, 
                     double a, double b, double c,
                     double u, double v, double w);

/* Move in a helical arc from the current location at the existing feed
rate. The axis of the helix is parallel to the x, y, or z axis,
according to which one is perpendicular to the selected plane. The
helical arc may degenerate to a circular arc if there is no motion
parallel to the axis of the helix.

1. If the selected plane is the xy-plane:
A. first_end is the x-coordinate of the end of the arc.
B. second_end is the y-coordinate of the end of the arc.
C. first_axis is the x-coordinate of the axis (center) of the arc.
D. second_axis is the y-coordinate of the axis.
E. axis_end_point is the z-coordinate of the end of the arc.

2. If the selected plane is the yz-plane:
A. first_end is the y-coordinate of the end of the arc.
B. second_end is the z-coordinate of the end of the arc.
C. first_axis is the y-coordinate of the axis (center) of the arc.
D. second_axis is the z-coordinate of the axis.
E. axis_end_point is the x-coordinate of the end of the arc.

3. If the selected plane is the zx-plane:
A. first_end is the z-coordinate of the end of the arc.
B. second_end is the x-coordinate of the end of the arc.
C. first_axis is the z-coordinate of the axis (center) of the arc.
D. second_axis is the x-coordinate of the axis.
E. axis_end_point is the y-coordinate of the end of the arc.

If rotation is positive, the arc is traversed counterclockwise as
viewed from the positive end of the coordinate axis perpendicular to
the currently selected plane. If rotation is negative, the arc is
traversed clockwise. If rotation is 0, first_end and second_end must
be the same as the corresponding coordinates of the current point and
no arc is made (but there may be translation parallel to the axis
perpendicular to the selected plane and motion along the rotational axes).
If rotation is 1, more than 0 but not more than 360 degrees of arc
should be made. In general, if rotation is n, the amount of rotation
in the arc should be more than ([n-1] x 360) but not more than (n x
360).

The radius of the helix is determined by the distance from the current
location to the axis of helix or by the distance from the end location
to the axis of the helix. It is recommended that the executing system
verify that the two radii are the same (within some tolerance) at the
beginning of executing this function.

While the XYZ motion is going on, move the rotational axes so that
they have always covered the same proportion of their total motion as
a point moving along the arc has of its total motion.

*/

extern void STRAIGHT_FEED(int lineno,
                          double x, double y, double z,
                          double a, double b, double c,
                          double u, double v, double w);

/* Additional functions needed to calculate nurbs points */

extern std::vector<unsigned int> knot_vector_creator(unsigned int n, unsigned int k);
extern double Nmix(unsigned int i, unsigned int k, double u, 
                    std::vector<unsigned int> knot_vector);
extern double Rden(double u, unsigned int k,
                  std::vector<CONTROL_POINT> nurbs_control_points,
                  std::vector<unsigned int> knot_vector);
extern PLANE_POINT nurbs_point(double u, unsigned int k, 
                  std::vector<CONTROL_POINT> nurbs_control_points,
                  std::vector<unsigned int> knot_vector);
extern double alpha_finder(double dx, double dy);

/* Canon calls */

extern void NURBS_FEED(std::vector<CONTROL_POINT> nurbs_control_points, unsigned int k);
/* Move at the feed rate along an approximation of a NURBS with a variable number
 * of control points
 */

extern void SPLINE_FEED(double x1, double y1, double x2, double y2, double x3, double y3);
/* Move at the feed rate along an approximation of the cubic
 * bezier spline with control points x1y1 x2y2 and endpoint x3y3
 */
extern void SPLINE_FEED(double x1, double y1, double x2, double y2);
/* Move at the feed rate along an approximation of the conic
 * spline with control point x1y1 and endpoint x2y2
 */


/* Move at existing feed rate so that at any time during the move,
all axes have covered the same proportion of their required motion.
The meanings of the parameters is the same as for STRAIGHT_TRAVERSE.*/

extern void RIGID_TAP(int lineno,
                      double x, double y, double z);

/* Move linear and synced with the previously set pitch.
Only linear moves are allowed, axes A,B,C are not allowed to move.*/


extern void STRAIGHT_PROBE(int lineno,
                           double x, double y, double z,
                           double a, double b, double c,
                           double u, double v, double w, unsigned char probe_type);

/* Perform a probing operation. This is a temporary addition to the
canonical machining functions and its semantics are not defined.
When the operation is finished, all axes should be back where they
started. */

extern void STOP();

/* stop motion after current feed */

extern void DWELL(double seconds);

/* freeze x,y,z for a time */

/* Spindle Functions */

extern void SET_SPINDLE_MODE(double);
extern void SPINDLE_RETRACT_TRAVERSE();

/* Retract the spindle at traverse rate to the fully retracted position. */

extern void START_SPINDLE_CLOCKWISE();

/* Turn the spindle clockwise at the currently set speed rate. If the
spindle is already turning that way, this command has no effect. */

extern void START_SPINDLE_COUNTERCLOCKWISE();

/* Turn the spindle counterclockwise at the currently set speed rate. If
the spindle is already turning that way, this command has no effect. */

extern void SET_SPINDLE_SPEED(double r);

/* Set the spindle speed that will be used when the spindle is turning.
This is usually given in rpm and refers to the rate of spindle
rotation. If the spindle is already turning and is at a different
speed, change to the speed given with this command. */

extern void STOP_SPINDLE_TURNING();

/* Stop the spindle from turning. If the spindle is already stopped, this
command may be given, but it will have no effect. */

extern void SPINDLE_RETRACT();
extern void ORIENT_SPINDLE(double orientation, CANON_DIRECTION direction);
extern void LOCK_SPINDLE_Z();
extern void USE_SPINDLE_FORCE();
extern void USE_NO_SPINDLE_FORCE();

/* Tool Functions */
extern void SET_TOOL_TABLE_ENTRY(int pocket, int toolno, EmcPose offset, double diameter,
                                 double frontangle, double backangle, int orientation);
extern void USE_TOOL_LENGTH_OFFSET(EmcPose offset);

extern void CHANGE_TOOL(int slot);	/* slot is slot number */

/* It is assumed that each cutting tool in the machine is assigned to a
slot (intended to correspond to a slot number in a tool carousel).
This command results in the tool currently in the spindle (if any)
being returned to its slot, and the tool from the slot designated by
slot_number (if any) being inserted in the spindle.

If there is no tool in the slot designated by the slot argument, there
will be no tool in the spindle after this command is executed and no
error condition will result in the controller. Similarly, if there is
no tool in the spindle when this command is given, no tool will be
returned to the carousel and no error condition will result in the
controller, whether or not a tool was previously selected in the
program.

It is expected that when the machine tool controller is initialized,
the designated slot for a tool already in the spindle will be
established. This may be done in any manner deemed fit, including
(for, example) recording that information in a persistent, crash-proof
location so it is always available from the last time the machine was
run, or having the operator enter it. It is expected that the machine
tool controller will remember that information as long as it is
not re-initialized; in particular, it will be remembered between
programs.

For the purposes of this command, the tool includes the tool holder.

For machines which can carry out a select_tool command separately from
a change_tool command, the select_tool command must have been given
before the change_tool command, and the value of slot must be the slot
number of the selected tool. */

extern void SELECT_POCKET(int i);	/* i is slot number */

extern void CHANGE_TOOL_NUMBER(int number);

/* In extention to the comment above - for CHANGE_TOOL, sometimes on 
startup one would want to tell emc2 what tool it has loaded. As the last
toolnumber before shutdown isn't currently written, there is no provision
to allow emc2 to safely restart knowing what tool is in the spindle.
Using CHANGE_TOOL_NUMBER one can tell emc2 (without any physical action)
to set the mapping of the currently loaded tool to a certain number */


/* Miscellaneous Functions */

extern void CLAMP_AXIS(CANON_AXIS axis);

/* Clamp the given axis. If the machining center does not have a clamp
for that axis, this command should result in an error condition in the
controller.

An attempt to move an axis while it is clamped should result in an
error condition in the controller. */

extern void COMMENT(char *s);

/* This function has no physical effect. If commands are being printed or
logged, the comment command is printed or logged, including the string
which is the value of comment_text. This serves to allow formal
comments at specific locations in programs or command files. */

/* used for EDM adaptive moves with motion internal feed override (0..1) */
extern void DISABLE_ADAPTIVE_FEED();
extern void ENABLE_ADAPTIVE_FEED();

/* used to deactivate user control of feed override */
extern void DISABLE_FEED_OVERRIDE();
extern void ENABLE_FEED_OVERRIDE();

/* used to deactivate user control of spindle speed override */
extern void DISABLE_SPEED_OVERRIDE();
extern void ENABLE_SPEED_OVERRIDE();

/* used to deactivate user control of feed hold */
extern void DISABLE_FEED_HOLD();
extern void ENABLE_FEED_HOLD();


extern void FLOOD_OFF();
/* Turn flood coolant off. */
extern void FLOOD_ON();
/* Turn flood coolant on. */

extern void MESSAGE(char *s);

extern void LOG(char *s);
extern void LOGOPEN(char *s);
extern void LOGCLOSE();

extern void MIST_OFF();
/* Turn mist coolant off. */

extern void MIST_ON();
/* Turn mist coolant on. */

extern void PALLET_SHUTTLE();

/* If the machining center has a pallet shuttle mechanism (a mechanism
which switches the position of two pallets), this command should cause
that switch to be made. If either or both of the pallets are missing,
this will not result in an error condition in the controller.

If the machining center does not have a pallet shuttle, this command
should result in an error condition in the controller. */

extern void TURN_PROBE_OFF();
extern void TURN_PROBE_ON();

extern void UNCLAMP_AXIS(CANON_AXIS axis);

/* Unclamp the given axis. If the machining center does not have a clamp
for that axis, this command should result in an error condition in the
controller. */

/* NURB Functions */
extern void NURB_KNOT_VECTOR();	/* double knot values, -1.0 signals done */
extern void NURB_CONTROL_POINT(int i, double x, double y, double z,
			       double w);
extern void NURB_FEED(double sStart, double sEnd);


/* Block delete */
extern void SET_BLOCK_DELETE(bool enabled);
/* Command to set the internal reference of block delete.
The ON value for enabled will cause the interpreter to discard lines
that start with the "/" character. */

extern bool GET_BLOCK_DELETE(void);
/* Command to get the internal reference of optional block delete. */


/* Program Functions */
extern void OPTIONAL_PROGRAM_STOP();
/* If the machining center has an optional stop switch, and it is on
when this command is read from a program, stop executing the program
at this point, but be prepared to resume with the next line of the
program. If the machining center does not have an optional stop
switch, or commands are being executed with a stop after each one
already (such as when the interpreter is being used with keyboard
input), this command has no effect. */

extern void SET_OPTIONAL_PROGRAM_STOP(bool state);
/* Command to set the internal reference of optional program stop.
Any non-zero value for state will cause the execution to stop on
optional stops. */

extern bool GET_OPTIONAL_PROGRAM_STOP();
/* Command to get the internal reference of optional program stop. */

extern void PROGRAM_END();
/* If a program is being read, stop executing the program and be prepared
to accept a new program or to be shut down. */

extern void PROGRAM_STOP();
/* If this command is read from a program, stop executing the program at
this point, but be prepared to resume with the next line of the
program. If commands are being executed with a stop after each one
already (such as when the interpreter is being used with keyboard
input), this command has no effect. */


/* Commands to set/reset output bits and analog values */
extern void SET_MOTION_OUTPUT_BIT(int index);
extern void CLEAR_MOTION_OUTPUT_BIT(int index);
extern void SET_AUX_OUTPUT_BIT(int index);
extern void CLEAR_AUX_OUTPUT_BIT(int index);

extern void SET_MOTION_OUTPUT_VALUE(int index, double value);
extern void SET_AUX_OUTPUT_VALUE(int index, double value);

/* Commands to wait for, query input bits and analog values */

#define DIGITAL_INPUT 1
#define ANALOG_INPUT 0

#define WAIT_MODE_IMMEDIATE	0
#define WAIT_MODE_RISE 		1
#define WAIT_MODE_FALL		2
#define WAIT_MODE_HIGH		3
#define WAIT_MODE_LOW		4

extern int WAIT(int index, /* index of the motion exported input */
		int input_type, /* 1=DIGITAL_INPUT or 0=ANALOG_INPUT */
	        int wait_type, /* 0 - immediate, 1 - rise, 2 - fall, 3 - be high, 4 - be low */
		double timeout); /* time to wait [in seconds], if the input didn't change the value -1 is returned */
/* WAIT - program execution is stopped until the input selected by index 
   changed to the needed state (specified by wait_type).
   Return value: either wait_type if timeout didn't occur, or -1 otherwise. */

/*************************************************************************/

/* Canonical "Give me information" functions for the interpreter to call

In general, returned values are valid only if any canonical do it commands
that may have been called for have been executed to completion. If a function
returns a valid value regardless of execution, that is noted in the comments
below.

*/

/* The interpreter is not using this function
// Returns the system angular unit factor, in units / degree
extern double GET_EXTERNAL_ANGLE_UNIT_FACTOR();
*/

// Returns the system feed rate
extern double GET_EXTERNAL_FEED_RATE();

// Returns the system value for flood coolant, zero = off, non-zero = on
extern int GET_EXTERNAL_FLOOD();

/* The interpreter is not using this function
// Returns the system length unit factor, in units / mm
extern double GET_EXTERNAL_LENGTH_UNIT_FACTOR();
*/

// Returns the system length unit type
CANON_UNITS GET_EXTERNAL_LENGTH_UNIT_TYPE();

extern double GET_EXTERNAL_LENGTH_UNITS();
extern double GET_EXTERNAL_ANGLE_UNITS();

// Returns the system value for mist coolant, zero = off, non-zero = on
extern int GET_EXTERNAL_MIST();

// Returns the current motion control mode
extern CANON_MOTION_MODE GET_EXTERNAL_MOTION_CONTROL_MODE();

// Returns the current motion path-following tolerance
extern double GET_EXTERNAL_MOTION_CONTROL_TOLERANCE();

/* The interpreter is not using these six GET_EXTERNAL_ORIGIN functions

// returns the current a-axis origin offset
extern double GET_EXTERNAL_ORIGIN_A();

// returns the current b-axis origin offset
extern double GET_EXTERNAL_ORIGIN_B();

// returns the current c-axis origin offset
extern double GET_EXTERNAL_ORIGIN_C();

// returns the current x-axis origin offset
extern double GET_EXTERNAL_ORIGIN_X();

// returns the current y-axis origin offset
extern double GET_EXTERNAL_ORIGIN_Y();

// returns the current z-axis origin offset
extern double GET_EXTERNAL_ORIGIN_Z();

*/

// returns nothing but copies the name of the parameter file into
// the filename array, stopping at max_size if the name is longer
// An empty string may be placed in filename.
extern void GET_EXTERNAL_PARAMETER_FILE_NAME(char *filename, int max_size);

// returns the currently active plane
extern CANON_PLANE GET_EXTERNAL_PLANE();

// returns the current a-axis position
extern double GET_EXTERNAL_POSITION_A();

// returns the current b-axis position
extern double GET_EXTERNAL_POSITION_B();

// returns the current c-axis position
extern double GET_EXTERNAL_POSITION_C();

// returns the current x-axis position
extern double GET_EXTERNAL_POSITION_X();

// returns the current y-axis position
extern double GET_EXTERNAL_POSITION_Y();

// returns the current z-axis position
extern double GET_EXTERNAL_POSITION_Z();

// returns the current u-axis position
extern double GET_EXTERNAL_POSITION_U();

// returns the current v-axis position
extern double GET_EXTERNAL_POSITION_V();

// returns the current w-axis position
extern double GET_EXTERNAL_POSITION_W();

// Returns the machine A-axis position at the last probe trip.
extern double GET_EXTERNAL_PROBE_POSITION_A();

// Returns the machine B-axis position at the last probe trip.
extern double GET_EXTERNAL_PROBE_POSITION_B();

// Returns the machine C-axis position at the last probe trip.
extern double GET_EXTERNAL_PROBE_POSITION_C();

// Returns the machine X-axis position at the last probe trip.
extern double GET_EXTERNAL_PROBE_POSITION_X();

// Returns the machine Y-axis position at the last probe trip.
extern double GET_EXTERNAL_PROBE_POSITION_Y();

// Returns the machine Z-axis position at the last probe trip.
extern double GET_EXTERNAL_PROBE_POSITION_Z();

// Returns the machine U-axis position at the last probe trip.
extern double GET_EXTERNAL_PROBE_POSITION_U();

// Returns the machine V-axis position at the last probe trip.
extern double GET_EXTERNAL_PROBE_POSITION_V();

// Returns the machine W-axis position at the last probe trip.
extern double GET_EXTERNAL_PROBE_POSITION_W();

// Returns the value for any analog non-contact probing.
extern double GET_EXTERNAL_PROBE_VALUE();

// Whether the probe changed state during the last probing move
extern int GET_EXTERNAL_PROBE_TRIPPED_VALUE();

// Returns zero if queue is not empty, non-zero if the queue is empty
// This always returns a valid value
extern int GET_EXTERNAL_QUEUE_EMPTY();

// Returns the system value for spindle speed in rpm
extern double GET_EXTERNAL_SPEED();

// Returns the system value for direction of spindle turning
extern CANON_DIRECTION GET_EXTERNAL_SPINDLE();

// returns current tool length offset
extern double GET_EXTERNAL_TOOL_LENGTH_XOFFSET();
extern double GET_EXTERNAL_TOOL_LENGTH_YOFFSET();
extern double GET_EXTERNAL_TOOL_LENGTH_ZOFFSET();
extern double GET_EXTERNAL_TOOL_LENGTH_AOFFSET();
extern double GET_EXTERNAL_TOOL_LENGTH_BOFFSET();
extern double GET_EXTERNAL_TOOL_LENGTH_COFFSET();
extern double GET_EXTERNAL_TOOL_LENGTH_UOFFSET();
extern double GET_EXTERNAL_TOOL_LENGTH_VOFFSET();
extern double GET_EXTERNAL_TOOL_LENGTH_WOFFSET();

// Returns number of slots in carousel
extern int GET_EXTERNAL_POCKETS_MAX();

// Returns the system value for the carousel slot in which the tool
// currently in the spindle belongs. Return value zero means there is no
// tool in the spindle.
extern int GET_EXTERNAL_TOOL_SLOT();

// Returns the system value for the selected slot. That one will be the next
// valid tool after a toolchange (m6). Return value -1 means there is no
// selected tool.
extern int GET_EXTERNAL_SELECTED_TOOL_SLOT();

// Returns the CANON_TOOL_TABLE structure associated with the tool
// in the given pocket
extern CANON_TOOL_TABLE GET_EXTERNAL_TOOL_TABLE(int pocket);

// Returns the system traverse rate
extern double GET_EXTERNAL_TRAVERSE_RATE();

// Returns the enabled/disabled status for feed override, spindle
// override, adaptive feed, and feed hold
extern int GET_EXTERNAL_FEED_OVERRIDE_ENABLE();
extern int GET_EXTERNAL_SPINDLE_OVERRIDE_ENABLE();
extern int GET_EXTERNAL_ADAPTIVE_FEED_ENABLE();
extern int GET_EXTERNAL_FEED_HOLD_ENABLE();

// Functions to query digital/analog Inputs
/* def is a default value which should be returned by canon functions
   that can't actually read external hardware - simulators and such */
extern int GET_EXTERNAL_DIGITAL_INPUT(int index, int def);
/* returns current value of the digital input selected by index.*/

extern double GET_EXTERNAL_ANALOG_INPUT(int index, double def);
/* returns current value of the analog input selected by index.*/

// Returns the mask of axes present in the system
extern int GET_EXTERNAL_AXIS_MASK();

extern FILE *_outfile;		/* where to print, set in main */
extern CANON_TOOL_TABLE _tools[];	/* in canon.cc */
extern int _pockets_max;		/* in canon.cc */
extern char _parameter_file_name[];	/* in canon.cc */
#define PARAMETER_FILE_NAME_LENGTH 100

#define USER_DEFINED_FUNCTION_NUM 100
typedef void (*USER_DEFINED_FUNCTION_TYPE) (int num, double arg1,
					    double arg2);
extern USER_DEFINED_FUNCTION_TYPE
    USER_DEFINED_FUNCTION[USER_DEFINED_FUNCTION_NUM];
extern int USER_DEFINED_FUNCTION_ADD(USER_DEFINED_FUNCTION_TYPE func,
				     int num);
				     
/* to be called by emcTaskPlanExecute when done interpreting.  This causes the
 * last segment to be output, if it has been held to do segment merging */
extern void FINISH(void);

#endif				/* ifndef CANON_HH */<|MERGE_RESOLUTION|>--- conflicted
+++ resolved
@@ -154,25 +154,6 @@
     double x, y, z, a, b, c, u, v, w;
 };
 
-<<<<<<< HEAD
-/* Tools are numbered 1..CANON_TOOL_MAX, with tool 0 meaning no tool. */
-#define CANON_POCKETS_MAX 56	// max size of carousel handled
-#define CANON_TOOL_ENTRY_LEN 256	// how long each file line can be
-
-struct CANON_TOOL_TABLE {
-    int toolno;
-    double zoffset;
-    double xoffset;
-    double diameter;
-    double frontangle;
-    double backangle;
-    int orientation;
-};
-
-struct CANON_TOOL_OFFSET {
-    double x, z, w;
-};
-
 typedef struct CanonConfig_t {
     double xy_rotation;
     double css_maximum;
@@ -193,7 +174,7 @@
     CANON_UNITS lengthUnits;
     CANON_PLANE activePlane;
 /* Tool length offset is saved here */
-    CANON_TOOL_OFFSET toolOffset;
+    EmcPose toolOffset;
 /* motion control mode is used to signify blended v. stop-at-end moves.
    Set to 0 (invalid) at start, so first call will send command out */
     CANON_MOTION_MODE motionMode;
@@ -225,8 +206,6 @@
     int angular_move;
 } CanonConfig_t;
 
-=======
->>>>>>> d9469bf9
 /* Initialization */
 
 /* reads world model data into the canonical interface */
