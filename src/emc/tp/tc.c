/*!
********************************************************************
* Description: tc.c
*\brief Discriminate-based trajectory planning
*
*\author Derived from a work by Fred Proctor & Will Shackleford
*\author rewritten by Chris Radek
*
* License: GPL Version 2
* System: Linux
*
* Copyright (c) 2004 All rights reserved.
*
* Last change:
********************************************************************/

#include "rtapi.h"		/* rtapi_print_msg */
#include "rtapi_math.h"
#include "posemath.h"
#include "blendmath.h"
#include "emcpose.h"
#include "tc.h"
#include "tp_types.h"
#include "spherical_arc.h"
#include "motion_types.h"

//Debug output
#include "tp_debug.h"


double tcGetMaxTargetVel(TC_STRUCT const * const tc,
        double max_scale)
{
    double v_max_target;

    switch (tc->synchronized) {
        case TC_SYNC_NONE:
            // Get maximum reachable velocity from max feed override
            v_max_target = tc->reqvel * max_scale;
            break;

        case TC_SYNC_VELOCITY: //Fallthrough
            max_scale = 1.0;
        case TC_SYNC_POSITION:
            // Assume no spindle override during blend target
        default:
            v_max_target = tc->maxvel;
            break;
    }

    // Clip maximum velocity by the segment's own maximum velocity
    return fmin(v_max_target, tc->maxvel);
}

double tcGetOverallMaxAccel(const TC_STRUCT *tc)
{
    // Handle any acceleration reduction due to an approximate-tangent "blend" with the previous or next segment
    double a_scale = (1.0 - fmax(tc->kink_accel_reduce, tc->kink_accel_reduce_prev));

    // Parabolic blending conditions: If the next segment or previous segment
    // has a parabolic blend with this one, acceleration is scaled down by 1/2
    // so that the sum of the two does not exceed the maximum.
    if (tc->blend_prev || TC_TERM_COND_PARABOLIC == tc->term_cond) {
        a_scale *= 0.5;
    }

    return tc->maxaccel * a_scale;
}

/**
 * Get acceleration for a tc based on the trajectory planner state.
 */
double tcGetTangentialMaxAccel(TC_STRUCT const * const tc)
{
    double a_scale = tcGetOverallMaxAccel(tc);

    // Reduce allowed tangential acceleration in circular motions to stay
    // within overall limits (accounts for centripetal acceleration while
    // moving along the circular path).
    if (tc->motion_type == TC_CIRCULAR || tc->motion_type == TC_SPHERICAL) {
        //Limit acceleration for cirular arcs to allow for normal acceleration
        a_scale *= tc->acc_ratio_tan;
    }
    return a_scale;
}


int tcSetKinkProperties(TC_STRUCT *prev_tc, TC_STRUCT *tc, double kink_vel, double accel_reduction)
{
  prev_tc->kink_vel = kink_vel;
  //
  prev_tc->kink_accel_reduce = fmax(accel_reduction, prev_tc->kink_accel_reduce);
  tc->kink_accel_reduce_prev = fmax(accel_reduction, tc->kink_accel_reduce_prev);

  return 0;
}

int tcInitKinkProperties(TC_STRUCT *tc)
{
    tc->kink_vel = -1.0;
    tc->kink_accel_reduce = 0.0;
    tc->kink_accel_reduce_prev = 0.0;
    return 0;
}

int tcRemoveKinkProperties(TC_STRUCT *prev_tc, TC_STRUCT *tc)
{
    prev_tc->kink_vel = -1.0;
    prev_tc->kink_accel_reduce = 0.0;
    tc->kink_accel_reduce_prev = 0.0;
    return 0;
}


int tcCircleStartAccelUnitVector(TC_STRUCT const * const tc, PmCartesian * const out)
{
    PmCartesian startpoint;
    PmCartesian radius;
    PmCartesian tan, perp;

    pmCirclePoint(&tc->coords.circle.xyz, 0.0, &startpoint);
    pmCartCartSub(&startpoint, &tc->coords.circle.xyz.center, &radius);
    pmCartCartCross(&tc->coords.circle.xyz.normal, &radius, &tan);
    pmCartUnitEq(&tan);
    //The unit vector's actual direction is adjusted by the normal
    //acceleration here. This unit vector is NOT simply the tangent
    //direction.
    pmCartCartSub(&tc->coords.circle.xyz.center, &startpoint, &perp);
    pmCartUnitEq(&perp);

    pmCartScalMult(&tan, tcGetOverallMaxAccel(tc), &tan);
    pmCartScalMultEq(&perp, pmSq(0.5 * tc->reqvel)/tc->coords.circle.xyz.radius);
    pmCartCartAdd(&tan, &perp, out);
    pmCartUnitEq(out);
    return 0;
}

int tcCircleEndAccelUnitVector(TC_STRUCT const * const tc, PmCartesian * const out)
{
    PmCartesian endpoint;
    PmCartesian radius;

    pmCirclePoint(&tc->coords.circle.xyz, tc->coords.circle.xyz.angle, &endpoint);
    pmCartCartSub(&endpoint, &tc->coords.circle.xyz.center, &radius);
    pmCartCartCross(&tc->coords.circle.xyz.normal, &radius, out);
    pmCartUnitEq(out);
    return 0;
}

/**
 * Get the acceleration direction unit vector for blend velocity calculations.
 * This calculates the direction of acceleration at the start of a segment.
 */
int tcGetStartAccelUnitVector(TC_STRUCT const * const tc, PmCartesian * const out) {

    switch (tc->motion_type) {
        case TC_LINEAR:
        case TC_RIGIDTAP:
            *out=tc->coords.line.xyz.uVec;
            break;
        case TC_CIRCULAR:
            tcCircleStartAccelUnitVector(tc,out);
            break;
        case TC_SPHERICAL:
            return -1;
        default:
            return -1;
    }
    return 0;
}

/**
 * Get the acceleration direction unit vector for blend velocity calculations.
 * This calculates the direction of acceleration at the end of a segment.
 */
int tcGetEndAccelUnitVector(TC_STRUCT const * const tc, PmCartesian * const out) {

    switch (tc->motion_type) {
        case TC_LINEAR:
            *out=tc->coords.line.xyz.uVec;
            break;
        case TC_RIGIDTAP:
            pmCartScalMult(&tc->coords.line.xyz.uVec, -1.0, out);
            break;
        case TC_CIRCULAR:
            tcCircleEndAccelUnitVector(tc,out);
            break;
       case TC_SPHERICAL:
            return -1;
       default:
            return -1;
    }
    return 0;
}

int tcGetIntersectionPoint(TC_STRUCT const * const prev_tc,
        TC_STRUCT const * const tc, PmCartesian * const point)
{
    // TODO NULL pointer check?
    // Get intersection point from geometry
    if (tc->motion_type == TC_LINEAR) {
        *point = tc->coords.line.xyz.start;
    } else if (prev_tc->motion_type == TC_LINEAR) {
        *point = prev_tc->coords.line.xyz.end;
    } else if (tc->motion_type == TC_CIRCULAR){
        pmCirclePoint(&tc->coords.circle.xyz, 0.0, point);
    } else {
        return TP_ERR_FAIL;
    }
    return TP_ERR_OK;
}


/**
 * Check if a segment can be consumed without disrupting motion or synced IO.
 */
int tcCanConsume(TC_STRUCT const * const tc)
{
    if (!tc) {
        return false;
    }

    if (tc->syncdio.anychanged || tc->blend_prev || tc->atspeed) {
        //TODO add other conditions here (for any segment that should not be consumed by blending
        return false;
    }

    return true;

}

/**
 * Find the geometric tangent vector to a helical arc.
 * Unlike the acceleration vector, the result of this calculation is a vector
 * tangent to the helical arc. This is called by wrapper functions for the case of a circular or helical arc.
 */
int pmCircleTangentVector(PmCircle const * const circle,
        double angle_in, PmCartesian * const out)
{

    PmCartesian startpoint;
    PmCartesian radius;
    PmCartesian uTan, dHelix, dRadial;

    // Get vector in radial direction
    pmCirclePoint(circle, angle_in, &startpoint);
    pmCartCartSub(&startpoint, &circle->center, &radius);

    /* Find local tangent vector using planar normal. Assuming a differential
     * angle dtheta, the tangential component of the tangent vector is r *
     * dtheta. Since we're normalizing the vector anyway, assume dtheta = 1.
     */
    pmCartCartCross(&circle->normal, &radius, &uTan);

    /* the binormal component of the tangent vector is (dz / dtheta) * dtheta.
     */
    double dz = 1.0 / circle->angle;
    pmCartScalMult(&circle->rHelix, dz, &dHelix);

    pmCartCartAddEq(&uTan, &dHelix);

    /* The normal component is (dr / dtheta) * dtheta.
     */
    double dr = circle->spiral / circle->angle;
    pmCartUnit(&radius, &dRadial);
    pmCartScalMultEq(&dRadial, dr);
    pmCartCartAddEq(&uTan, &dRadial);

    //Normalize final output vector
    pmCartUnit(&uTan, out);
    return 0;
}


/**
 * Calulate the unit tangent vector at the start of a move for any segment.
 */
int tcGetStartTangentUnitVector(TC_STRUCT const * const tc, PmCartesian * const out) {

    switch (tc->motion_type) {
        case TC_LINEAR:
            *out=tc->coords.line.xyz.uVec;
            break;
        case TC_RIGIDTAP:
            *out=tc->coords.rigidtap.xyz.uVec;
            break;
        case TC_CIRCULAR:
            pmCircleTangentVector(&tc->coords.circle.xyz, 0.0, out);
            break;
        default:
            rtapi_print_msg(RTAPI_MSG_ERR, "Invalid motion type %d!\n",tc->motion_type);
            return -1;
    }
    return 0;
}

/**
 * Calulate the unit tangent vector at the end of a move for any segment.
 */
int tcGetEndTangentUnitVector(TC_STRUCT const * const tc, PmCartesian * const out) {

    switch (tc->motion_type) {
        case TC_LINEAR:
            *out=tc->coords.line.xyz.uVec;
            break;
        case TC_RIGIDTAP:
            pmCartScalMult(&tc->coords.rigidtap.xyz.uVec, -1.0, out);
            break;
        case TC_CIRCULAR:
            pmCircleTangentVector(&tc->coords.circle.xyz,
                    tc->coords.circle.xyz.angle, out);
            break;
        default:
            rtapi_print_msg(RTAPI_MSG_ERR, "Invalid motion type %d!\n",tc->motion_type);
            return -1;
    }
    return 0;
}



/**
 * Calculate the distance left in the trajectory segment in the indicated
 * direction.
 */
double tcGetDistanceToGo(TC_STRUCT const * const tc, int direction)
{
    double distance = tcGetTarget(tc, direction) - tc->progress;
    if (direction == TC_DIR_REVERSE) {
        distance *=-1.0;
    }
    return distance;
}

double tcGetTarget(TC_STRUCT const * const tc, int direction)
{
    return (direction == TC_DIR_REVERSE) ? 0.0 : tc->target;
}


/*! tcGetPos() function
 *
 * \brief This function calculates the machine position along the motion's path.
 *
 * As we move along a TC, from zero to its length, we call this function repeatedly,
 * with an increasing tc->progress.
 * This function calculates the machine position along the motion's path
 * corresponding to the current progress.
 * It gets called at the end of tpRunCycle()
 *
 * @param    tc    the current TC that is being planned
 *
 * @return	 EmcPose   returns a position (\ref EmcPose = datatype carrying XYZABC information
 */

int tcGetPos(TC_STRUCT const * const tc, EmcPose * const out) {
    tcGetPosReal(tc, TC_GET_PROGRESS, out);
    return 0;
}

int tcGetStartpoint(TC_STRUCT const * const tc, EmcPose * const out) {
    tcGetPosReal(tc, TC_GET_STARTPOINT, out);
    return 0;
}

int tcGetEndpoint(TC_STRUCT const * const tc, EmcPose * const out) {
    tcGetPosReal(tc, TC_GET_ENDPOINT, out);
    return 0;
}

int tcGetPosReal(TC_STRUCT const * const tc, int of_point, EmcPose * const pos)
{
    PmCartesian xyz;
    PmCartesian abc;
    PmCartesian uvw;
    double progress=0.0;

    switch (of_point) {
        case TC_GET_PROGRESS:
            progress = tc->progress;
            break;
        case TC_GET_ENDPOINT:
            progress = tc->target;
            break;
        case TC_GET_STARTPOINT:
            progress = 0.0;
            break;
    }


    // Used for arc-length to angle conversion with spiral segments
    double angle = 0.0;
    int res_fit = TP_ERR_OK;

    switch (tc->motion_type){
        case TC_RIGIDTAP:
            if(tc->coords.rigidtap.state > REVERSING) {
                pmCartLinePoint(&tc->coords.rigidtap.aux_xyz, progress, &xyz);
            } else {
                pmCartLinePoint(&tc->coords.rigidtap.xyz, progress, &xyz);
            }
            // no rotary move allowed while tapping
            abc = tc->coords.rigidtap.abc;
            uvw = tc->coords.rigidtap.uvw;
            break;
        case TC_LINEAR:
            pmCartLinePoint(&tc->coords.line.xyz,
                    progress * tc->coords.line.xyz.tmag / tc->target,
                    &xyz);
            pmCartLinePoint(&tc->coords.line.uvw,
                    progress * tc->coords.line.uvw.tmag / tc->target,
                    &uvw);
            pmCartLinePoint(&tc->coords.line.abc,
                    progress * tc->coords.line.abc.tmag / tc->target,
                    &abc);
            break;
        case TC_CIRCULAR:
            res_fit = pmCircleAngleFromProgress(&tc->coords.circle.xyz,
                    &tc->coords.circle.fit,
                    progress, &angle);
            pmCirclePoint(&tc->coords.circle.xyz,
                    angle,
                    &xyz);
            pmCartLinePoint(&tc->coords.circle.abc,
                    progress * tc->coords.circle.abc.tmag / tc->target,
                    &abc);
            pmCartLinePoint(&tc->coords.circle.uvw,
                    progress * tc->coords.circle.uvw.tmag / tc->target,
                    &uvw);
            break;
        case TC_SPHERICAL:
            arcPoint(&tc->coords.arc.xyz,
                    progress,
                    &xyz);
            abc = tc->coords.arc.abc;
            uvw = tc->coords.arc.uvw;
            break;
    }

    if (res_fit == TP_ERR_OK) {
        // Don't touch pos unless we know the value is good
        pmCartesianToEmcPose(&xyz, &abc, &uvw, pos);
    }
    return res_fit;
}


/**
 * Set the terminal condition of a segment.
 * This function will eventually handle state changes associated with altering a terminal condition.
 */
int tcSetTermCond(TC_STRUCT *prev_tc, TC_STRUCT *tc, int term_cond) {
    switch (term_cond) {
    case TC_TERM_COND_STOP:
    case TC_TERM_COND_EXACT:
    case TC_TERM_COND_TANGENT:
        if (tc) {tc->blend_prev = 0;}
        break;
    case TC_TERM_COND_PARABOLIC:
        if (tc) {tc->blend_prev = 1;}
        break;
    default:
        break;

    }
    if (prev_tc) {
        tp_debug_print("setting term condition %d on tc id %d, type %d\n", term_cond, prev_tc->id, prev_tc->motion_type);
        prev_tc->term_cond = term_cond;
    }
    return 0;
}


/**
 * Connect a blend arc to the two line segments it blends.
 * Starting with two adjacent line segments, this function shortens each
 * segment to connect them with the newly created blend arc. The "previous"
 * segment gets a new end point, while the next segment gets a new start point.
 * After the operation is complete the result is a set of 3 connected segments
 * (line-arc-line).
 */
int tcConnectBlendArc(TC_STRUCT * const prev_tc, TC_STRUCT * const tc,
        PmCartesian const * const circ_start,
        PmCartesian const * const circ_end) {

    /* Only shift XYZ for now*/
    if (prev_tc) {
        tp_debug_print("connect: keep prev_tc\n");
        //Have prev line, need to shorten it
        pmCartLineInit(&prev_tc->coords.line.xyz,
                &prev_tc->coords.line.xyz.start, circ_start);
        tp_debug_print("Old target = %f\n", prev_tc->target);
        prev_tc->target = prev_tc->coords.line.xyz.tmag;
        tp_debug_print("Target = %f\n",prev_tc->target);
        //Setup tangent blending constraints
        tcSetTermCond(prev_tc, tc, TC_TERM_COND_TANGENT);
        tp_debug_print(" L1 end  : %f %f %f\n",prev_tc->coords.line.xyz.end.x,
                prev_tc->coords.line.xyz.end.y,
                prev_tc->coords.line.xyz.end.z);
    } else {
        tp_debug_print("connect: consume prev_tc\n");
    }

    //Shorten next line
    pmCartLineInit(&tc->coords.line.xyz, circ_end, &tc->coords.line.xyz.end);

    tp_info_print(" L2: old target = %f\n", tc->target);
    tc->target = tc->coords.line.xyz.tmag;
    tp_info_print(" L2: new target = %f\n", tc->target);
    tp_debug_print(" L2 start  : %f %f %f\n",tc->coords.line.xyz.start.x,
            tc->coords.line.xyz.start.y,
            tc->coords.line.xyz.start.z);

    tcSetTermCond(prev_tc, tc, TC_TERM_COND_TANGENT);

    tp_info_print("       Q1: %f %f %f\n",circ_start->x,circ_start->y,circ_start->z);
    tp_info_print("       Q2: %f %f %f\n",circ_end->x,circ_end->y,circ_end->z);

    return 0;
}


/**
 * Check if the current segment is actively blending.
 * Checks if a blend should start based on acceleration and velocity criteria.
 * Also saves this status so that the blend continues until the segment is
 * done.
 */
int tcIsBlending(TC_STRUCT * const tc) {
    //FIXME Disabling blends for rigid tap cycle until changes can be verified.
    int is_blending_next = (tc->term_cond == TC_TERM_COND_PARABOLIC ) &&
        tc->on_final_decel && (tc->currentvel < tc->blend_vel) &&
        tc->motion_type != TC_RIGIDTAP;

    //Latch up the blending_next status here, so that even if the prev conditions
    //aren't necessarily true we still blend to completion once the blend
    //starts.
    tc->blending_next |= is_blending_next;

    return tc->blending_next;
}

int tcFindBlendTolerance(TC_STRUCT const * const prev_tc,
        TC_STRUCT const * const tc, double * const T_blend, double * const nominal_tolerance)
{
    const double tolerance_ratio = 0.25;
    double T1 = prev_tc->tolerance;
    double T2 = tc->tolerance;
    //Detect zero tolerance = no tolerance and force to reasonable maximum
    if (T1 == 0) {
        T1 = prev_tc->nominal_length * tolerance_ratio;
    }
    if (T2 == 0) {
        T2 = tc->nominal_length * tolerance_ratio;
    }
    *nominal_tolerance = fmin(T1,T2);
    //Blend tolerance is the limit of what we can reach by blending alone,
    //consuming half a segment or less (parabolic equivalent)
    double blend_tolerance = fmin(fmin(*nominal_tolerance, 
                prev_tc->nominal_length * tolerance_ratio),
            tc->nominal_length * tolerance_ratio);
    *T_blend = blend_tolerance;
    return 0;
}


/**
 * Check for early stop conditions.
 * If a variety of conditions are true, then we can't do blending as we expect.
 * This function checks for any conditions that force us to stop on the current
 * segment. This is different from pausing or aborting, which can happen any
 * time.
 */
int tcFlagEarlyStop(TC_STRUCT * const tc,
        TC_STRUCT * const nexttc)
{

    if (!tc || !nexttc) {
        return TP_ERR_NO_ACTION;
    }

    if(tc->synchronized != TC_SYNC_POSITION && nexttc->synchronized == TC_SYNC_POSITION) {
        // we'll have to wait for spindle sync; might as well
        // stop at the right place (don't blend)
        tp_debug_print("waiting on spindle sync for tc %d\n", tc->id);
        tcSetTermCond(tc, nexttc, TC_TERM_COND_STOP);
    }

    if(nexttc->atspeed) {
        // we'll have to wait for the spindle to be at-speed; might as well
        // stop at the right place (don't blend), like above
        // FIXME change the values so that 0 is exact stop mode
        tp_debug_print("waiting on spindle atspeed for tc %d\n", tc->id);
        tcSetTermCond(tc, nexttc, TC_TERM_COND_STOP);
    }

    return TP_ERR_OK;
}

double pmLine9Target(PmLine9 * const line9)
{
    if (!line9->xyz.tmag_zero) {
        return line9->xyz.tmag;
    } else if (!line9->uvw.tmag_zero) {
        return line9->uvw.tmag;
    } else if (!line9->abc.tmag_zero) {
        return line9->abc.tmag;
    } else {
        return 0.0;
    }
}


/**
 * Initialize a new trajectory segment with common parameters.
 *
 * NOTE: this function only sets default values that are non-zero. Make sure
 * the struct is properly initialized BEFORE calling this function.
 */
int tcInit(TC_STRUCT * const tc,
        int motion_type,
        int canon_motion_type,
        double cycle_time,
        unsigned char enables,
        char atspeed)
{

    /** Motion type setup */
    tc->motion_type = motion_type;
    tc->canon_motion_type = canon_motion_type;
    tc->atspeed = atspeed;

    /** Segment settings passed down from interpreter*/
    tc->enables = enables;
    tc->cycle_time = cycle_time;

    tc->id = -1; //ID to be set when added to queue (may change before due to blend arcs)

    /** Segment settings (given values later during setup / optimization) */
    tc->indexrotary = -1;

    tc->active_depth = 1;

    tc->acc_ratio_tan = BLEND_ACC_RATIO_TANGENTIAL;

    return TP_ERR_OK;
}


/**
 * Set kinematic properties for a trajectory segment.
 */
int tcSetupMotion(TC_STRUCT * const tc,
        double vel,
        double ini_maxvel,
        double acc)
{
    //FIXME assumes that state is already set up in TC_STRUCT, which depends on external order of function calls.

    tc->maxaccel = acc;

    tc->maxvel = ini_maxvel;

    tc->reqvel = vel;
    // To be computed by velocity optimization / spindle-sync calculations
    tc->target_vel = 0;
    // To be filled in by tangent calculation, negative = invalid (KLUDGE)
    tcInitKinkProperties(tc);

    return TP_ERR_OK;
}


int tcSetupState(TC_STRUCT * const tc, TP_STRUCT const * const tp)
{
    tcSetTermCond(tc, NULL, tp->termCond);
    tc->tolerance = tp->tolerance;
    tc->synchronized = tp->synchronized;
    tc->uu_per_rev = tp->uu_per_rev;
    return TP_ERR_OK;
}

int pmLine9Init(PmLine9 * const line9,
        EmcPose const * const start,
        EmcPose const * const end)
{
    // Scratch variables
    PmCartesian start_xyz, end_xyz;
    PmCartesian start_uvw, end_uvw;
    PmCartesian start_abc, end_abc;

    // Convert endpoint to cartesian representation
    emcPoseToPmCartesian(start, &start_xyz, &start_abc, &start_uvw);
    emcPoseToPmCartesian(end, &end_xyz, &end_abc, &end_uvw);

    // Initialize cartesian line members
    int xyz_fail = pmCartLineInit(&line9->xyz, &start_xyz, &end_xyz);
    int abc_fail = pmCartLineInit(&line9->abc, &start_abc, &end_abc);
    int uvw_fail = pmCartLineInit(&line9->uvw, &start_uvw, &end_uvw);

    if (xyz_fail || abc_fail || uvw_fail) {
        rtapi_print_msg(RTAPI_MSG_ERR,"Failed to initialize Line9, err codes %d, %d, %d\n",
                xyz_fail,abc_fail,uvw_fail);
        return TP_ERR_FAIL;
    }
    return TP_ERR_OK;
}

int pmCircle9Init(PmCircle9 * const circ9,
        EmcPose const * const start,
        EmcPose const * const end,
        PmCartesian const * const center,
        PmCartesian const * const normal,
        int turn)
{
    PmCartesian start_xyz, end_xyz;
    PmCartesian start_uvw, end_uvw;
    PmCartesian start_abc, end_abc;

    emcPoseToPmCartesian(start, &start_xyz, &start_abc, &start_uvw);
    emcPoseToPmCartesian(end, &end_xyz, &end_abc, &end_uvw);

    int xyz_fail = pmCircleInit(&circ9->xyz, &start_xyz, &end_xyz, center, normal, turn);
    //Initialize line parts of Circle9
    int abc_fail = pmCartLineInit(&circ9->abc, &start_abc, &end_abc);
    int uvw_fail = pmCartLineInit(&circ9->uvw, &start_uvw, &end_uvw);

    int res_fit = findSpiralArcLengthFit(&circ9->xyz,&circ9->fit);

    if (xyz_fail || abc_fail || uvw_fail || res_fit) {
        rtapi_print_msg(RTAPI_MSG_ERR,"Failed to initialize Circle9, err codes %d, %d, %d, %d\n",
                xyz_fail, abc_fail, uvw_fail, res_fit);
        return TP_ERR_FAIL;
    }
    return TP_ERR_OK;
}

double pmCircle9Target(PmCircle9 const * const circ9)
{

    double h2;
    pmCartMagSq(&circ9->xyz.rHelix, &h2);
    double helical_length = pmSqrt(pmSq(circ9->fit.total_planar_length) + h2);

    return helical_length;
}

int tcUpdateCircleAccRatio(TC_STRUCT * tc)
{
    if (tc->motion_type == TC_CIRCULAR) {
        PmCircleLimits limits = pmCircleActualMaxVel(&tc->coords.circle.xyz,
                             tc->maxvel,
                             tcGetOverallMaxAccel(tc));
        tc->maxvel = limits.v_max;
        tc->acc_ratio_tan = limits.acc_ratio;
        return 0;
    }
    // TODO handle blend arc here too?
    return 1; //nothing to do, but not an error
}

/**
 * "Finalizes" a segment so that its length can't change.
 * By setting the finalized flag, we tell the optimizer that this segment's
 * length won't change anymore. Since any blends are already set up, we can
 * trust that the length will be the same, and so can use the length in the
 * velocity optimization.
 */
int tcFinalizeLength(TC_STRUCT * const tc)
{
    //Apply velocity corrections
    if (!tc) {
        return TP_ERR_FAIL;
    }

    if (tc->finalized) {
        tp_debug_print("tc %d already finalized\n", tc->id);
        return TP_ERR_NO_ACTION;
    }

    tp_debug_print("Finalizing motion id %d, type %d\n", tc->id, tc->motion_type);

    tcClampVelocityByLength(tc);

    tcUpdateCircleAccRatio(tc);

    tc->finalized = 1;
    return TP_ERR_OK;
}


int tcClampVelocityByLength(TC_STRUCT * const tc)
{
    //Apply velocity corrections
    if (!tc) {
        return TP_ERR_FAIL;
    }

    //Reduce max velocity to match sample rate
    //Assume that cycle time is valid here
    double sample_maxvel = tc->target / tc->cycle_time;
    tp_debug_print("sample_maxvel = %f\n",sample_maxvel);
    tc->maxvel = fmin(tc->maxvel, sample_maxvel);
    return TP_ERR_OK;
}

/**
 * compute the total arc length of a circle segment
 */
int tcUpdateTargetFromCircle(TC_STRUCT * const tc)
{
    if (!tc || tc->motion_type !=TC_CIRCULAR) {
        return TP_ERR_FAIL;
    }

    double h2;
    pmCartMagSq(&tc->coords.circle.xyz.rHelix, &h2);
    double helical_length = pmSqrt(pmSq(tc->coords.circle.fit.total_planar_length) + h2);

    tc->target = helical_length;
    return TP_ERR_OK;
}



int pmRigidTapInit(PmRigidTap * const tap,
        EmcPose const * const start,
        EmcPose const * const end,
        double reversal_scale)
{
    PmCartesian start_xyz, end_xyz;
    PmCartesian abc, uvw;

    //Slightly more allocation this way, but much easier to read
    emcPoseToPmCartesian(start, &start_xyz, &abc, &uvw);
    emcPoseGetXYZ(end, &end_xyz);

    // Setup XYZ motion
    pmCartLineInit(&tap->xyz, &start_xyz, &end_xyz);

    // Copy over fixed ABC and UVW points
    tap->abc = abc;
    tap->uvw = uvw;

    // Setup initial tap state
    tap->reversal_target = tap->xyz.tmag;
<<<<<<< HEAD
    tap->reversal_scale = reversal_scale;
    tap->state = TAPPING;
=======
    tap->state = RIGIDTAP_START;
>>>>>>> 85dfc91f
    return TP_ERR_OK;

}

double pmRigidTapTarget(PmRigidTap * const tap, double uu_per_rev)
{
    // allow 10 turns of the spindle to stop - we don't want to just go on forever
    double overrun = 10. * uu_per_rev;
    double target = tap->xyz.tmag + overrun;
    tp_debug_print("initial tmag = %.12g, added %.12g for overrun, target = %.12g\n",
            tap->xyz.tmag, overrun,target);
    return target;
}

/** Returns true if segment has ONLY rotary motion, false otherwise. */
int tcPureRotaryCheck(TC_STRUCT const * const tc)
{
    return (tc->motion_type == TC_LINEAR) &&
        (tc->coords.line.xyz.tmag_zero) &&
        (tc->coords.line.uvw.tmag_zero);
}


/**
 * Given a PmCircle and a circular segment, copy the circle in as the XYZ portion of the segment, then update the motion parameters.
 * NOTE: does not yet support ABC or UVW motion!
 */
int tcSetCircleXYZ(TC_STRUCT * const tc, PmCircle const * const circ)
{

    //Update targets with new arc length
    if (!circ || tc->motion_type != TC_CIRCULAR) {
        return TP_ERR_FAIL;
    }
    if (!tc->coords.circle.abc.tmag_zero || !tc->coords.circle.uvw.tmag_zero) {
        rtapi_print_msg(RTAPI_MSG_ERR, "SetCircleXYZ does not supportABC or UVW motion\n");
        return TP_ERR_FAIL;
    }

    // Store the new circular segment (or use the current one)

    if (!circ) {
        rtapi_print_msg(RTAPI_MSG_ERR, "SetCircleXYZ missing new circle definition\n");
        return TP_ERR_FAIL;
    }

    tc->coords.circle.xyz = *circ;
    // Update the arc length fit to this new segment
    findSpiralArcLengthFit(&tc->coords.circle.xyz, &tc->coords.circle.fit);

    // compute the new total arc length using the fit and store as new
    // target distance
    tc->target = pmCircle9Target(&tc->coords.circle);

    return TP_ERR_OK;
}

int tcClearFlags(TC_STRUCT * const tc)
{
    if (!tc) {
        return TP_ERR_MISSING_INPUT;
    }

    //KLUDGE this will need to be updated manually if any other flags are added.
    tc->is_blending = false;

    return TP_ERR_OK;
}

<|MERGE_RESOLUTION|>--- conflicted
+++ resolved
@@ -844,12 +844,8 @@
 
     // Setup initial tap state
     tap->reversal_target = tap->xyz.tmag;
-<<<<<<< HEAD
     tap->reversal_scale = reversal_scale;
-    tap->state = TAPPING;
-=======
     tap->state = RIGIDTAP_START;
->>>>>>> 85dfc91f
     return TP_ERR_OK;
 
 }
