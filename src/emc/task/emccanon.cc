--- conflicted
+++ resolved
@@ -59,11 +59,6 @@
 
 static int debug_velacc = 0;
 static const double tiny = 1e-7;
-<<<<<<< HEAD
-=======
-static double xy_rotation = 0.;
-static int rotary_unlock_for_traverse = -1;
->>>>>>> 8725a735
 
 #ifndef MIN
 #define MIN(a,b) ((a)<(b)?(a):(b))
@@ -126,107 +121,6 @@
 */
 extern void CANON_ERROR(const char *fmt, ...);
 
-<<<<<<< HEAD
-static double offset_x(double x) {
-    return x + canon.programOrigin.x + canon.toolOffset.tran.x;
-}
-
-static double offset_y(double y) {
-    return y + canon.programOrigin.y + canon.toolOffset.tran.y;
-}
-
-static double offset_z(double z) {
-    return z + canon.programOrigin.z + canon.toolOffset.tran.z;
-}
-
-static double offset_a(double a) {
-    return a + canon.programOrigin.a + canon.toolOffset.a;
-}
-
-static double offset_b(double b) {
-    return b + canon.programOrigin.b + canon.toolOffset.b;
-}
-
-static double offset_c(double c) {
-    return c + canon.programOrigin.c + canon.toolOffset.c;
-}
-
-static double offset_u(double u) {
-    return u + canon.programOrigin.u + canon.toolOffset.u;
-}
-
-static double offset_v(double v) {
-    return v + canon.programOrigin.v + canon.toolOffset.v;
-}
-
-static double offset_w(double w) {
-    return w + canon.programOrigin.w + canon.toolOffset.w;
-}
-
-static double unoffset_x(double x) {
-    return x - canon.programOrigin.x - canon.toolOffset.tran.x;
-}
-
-static double unoffset_y(double y) {
-    return y - canon.programOrigin.y - canon.toolOffset.tran.y;
-}
-
-static double unoffset_z(double z) {
-    return z - canon.programOrigin.z - canon.toolOffset.tran.z;
-}
-
-static double unoffset_a(double a) {
-    return a - canon.programOrigin.a - canon.toolOffset.a;
-}
-
-static double unoffset_b(double b) {
-    return b - canon.programOrigin.b - canon.toolOffset.b;
-}
-
-static double unoffset_c(double c) {
-    return c - canon.programOrigin.c - canon.toolOffset.c;
-}
-
-static double unoffset_u(double u) {
-    return u - canon.programOrigin.u - canon.toolOffset.u;
-}
-
-static double unoffset_v(double v) {
-    return v - canon.programOrigin.v - canon.toolOffset.v;
-}
-
-static double unoffset_w(double w) {
-    return w - canon.programOrigin.w - canon.toolOffset.w;
-}
-=======
-/*
-  Origin offsets, length units, and active plane are all maintained
-  here in this file. Controller runs in absolute mode, and does not
-  have plane select concept.
-
-  programOrigin is stored in mm always, and converted when set or read.
-  When it's applied to positions, convert positions to mm units first
-  and then add programOrigin.
-
-  Units are then converted from mm to external units, as reported by
-  the GET_EXTERNAL_LENGTH_UNITS() function.
-  */
-static CANON_POSITION g5xOffset(0.0, 0.0, 0.0, 
-                                0.0, 0.0, 0.0,
-                                0.0, 0.0, 0.0);
-static CANON_POSITION g92Offset(0.0, 0.0, 0.0, 
-                                0.0, 0.0, 0.0,
-                                0.0, 0.0, 0.0);
-static CANON_UNITS lengthUnits = CANON_UNITS_MM;
-static CANON_PLANE activePlane = CANON_PLANE_XY;
-
-static int feed_mode = 0;
-static int synched = 0;
-
-/* Tool length offset is saved here */
-static EmcPose currentToolOffset;
->>>>>>> 8725a735
-
 #ifndef D2R
 #define D2R(r) ((r)*M_PI/180.0)
 #endif
@@ -240,122 +134,80 @@
 }
 
 static void rotate_and_offset_pos(double &x, double &y, double &z, double &a, double &b, double &c, double &u, double &v, double &w) {
-<<<<<<< HEAD
+    x += canon.g92Offset.x;
+    y += canon.g92Offset.y;
+    z += canon.g92Offset.z;
+    a += canon.g92Offset.a;
+    b += canon.g92Offset.b;
+    c += canon.g92Offset.c;
+    u += canon.g92Offset.u;
+    v += canon.g92Offset.v;
+    w += canon.g92Offset.w;
+
     rotate(x, y, canon.xy_rotation);
-    x = offset_x(x);
-    y = offset_y(y);
-    z = offset_z(z);
-    a = offset_a(a);
-    b = offset_b(b);
-    c = offset_c(c);
-    u = offset_u(u);
-    v = offset_v(v);
-    w = offset_w(w);
-=======
-
-    x += g92Offset.x;
-    y += g92Offset.y;
-    z += g92Offset.z;
-    a += g92Offset.a;
-    b += g92Offset.b;
-    c += g92Offset.c;
-    u += g92Offset.u;
-    v += g92Offset.v;
-    w += g92Offset.w;
-
-    rotate(x, y, xy_rotation);
-
-    x += g5xOffset.x;
-    y += g5xOffset.y;
-    z += g5xOffset.z;
-    a += g5xOffset.a;
-    b += g5xOffset.b;
-    c += g5xOffset.c;
-    u += g5xOffset.u;
-    v += g5xOffset.v;
-    w += g5xOffset.w;
-
-    x += currentToolOffset.tran.x;
-    y += currentToolOffset.tran.y;
-    z += currentToolOffset.tran.z;
-    a += currentToolOffset.a;
-    b += currentToolOffset.b;
-    c += currentToolOffset.c;
-    u += currentToolOffset.u;
-    v += currentToolOffset.v;
-    w += currentToolOffset.w;
->>>>>>> 8725a735
+
+    x += canon.g5xOffset.x;
+    y += canon.g5xOffset.y;
+    z += canon.g5xOffset.z;
+    a += canon.g5xOffset.a;
+    b += canon.g5xOffset.b;
+    c += canon.g5xOffset.c;
+    u += canon.g5xOffset.u;
+    v += canon.g5xOffset.v;
+    w += canon.g5xOffset.w;
+
+    x += canon.toolOffset.tran.x;
+    y += canon.toolOffset.tran.y;
+    z += canon.toolOffset.tran.z;
+    a += canon.toolOffset.a;
+    b += canon.toolOffset.b;
+    c += canon.toolOffset.c;
+    u += canon.toolOffset.u;
+    v += canon.toolOffset.v;
+    w += canon.toolOffset.w;
 }
 
 static CANON_POSITION unoffset_and_unrotate_pos(const CANON_POSITION pos) {
-    CANON_POSITION res;
-<<<<<<< HEAD
-    res.x = unoffset_x(pos.x);
-    res.y = unoffset_y(pos.y);
+    CANON_POSITION res = pos;
+
+    res.x -= canon.toolOffset.tran.x;
+    res.y -= canon.toolOffset.tran.y;
+    res.z -= canon.toolOffset.tran.z;
+    res.a -= canon.toolOffset.a;
+    res.b -= canon.toolOffset.b;
+    res.c -= canon.toolOffset.c;
+    res.u -= canon.toolOffset.u;
+    res.v -= canon.toolOffset.v;
+    res.w -= canon.toolOffset.w;
+    
+    res.x -= canon.g5xOffset.x;
+    res.y -= canon.g5xOffset.y;
+    res.z -= canon.g5xOffset.z;
+    res.a -= canon.g5xOffset.a;
+    res.b -= canon.g5xOffset.b;
+    res.c -= canon.g5xOffset.c;
+    res.u -= canon.g5xOffset.u;
+    res.v -= canon.g5xOffset.v;
+    res.w -= canon.g5xOffset.w;
+
     rotate(res.x, res.y, -canon.xy_rotation);
-    res.z = unoffset_z(pos.z);
-    res.a = unoffset_a(pos.a);
-    res.b = unoffset_b(pos.b);
-    res.c = unoffset_c(pos.c);
-    res.u = unoffset_u(pos.u);
-    res.v = unoffset_v(pos.v);
-    res.w = unoffset_w(pos.w);
-=======
-
-    res = pos;
-
-    res.x -= currentToolOffset.tran.x;
-    res.y -= currentToolOffset.tran.y;
-    res.z -= currentToolOffset.tran.z;
-    res.a -= currentToolOffset.a;
-    res.b -= currentToolOffset.b;
-    res.c -= currentToolOffset.c;
-    res.u -= currentToolOffset.u;
-    res.v -= currentToolOffset.v;
-    res.w -= currentToolOffset.w;
-    
-    res.x -= g5xOffset.x;
-    res.y -= g5xOffset.y;
-    res.z -= g5xOffset.z;
-    res.a -= g5xOffset.a;
-    res.b -= g5xOffset.b;
-    res.c -= g5xOffset.c;
-    res.u -= g5xOffset.u;
-    res.v -= g5xOffset.v;
-    res.w -= g5xOffset.w;
-
-    rotate(res.x, res.y, -xy_rotation);
-
-    res.x -= g92Offset.x;
-    res.y -= g92Offset.y;
-    res.z -= g92Offset.z;
-    res.a -= g92Offset.a;
-    res.b -= g92Offset.b;
-    res.c -= g92Offset.c;
-    res.u -= g92Offset.u;
-    res.v -= g92Offset.v;
-    res.w -= g92Offset.w;
-
->>>>>>> 8725a735
+
+    res.x -= canon.g92Offset.x;
+    res.y -= canon.g92Offset.y;
+    res.z -= canon.g92Offset.z;
+    res.a -= canon.g92Offset.a;
+    res.b -= canon.g92Offset.b;
+    res.c -= canon.g92Offset.c;
+    res.u -= canon.g92Offset.u;
+    res.v -= canon.g92Offset.v;
+    res.w -= canon.g92Offset.w;
+
     return res;
 }
 
 
 static CANON_POSITION unoffset_and_unrotate_pos(const EmcPose pos) {
     CANON_POSITION res;
-<<<<<<< HEAD
-    res.x = unoffset_x(pos.tran.x);
-    res.y = unoffset_y(pos.tran.y);
-    rotate(res.x, res.y, -canon.xy_rotation);
-    res.z = unoffset_z(pos.tran.z);
-    res.a = unoffset_a(pos.a);
-    res.b = unoffset_b(pos.b);
-    res.c = unoffset_c(pos.c);
-    res.u = unoffset_u(pos.u);
-    res.v = unoffset_v(pos.v);
-    res.w = unoffset_w(pos.w);
-    return res;
-=======
     res.x = pos.tran.x;
     res.y = pos.tran.y;
     res.z = pos.tran.z;
@@ -367,7 +219,6 @@
     res.w = pos.w;
 
     return unoffset_and_unrotate_pos(res);
->>>>>>> 8725a735
 }
 
 static void from_prog(double &x, double &y, double &z, double &a, double &b, double &c, double &u, double &v, double &w) {
@@ -477,43 +328,23 @@
 
     set_g5x_msg.g5x_index = index;
 
-<<<<<<< HEAD
-    set_origin_msg.origin.tran.x = TO_EXT_LEN(canon.programOrigin.x);
-    set_origin_msg.origin.tran.y = TO_EXT_LEN(canon.programOrigin.y);
-    set_origin_msg.origin.tran.z = TO_EXT_LEN(canon.programOrigin.z);
-
-    set_origin_msg.origin.a = TO_EXT_ANG(canon.programOrigin.a);
-    set_origin_msg.origin.b = TO_EXT_ANG(canon.programOrigin.b);
-    set_origin_msg.origin.c = TO_EXT_ANG(canon.programOrigin.c);
-
-    set_origin_msg.origin.u = TO_EXT_LEN(canon.programOrigin.u);
-    set_origin_msg.origin.v = TO_EXT_LEN(canon.programOrigin.v);
-    set_origin_msg.origin.w = TO_EXT_LEN(canon.programOrigin.w);
-=======
-    set_g5x_msg.origin.tran.x = TO_EXT_LEN(g5xOffset.x);
-    set_g5x_msg.origin.tran.y = TO_EXT_LEN(g5xOffset.y);
-    set_g5x_msg.origin.tran.z = TO_EXT_LEN(g5xOffset.z);
-
-    set_g5x_msg.origin.a = TO_EXT_ANG(g5xOffset.a);
-    set_g5x_msg.origin.b = TO_EXT_ANG(g5xOffset.b);
-    set_g5x_msg.origin.c = TO_EXT_ANG(g5xOffset.c);
-
-    set_g5x_msg.origin.u = TO_EXT_LEN(g5xOffset.u);
-    set_g5x_msg.origin.v = TO_EXT_LEN(g5xOffset.v);
-    set_g5x_msg.origin.w = TO_EXT_LEN(g5xOffset.w);
->>>>>>> 8725a735
+    set_g5x_msg.origin.tran.x = TO_EXT_LEN(canon.g5xOffset.x);
+    set_g5x_msg.origin.tran.y = TO_EXT_LEN(canon.g5xOffset.y);
+    set_g5x_msg.origin.tran.z = TO_EXT_LEN(canon.g5xOffset.z);
+
+    set_g5x_msg.origin.a = TO_EXT_ANG(canon.g5xOffset.a);
+    set_g5x_msg.origin.b = TO_EXT_ANG(canon.g5xOffset.b);
+    set_g5x_msg.origin.c = TO_EXT_ANG(canon.g5xOffset.c);
+
+    set_g5x_msg.origin.u = TO_EXT_LEN(canon.g5xOffset.u);
+    set_g5x_msg.origin.v = TO_EXT_LEN(canon.g5xOffset.v);
+    set_g5x_msg.origin.w = TO_EXT_LEN(canon.g5xOffset.w);
 
     if(canon.css_maximum) {
 	EMC_SPINDLE_SPEED emc_spindle_speed_msg;
-<<<<<<< HEAD
 	emc_spindle_speed_msg.speed = canon.css_maximum;
 	emc_spindle_speed_msg.factor = canon.css_numerator;
-	emc_spindle_speed_msg.xoffset = TO_EXT_LEN(canon.programOrigin.x + canon.toolOffset.tran.x);
-=======
-	emc_spindle_speed_msg.speed = css_maximum;
-	emc_spindle_speed_msg.factor = css_numerator;
-	emc_spindle_speed_msg.xoffset = TO_EXT_LEN(g5xOffset.x + g92Offset.x + currentToolOffset.tran.x);
->>>>>>> 8725a735
+	emc_spindle_speed_msg.xoffset = TO_EXT_LEN(canon.g5xOffset.x + canon.g92Offset.x + canon.toolOffset.tran.x);
 	interp_list.append(emc_spindle_speed_msg);
     }
     interp_list.append(set_g5x_msg);
@@ -526,23 +357,23 @@
        read-ahead time */
     EMC_TRAJ_SET_G92 set_g92_msg;
 
-    set_g92_msg.origin.tran.x = TO_EXT_LEN(g92Offset.x);
-    set_g92_msg.origin.tran.y = TO_EXT_LEN(g92Offset.y);
-    set_g92_msg.origin.tran.z = TO_EXT_LEN(g92Offset.z);
-
-    set_g92_msg.origin.a = TO_EXT_ANG(g92Offset.a);
-    set_g92_msg.origin.b = TO_EXT_ANG(g92Offset.b);
-    set_g92_msg.origin.c = TO_EXT_ANG(g92Offset.c);
-
-    set_g92_msg.origin.u = TO_EXT_LEN(g92Offset.u);
-    set_g92_msg.origin.v = TO_EXT_LEN(g92Offset.v);
-    set_g92_msg.origin.w = TO_EXT_LEN(g92Offset.w);
-
-    if(css_maximum) {
+    set_g92_msg.origin.tran.x = TO_EXT_LEN(canon.g92Offset.x);
+    set_g92_msg.origin.tran.y = TO_EXT_LEN(canon.g92Offset.y);
+    set_g92_msg.origin.tran.z = TO_EXT_LEN(canon.g92Offset.z);
+
+    set_g92_msg.origin.a = TO_EXT_ANG(canon.g92Offset.a);
+    set_g92_msg.origin.b = TO_EXT_ANG(canon.g92Offset.b);
+    set_g92_msg.origin.c = TO_EXT_ANG(canon.g92Offset.c);
+
+    set_g92_msg.origin.u = TO_EXT_LEN(canon.g92Offset.u);
+    set_g92_msg.origin.v = TO_EXT_LEN(canon.g92Offset.v);
+    set_g92_msg.origin.w = TO_EXT_LEN(canon.g92Offset.w);
+
+    if(canon.css_maximum) {
 	EMC_SPINDLE_SPEED emc_spindle_speed_msg;
-	emc_spindle_speed_msg.speed = css_maximum;
-	emc_spindle_speed_msg.factor = css_numerator;
-	emc_spindle_speed_msg.xoffset = TO_EXT_LEN(g5xOffset.x + g92Offset.x + currentToolOffset.tran.x);
+	emc_spindle_speed_msg.speed = canon.css_maximum;
+	emc_spindle_speed_msg.factor = canon.css_numerator;
+	emc_spindle_speed_msg.xoffset = TO_EXT_LEN(canon.g5xOffset.x + canon.g92Offset.x + canon.toolOffset.tran.x);
 	interp_list.append(emc_spindle_speed_msg);
     }
     interp_list.append(set_g92_msg);
@@ -572,31 +403,17 @@
     v = FROM_PROG_LEN(v);
     w = FROM_PROG_LEN(w);
 
-<<<<<<< HEAD
-    canon.programOrigin.x = x;
-    canon.programOrigin.y = y;
-    canon.programOrigin.z = z;
+    canon.g5xOffset.x = x;
+    canon.g5xOffset.y = y;
+    canon.g5xOffset.z = z;
     
-    canon.programOrigin.a = a;
-    canon.programOrigin.b = b;
-    canon.programOrigin.c = c;
-
-    canon.programOrigin.u = u;
-    canon.programOrigin.v = v;
-    canon.programOrigin.w = w;
-=======
-    g5xOffset.x = x;
-    g5xOffset.y = y;
-    g5xOffset.z = z;
-    
-    g5xOffset.a = a;
-    g5xOffset.b = b;
-    g5xOffset.c = c;
-
-    g5xOffset.u = u;
-    g5xOffset.v = v;
-    g5xOffset.w = w;
->>>>>>> 8725a735
+    canon.g5xOffset.a = a;
+    canon.g5xOffset.b = b;
+    canon.g5xOffset.c = c;
+
+    canon.g5xOffset.u = u;
+    canon.g5xOffset.v = v;
+    canon.g5xOffset.w = w;
 
     send_g5x_msg(index);
 }
@@ -615,17 +432,17 @@
     v = FROM_PROG_LEN(v);
     w = FROM_PROG_LEN(w);
 
-    g92Offset.x = x;
-    g92Offset.y = y;
-    g92Offset.z = z;
+    canon.g92Offset.x = x;
+    canon.g92Offset.y = y;
+    canon.g92Offset.z = z;
     
-    g92Offset.a = a;
-    g92Offset.b = b;
-    g92Offset.c = c;
-
-    g92Offset.u = u;
-    g92Offset.v = v;
-    g92Offset.w = w;
+    canon.g92Offset.a = a;
+    canon.g92Offset.b = b;
+    canon.g92Offset.c = c;
+
+    canon.g92Offset.u = u;
+    canon.g92Offset.v = v;
+    canon.g92Offset.w = w;
 
     send_g92_msg();
 }
@@ -983,12 +800,8 @@
     linearMoveMsg.acc = toExtAcc(acc);
 
     linearMoveMsg.type = EMC_MOTION_TYPE_FEED;
-<<<<<<< HEAD
+    linearMoveMsg.indexrotary = -1;
     if ((vel && acc) || canon.synched) {
-=======
-    linearMoveMsg.indexrotary = -1;
-    if ((vel && acc) || synched) {
->>>>>>> 8725a735
         interp_list.set_line_number(line_no);
         interp_list.append(linearMoveMsg);
     }
@@ -1083,7 +896,7 @@
     EMC_TRAJ_LINEAR_MOVE linearMoveMsg;
 
     linearMoveMsg.feed_mode = 0;
-    if (rotary_unlock_for_traverse != -1)
+    if (canon.rotary_unlock_for_traverse != -1)
         linearMoveMsg.type = EMC_MOTION_TYPE_INDEXROTARY;
     else
         linearMoveMsg.type = EMC_MOTION_TYPE_TRAVERSE;
@@ -1097,7 +910,7 @@
     linearMoveMsg.end = to_ext_pose(x,y,z,a,b,c,u,v,w);
     linearMoveMsg.vel = linearMoveMsg.ini_maxvel = toExtVel(vel);
     linearMoveMsg.acc = toExtAcc(acc);
-    linearMoveMsg.indexrotary = rotary_unlock_for_traverse;
+    linearMoveMsg.indexrotary = canon.rotary_unlock_for_traverse;
 
     int old_feed_mode = canon.feed_mode;
     if(canon.feed_mode)
@@ -1334,14 +1147,7 @@
     double small = 0.000001;
     double x = x1-x0, y=y1-y0;
     double den = 2 * (y*dx - x*dy);
-<<<<<<< HEAD
-    double r = -(x*x+y*y)/den;
-    double i = dy*r, j = -dx*r;
-    double cx = x1+i, cy=y1+j;
     CANON_POSITION p = unoffset_and_unrotate_pos(canon.endPoint);
-=======
-    CANON_POSITION p = unoffset_and_unrotate_pos(canonEndPoint);
->>>>>>> 8725a735
     to_prog(p);
     if (fabs(den) > small) {
         double r = -(x*x+y*y)/den;
@@ -1401,73 +1207,6 @@
     std::vector<unsigned int> knot_vector = knot_vector_creator(n, k);	
     PLANE_POINT P0, P0T, P1, P1T;
 
-<<<<<<< HEAD
-void SPLINE_FEED(int lineno, double x1, double y1, double x2, double y2) {
-    flush_segments();
-    CANON_POSITION p = unoffset_and_unrotate_pos(canon.endPoint);
-    to_prog(p);
-
-    double x0 = p.x;
-    double y0 = p.y;
-    double xx0 = 2*(x1-x0), xx1 = 2*(x2-x1),
-           yy0 = 2*(y1-y0), yy1 = 2*(y2-y1),
-         ox = x0, oy = y0, odx = xx0, ody = yy0;
-
-#define N 2
-    for(int i=1; i<=N; i++) {
-      double t = i * 1. / N;
-      double u = 1. / N;
-      double t0 = (1-t)*(1-t);
-      double t1 = 2*t*(1-t);
-      double t2 = t*t;
-      double q0 = (1-t);
-      double q1 = t;
-
-perturb:
-      double x = x0*t0 + x1*t1 + x2*t2;
-      double y = y0*t0 + y1*t1 + y2*t2;
-      double dx = xx0*q0 + xx1*q1;
-      double dy = yy0*q0 + yy1*q1;
-      if(!biarc(lineno, ox, oy, odx, ody, x, y, dx, dy)) {
-          t = t - u; u /= -2; goto perturb;
-      }
-      ox = x; oy = y; odx = dx; ody = dy;
-    }
-}
-
-void SPLINE_FEED(int lineno, double x1, double y1, double x2, double y2, double x3, double y3) {
-    flush_segments();
-
-    CANON_POSITION p = unoffset_and_unrotate_pos(canon.endPoint);
-    to_prog(p);
-    double x0 = p.x;
-    double y0 = p.y;
-    double xx0 = 3*(x1-x0), xx1 = 3*(x2-x1), xx2 = 3*(x3-x2),
-           yy0 = 3*(y1-y0), yy1 = 3*(y2-y1), yy2 = 3*(y3-y2),
-         ox = x0, oy = y0, odx = xx0, ody = yy0;
-
-//#define N 4
-    for(int i=1; i<=N; i++) {
-      double t = i * 1. / N;
-      double u = 1. / N;
-      double t3 = t*t*t;
-      double t2 = 3*t*t*(1-t);
-      double t1 = 3*t*(1-t)*(1-t);
-      double t0 = (1-t)*(1-t)*(1-t);
-      double q0 = (1-t)*(1-t);
-      double q1 = 2*t*(1-t);
-      double q2 = t*t;
-
-perturb:
-      double x = x0*t0 + x1*t1 + x2*t2 + x3*t3;
-      double y = y0*t0 + y1*t1 + y2*t2 + y3*t3;
-      double dx = xx0*q0 + xx1*q1 + xx2*q2;
-      double dy = yy0*q0 + yy1*q1 + yy2*q2;
-      if(!biarc(lineno, ox, oy, odx, ody, x, y, dx, dy)) {
-          t = t - u; u /= -2; goto perturb;
-      }
-      ox = x; oy = y; odx = dx; ody = dy;
-=======
     P0 = nurbs_point(0,k,nurbs_control_points,knot_vector);
     P0T = nurbs_tangent(0, k, nurbs_control_points, knot_vector);
 
@@ -1478,7 +1217,6 @@
         biarc(lineno, P0.X,P0.Y, P0T.X,P0T.Y, P1.X,P1.Y, P1T.X,P1T.Y);
         P0 = P1;
         P0T = P1T;
->>>>>>> 8725a735
     }
     knot_vector.clear();
 }
@@ -1520,27 +1258,6 @@
 
     get_last_pos(lx, ly, lz);
 
-<<<<<<< HEAD
-    // XXX rotation?
-    if( (canon.activePlane == CANON_PLANE_XY)
-            && canon.motionMode == CANON_CONTINUOUS
-            && chord_deviation(lx, ly,
-                offset_x(FROM_PROG_LEN(first_end)), offset_y(FROM_PROG_LEN(second_end)),
-                offset_x(FROM_PROG_LEN(first_axis)), offset_y(FROM_PROG_LEN(second_axis)),
-                rotation, mx, my) < canon.naivecamTolerance) {
-        double x=FROM_PROG_LEN(first_end), y=FROM_PROG_LEN(second_end), z=FROM_PROG_LEN(axis_end_point);
-        rotate_and_offset_pos(x, y, z, a, b, c, u, v, w);
-        see_segment(line_number, mx, my,
-                (lz + z)/2, 
-                (canon.endPoint.a + a)/2, 
-                (canon.endPoint.b + b)/2, 
-                (canon.endPoint.c + c)/2, 
-                (canon.endPoint.u + u)/2, 
-                (canon.endPoint.v + v)/2, 
-                (canon.endPoint.w + w)/2);
-        see_segment(line_number, x, y, z, a, b, c, u, v, w);
-        return;
-=======
     a = FROM_PROG_ANG(a);
     b = FROM_PROG_ANG(b);
     c = FROM_PROG_ANG(c);
@@ -1548,26 +1265,25 @@
     v = FROM_PROG_LEN(v);
     w = FROM_PROG_LEN(w);
 
-    if( activePlane == CANON_PLANE_XY && canonMotionMode == CANON_CONTINUOUS) {
+    if( canon.activePlane == CANON_PLANE_XY && canon.motionMode == CANON_CONTINUOUS) {
         double fe=FROM_PROG_LEN(first_end), se=FROM_PROG_LEN(second_end), ae=FROM_PROG_LEN(axis_end_point);
         double fa=FROM_PROG_LEN(first_axis), sa=FROM_PROG_LEN(second_axis);
         rotate_and_offset_pos(fe, se, ae, unused, unused, unused, unused, unused, unused);
         rotate_and_offset_pos(fa, sa, unused, unused, unused, unused, unused, unused, unused);
             
-        if (chord_deviation(lx, ly, fe, se, fa, sa, rotation, mx, my) < canonNaivecamTolerance) {
+        if (chord_deviation(lx, ly, fe, se, fa, sa, rotation, mx, my) < canon.naivecamTolerance) {
             rotate_and_offset_pos(unused, unused, unused, a, b, c, u, v, w);
             see_segment(line_number, mx, my,
                         (lz + ae)/2, 
-                        (canonEndPoint.a + a)/2, 
-                        (canonEndPoint.b + b)/2, 
-                        (canonEndPoint.c + c)/2, 
-                        (canonEndPoint.u + u)/2, 
-                        (canonEndPoint.v + v)/2, 
-                        (canonEndPoint.w + w)/2);
+                        (canon.endPoint.a + a)/2, 
+                        (canon.endPoint.b + b)/2, 
+                        (canon.endPoint.c + c)/2, 
+                        (canon.endPoint.u + u)/2, 
+                        (canon.endPoint.v + v)/2, 
+                        (canon.endPoint.w + w)/2);
             see_segment(line_number, fe, se, ae, a, b, c, u, v, w);
             return;
         }
->>>>>>> 8725a735
     }
     //ini_maxvel = max vel defined by various ini constraints
     //circ_maxvel = max vel defined by ini constraints in the circle plane (XY, YZ or XZ)
@@ -1892,17 +1608,10 @@
 	if(canon.lengthUnits == CANON_UNITS_INCHES) 
 	    canon.css_numerator = 12 / (2 * M_PI) * canon.spindleSpeed * TO_EXT_LEN(25.4);
 	else
-<<<<<<< HEAD
 	    canon.css_numerator = 1000 / (2 * M_PI) * canon.spindleSpeed * TO_EXT_LEN(1);
 	emc_spindle_on_msg.speed = canon.css_maximum;
 	emc_spindle_on_msg.factor = canon.css_numerator;
-	emc_spindle_on_msg.xoffset = TO_EXT_LEN(canon.programOrigin.x + canon.toolOffset.tran.x);
-=======
-	    css_numerator = 1000 / (2 * M_PI) * spindleSpeed * TO_EXT_LEN(1);
-	emc_spindle_on_msg.speed = css_maximum;
-	emc_spindle_on_msg.factor = css_numerator;
-	emc_spindle_on_msg.xoffset = TO_EXT_LEN(g5xOffset.x + g92Offset.x + currentToolOffset.tran.x);
->>>>>>> 8725a735
+	emc_spindle_on_msg.xoffset = TO_EXT_LEN(canon.g5xOffset.x + canon.g92Offset.x + canon.toolOffset.tran.x);
     } else {
 	emc_spindle_on_msg.speed = canon.spindleSpeed;
 	canon.css_numerator = 0;
@@ -1920,17 +1629,10 @@
 	if(canon.lengthUnits == CANON_UNITS_INCHES) 
 	    canon.css_numerator = -12 / (2 * M_PI) * canon.spindleSpeed;
 	else
-<<<<<<< HEAD
 	    canon.css_numerator = -1000 / (2 * M_PI) * canon.spindleSpeed;
 	emc_spindle_on_msg.speed = canon.css_maximum;
 	emc_spindle_on_msg.factor = canon.css_numerator;
-	emc_spindle_on_msg.xoffset = TO_EXT_LEN(canon.programOrigin.x + canon.toolOffset.tran.x);
-=======
-	    css_numerator = -1000 / (2 * M_PI) * spindleSpeed;
-	emc_spindle_on_msg.speed = css_maximum;
-	emc_spindle_on_msg.factor = css_numerator;
-	emc_spindle_on_msg.xoffset = TO_EXT_LEN(g5xOffset.x + g92Offset.x + currentToolOffset.tran.x);
->>>>>>> 8725a735
+	emc_spindle_on_msg.xoffset = TO_EXT_LEN(canon.g5xOffset.x + canon.g92Offset.x + canon.toolOffset.tran.x);
     } else {
 	emc_spindle_on_msg.speed = -canon.spindleSpeed;
 	canon.css_numerator = 0;
@@ -1953,17 +1655,10 @@
 	if(canon.lengthUnits == CANON_UNITS_INCHES) 
 	    canon.css_numerator = 12 / (2 * M_PI) * canon.spindleSpeed;
 	else
-<<<<<<< HEAD
 	    canon.css_numerator = 1000 / (2 * M_PI) * canon.spindleSpeed;
 	emc_spindle_speed_msg.speed = canon.css_maximum;
 	emc_spindle_speed_msg.factor = canon.css_numerator;
-	emc_spindle_speed_msg.xoffset = TO_EXT_LEN(canon.programOrigin.x + canon.toolOffset.tran.x);
-=======
-	    css_numerator = 1000 / (2 * M_PI) * spindleSpeed;
-	emc_spindle_speed_msg.speed = css_maximum;
-	emc_spindle_speed_msg.factor = css_numerator;
-	emc_spindle_speed_msg.xoffset = TO_EXT_LEN(g5xOffset.x + g92Offset.x + currentToolOffset.tran.x);
->>>>>>> 8725a735
+	emc_spindle_speed_msg.xoffset = TO_EXT_LEN(canon.g5xOffset.x + canon.g92Offset.x + canon.toolOffset.tran.x);
     } else {
 	emc_spindle_speed_msg.speed = canon.spindleSpeed;
 	canon.css_numerator = 0;
@@ -2058,15 +1753,9 @@
 
     if(canon.css_maximum) {
 	EMC_SPINDLE_SPEED emc_spindle_speed_msg;
-<<<<<<< HEAD
 	emc_spindle_speed_msg.speed = canon.css_maximum;
 	emc_spindle_speed_msg.factor = canon.css_numerator;
-	emc_spindle_speed_msg.xoffset = TO_EXT_LEN(canon.programOrigin.x + canon.toolOffset.tran.x);
-=======
-	emc_spindle_speed_msg.speed = css_maximum;
-	emc_spindle_speed_msg.factor = css_numerator;
-	emc_spindle_speed_msg.xoffset = TO_EXT_LEN(g5xOffset.x + g92Offset.x + currentToolOffset.tran.x);
->>>>>>> 8725a735
+	emc_spindle_speed_msg.xoffset = TO_EXT_LEN(canon.g5xOffset.x + canon.g92Offset.x + canon.toolOffset.tran.x);
 	interp_list.append(emc_spindle_speed_msg);
     }
     interp_list.append(set_offset_msg);
@@ -2530,44 +2219,31 @@
     chained_points().clear();
 
     // initialize locals to original values
-<<<<<<< HEAD
     canon.xy_rotation = 0.0;
+    canon.rotary_unlock_for_traverse = -1;
     canon.css_maximum = 0.0;
     canon.css_numerator = 0.0;
     canon.feed_mode = 0;
     canon.synched = 0;
-    canon.programOrigin.x = 0.0;
-    canon.programOrigin.y = 0.0;
-    canon.programOrigin.z = 0.0;
-    canon.programOrigin.a = 0.0;
-    canon.programOrigin.b = 0.0;
-    canon.programOrigin.c = 0.0;
-    canon.programOrigin.u = 0.0;
-    canon.programOrigin.v = 0.0;
-    canon.programOrigin.w = 0.0;
+    canon.g5xOffset.x = 0.0;
+    canon.g5xOffset.y = 0.0;
+    canon.g5xOffset.z = 0.0;
+    canon.g5xOffset.a = 0.0;
+    canon.g5xOffset.b = 0.0;
+    canon.g5xOffset.c = 0.0;
+    canon.g5xOffset.u = 0.0;
+    canon.g5xOffset.v = 0.0;
+    canon.g5xOffset.w = 0.0;
+    canon.g92Offset.x = 0.0;
+    canon.g92Offset.y = 0.0;
+    canon.g92Offset.z = 0.0;
+    canon.g92Offset.a = 0.0;
+    canon.g92Offset.b = 0.0;
+    canon.g92Offset.c = 0.0;
+    canon.g92Offset.u = 0.0;
+    canon.g92Offset.v = 0.0;
+    canon.g92Offset.w = 0.0;
     SELECT_PLANE(CANON_PLANE_XY);
-=======
-    g5xOffset.x = 0.0;
-    g5xOffset.y = 0.0;
-    g5xOffset.z = 0.0;
-    g5xOffset.a = 0.0;
-    g5xOffset.b = 0.0;
-    g5xOffset.c = 0.0;
-    g5xOffset.u = 0.0;
-    g5xOffset.v = 0.0;
-    g5xOffset.w = 0.0;
-    g92Offset.x = 0.0;
-    g92Offset.y = 0.0;
-    g92Offset.z = 0.0;
-    g92Offset.a = 0.0;
-    g92Offset.b = 0.0;
-    g92Offset.c = 0.0;
-    g92Offset.u = 0.0;
-    g92Offset.v = 0.0;
-    g92Offset.w = 0.0;
-    xy_rotation = 0.;
-    activePlane = CANON_PLANE_XY;
->>>>>>> 8725a735
     canonUpdateEndPoint(0, 0, 0, 0, 0, 0, 0, 0, 0);
     SET_MOTION_CONTROL_MODE(CANON_CONTINUOUS, 0);
     SET_NAIVECAM_TOLERANCE(0);
@@ -3247,28 +2923,28 @@
     // first, set up a zero length move to interrupt blending and get to final position
     m.type = EMC_MOTION_TYPE_TRAVERSE;
     m.feed_mode = 0;
-    m.end = to_ext_pose(canonEndPoint.x, canonEndPoint.y, canonEndPoint.z,
-                        canonEndPoint.a, canonEndPoint.b, canonEndPoint.c,
-                        canonEndPoint.u, canonEndPoint.v, canonEndPoint.w);
+    m.end = to_ext_pose(canon.endPoint.x, canon.endPoint.y, canon.endPoint.z,
+                        canon.endPoint.a, canon.endPoint.b, canon.endPoint.c,
+                        canon.endPoint.u, canon.endPoint.v, canon.endPoint.w);
     m.vel = m.acc = 1; // nonzero but otherwise doesn't matter
     m.indexrotary = -1;
 
     // issue it
-    int old_feed_mode = feed_mode;
-    if(feed_mode)
+    int old_feed_mode = canon.feed_mode;
+    if(canon.feed_mode)
 	STOP_SPEED_FEED_SYNCH();
     interp_list.set_line_number(line_number);
     interp_list.append(m);
     // no need to update endpoint
     if(old_feed_mode)
-	START_SPEED_FEED_SYNCH(currentLinearFeedRate, 1);
+	START_SPEED_FEED_SYNCH(canon.linearFeedRate, 1);
 
     // now, the next move is the real indexing move, so be ready
-    rotary_unlock_for_traverse = axis;
+    canon.rotary_unlock_for_traverse = axis;
     return 0;
 }
 
 int LOCK_ROTARY(int line_number, int axis) {
-    rotary_unlock_for_traverse = -1;
+    canon.rotary_unlock_for_traverse = -1;
     return 0;
 }