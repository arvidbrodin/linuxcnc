/********************************************************************
* Description: emccanon.cc
*   Canonical definitions for 3-axis NC application
*
*   Derived from a work by Fred Proctor & Will Shackleford
*
* Author:
* License: GPL Version 2
* System: Linux
*    
* Copyright (c) 2004 All rights reserved.
********************************************************************/
/*

  Notes:

  Units
  -----
  Values are stored internally as mm and degree units, e.g, program
  offsets, end point, tool length offset.  These are "internal
  units". "External units" are the units used by the EMC motion planner.
  All lengths and units output by the interpreter are converted to
  internal units here, using FROM_PROG_LEN,ANG, and then
  TO_EXT_LEN(),ANG are called to convert these to external units.

  Tool Length Offsets
  -------------------
  The interpreter does not subtract off tool length offsets. It calls
  USE_TOOL_LENGTH_OFFSETS(length), which we record here and apply to
  all appropriate values subsequently.
  */

#include "config.h"
#include <stdio.h>
#include <stdarg.h>
#include <math.h>
#include <string.h>		// strncpy()
#include <ctype.h>		// isspace()
#include "emc.hh"		// EMC NML
#include "emc_nml.hh"
#include "canon.hh"
#include "canon_position.hh"		// data type for a machine position
#include "interpl.hh"		// interp_list
#include "emcglb.h"		// TRAJ_MAX_VELOCITY

//#define EMCCANON_DEBUG

//Simple compile-time debug macro
#ifdef EMCCANON_DEBUG
#define canon_debug(...) printf(__VA_ARGS__)
#else
#define canon_debug(...)
#endif

/*
  Origin offsets, length units, and active plane are all maintained
  here in this file. Controller runs in absolute mode, and does not
  have plane select concept.

  programOrigin is stored in mm always, and converted when set or read.
  When it's applied to positions, convert positions to mm units first
  and then add programOrigin.

  Units are then converted from mm to external units, as reported by
  the GET_EXTERNAL_LENGTH_UNITS() function.
  */

static CanonConfig_t canon;

static int debug_velacc = 0;
static const double tiny = 1e-7;

#ifndef MIN
#define MIN(a,b) ((a)<(b)?(a):(b))
#endif

#ifndef MIN3
#define MIN3(a,b,c) (MIN(MIN((a),(b)),(c)))
#endif

#ifndef MAX
#define MAX(a,b) ((a)>(b)?(a):(b))
#endif

#ifndef MAX3
#define MAX3(a,b,c) (MAX(MAX((a),(b)),(c)))
#endif

#ifndef MAX4
#define MAX4(a,b,c,d) (MAX(MAX((a),(b)),MAX((c),(d))))
#endif

#ifndef MAX9
#define MAX9(a,b,c,d,e,f,g,h,i) (MAX3((MAX3(a,b,c)),(MAX3(d,e,f)),(MAX3(g,h,i))))
#endif

/* macros for converting internal (mm/deg) units to external units */
#define TO_EXT_LEN(mm) ((mm) * GET_EXTERNAL_LENGTH_UNITS())
#define TO_EXT_ANG(deg) ((deg) * GET_EXTERNAL_ANGLE_UNITS())

/* macros for converting external units to internal (mm/deg) units */
#define FROM_EXT_LEN(ext) ((ext) / GET_EXTERNAL_LENGTH_UNITS())
#define FROM_EXT_ANG(ext) ((ext) / GET_EXTERNAL_ANGLE_UNITS())

/* macros for converting internal (mm/deg) units to program units */
#define TO_PROG_LEN(mm) ((mm) / (canon.lengthUnits == CANON_UNITS_INCHES ? 25.4 : canon.lengthUnits == CANON_UNITS_CM ? 10.0 : 1.0))
#define TO_PROG_ANG(deg) (deg)

/* macros for converting program units to internal (mm/deg) units */
#define FROM_PROG_LEN(prog) ((prog) * (canon.lengthUnits == CANON_UNITS_INCHES ? 25.4 : canon.lengthUnits == CANON_UNITS_CM ? 10.0 : 1.0))
#define FROM_PROG_ANG(prog) (prog)

/* Certain axes are periodic.  Hardcode this for now */
#define IS_PERIODIC(axisnum) \
    ((axisnum) == 3 || (axisnum) == 4 || (axisnum) == 5)

// this doesn't quite work yet: disable
#undef IS_PERIODIC
#define IS_PERIODIC(axisnum) (0)

#define AXIS_PERIOD(axisnum) (IS_PERIODIC(axisnum) ? 360 : 0)

//KLUDGE kinematic data struct (instead of returning a single float value)
//FIXME This should really be refactored into a more general structure, but this
//means tearing up the getStraightXXX functions, which probably means
//converting to canon_position operators
struct VelData {
    double tmax;
    double vel;
    double dtot;
};

struct AccelData{
    double tmax;
    double acc;
    double dtot;
};

static PM_QUATERNION quat(1, 0, 0, 0);

static void flush_segments(void);

/*
  These decls were from the old 3-axis canon.hh, and refer functions
  defined here that are used for convenience but no longer have decls
  in the 6-axis canon.hh. So, we declare them here now.
*/
extern void CANON_ERROR(const char *fmt, ...) __attribute__((format(printf,1,2)));

#ifndef D2R
#define D2R(r) ((r)*M_PI/180.0)
#endif

static void rotate(double &x, double &y, double theta) {
    double xx, yy;
    double t = D2R(theta);
    xx = x, yy = y;
    x = xx * cos(t) - yy * sin(t); 
    y = xx * sin(t) + yy * cos(t);
}


/**
 * Implementation of planar rotation for a 3D vector.
 * This is basically a shortcut for "rotate" when the values are stored in a
 * cartesian vector.
 * The use of static "xy_rotation" is ugly here, but is at least consistent.
 */
static void to_rotated(PM_CARTESIAN &vec) {
    rotate(vec.x,vec.y,canon.xy_rotation);
}
#if 0
static void from_rotated(PM_CARTESIAN &vec) {
    rotate(vec.x,vec.y,-canon.xy_rotation);
}
#endif
static void rotate_and_offset(CANON_POSITION & pos) {

    pos += canon.g92Offset;

    rotate(pos.x, pos.y, canon.xy_rotation);

    pos += canon.g5xOffset;

    pos += canon.toolOffset;
}

static void rotate_and_offset_xyz(PM_CARTESIAN & xyz) {

    xyz += canon.g92Offset.xyz();

    rotate(xyz.x, xyz.y, canon.xy_rotation);

    xyz += canon.g5xOffset.xyz();

    xyz += PM_CARTESIAN(canon.toolOffset.tran.x,
			canon.toolOffset.tran.y,
			canon.toolOffset.tran.z);
}

static CANON_POSITION unoffset_and_unrotate_pos(const CANON_POSITION pos) {
    CANON_POSITION res;

    res = pos;

    res -= canon.toolOffset;
    
    res -= canon.g5xOffset;

    rotate(res.x, res.y, -canon.xy_rotation);

    res -= canon.g92Offset;

    return res;
}

static void rotate_and_offset_pos(double &x, double &y, double &z, double &a, double &b, double &c, double &u, double &v, double &w) {
    x += canon.g92Offset.x;
    y += canon.g92Offset.y;
    z += canon.g92Offset.z;
    a += canon.g92Offset.a;
    b += canon.g92Offset.b;
    c += canon.g92Offset.c;
    u += canon.g92Offset.u;
    v += canon.g92Offset.v;
    w += canon.g92Offset.w;

    rotate(x, y, canon.xy_rotation);

    x += canon.g5xOffset.x;
    y += canon.g5xOffset.y;
    z += canon.g5xOffset.z;
    a += canon.g5xOffset.a;
    b += canon.g5xOffset.b;
    c += canon.g5xOffset.c;
    u += canon.g5xOffset.u;
    v += canon.g5xOffset.v;
    w += canon.g5xOffset.w;

    x += canon.toolOffset.tran.x;
    y += canon.toolOffset.tran.y;
    z += canon.toolOffset.tran.z;
    a += canon.toolOffset.a;
    b += canon.toolOffset.b;
    c += canon.toolOffset.c;
    u += canon.toolOffset.u;
    v += canon.toolOffset.v;
    w += canon.toolOffset.w;
}


static CANON_POSITION unoffset_and_unrotate_pos(const EmcPose pos) {
    CANON_POSITION res(pos);
    return unoffset_and_unrotate_pos(res);
}

static void from_prog(double &x, double &y, double &z, double &a, double &b, double &c, double &u, double &v, double &w) {
    x = FROM_PROG_LEN(x);
    y = FROM_PROG_LEN(y);
    z = FROM_PROG_LEN(z);
    a = FROM_PROG_ANG(a);
    b = FROM_PROG_ANG(b);
    c = FROM_PROG_ANG(c);
    u = FROM_PROG_LEN(u);
    v = FROM_PROG_LEN(v);
    w = FROM_PROG_LEN(w);
}

static void from_prog(CANON_POSITION &pos) {
    pos.x = FROM_PROG_LEN(pos.x);
    pos.y = FROM_PROG_LEN(pos.y);
    pos.z = FROM_PROG_LEN(pos.z);
    pos.a = FROM_PROG_ANG(pos.a);
    pos.b = FROM_PROG_ANG(pos.b);
    pos.c = FROM_PROG_ANG(pos.c);
    pos.u = FROM_PROG_LEN(pos.u);
    pos.v = FROM_PROG_LEN(pos.v);
    pos.w = FROM_PROG_LEN(pos.w);
}

static void from_prog_len(PM_CARTESIAN &vec) {
    vec.x = FROM_PROG_LEN(vec.x);
    vec.y = FROM_PROG_LEN(vec.y);
    vec.z = FROM_PROG_LEN(vec.z);
}
#if 0
static void to_ext(double &x, double &y, double &z, double &a, double &b, double &c, double &u, double &v, double &w) {
    x = TO_EXT_LEN(x);
    y = TO_EXT_LEN(y);
    z = TO_EXT_LEN(z);
    a = TO_EXT_ANG(a);
    b = TO_EXT_ANG(b);
    c = TO_EXT_ANG(c);
    u = TO_EXT_LEN(u);
    v = TO_EXT_LEN(v);
    w = TO_EXT_LEN(w);
}

static void to_ext(CANON_POSITION & pos) {
    pos.x=TO_EXT_LEN(pos.x);
    pos.y=TO_EXT_LEN(pos.y);
    pos.z=TO_EXT_LEN(pos.z);
    pos.a=TO_EXT_ANG(pos.a);
    pos.b=TO_EXT_ANG(pos.b);
    pos.c=TO_EXT_ANG(pos.c);
    pos.u=TO_EXT_LEN(pos.u);
    pos.v=TO_EXT_LEN(pos.v);
    pos.w=TO_EXT_LEN(pos.w);
}
#endif

static PM_CARTESIAN to_ext_len(const PM_CARTESIAN & pos) {
    PM_CARTESIAN ret;
    ret.x = TO_EXT_LEN(pos.x);
    ret.y = TO_EXT_LEN(pos.y);
    ret.z = TO_EXT_LEN(pos.z);
    return ret;
}

static EmcPose to_ext_pose(double x, double y, double z, double a, double b, double c, double u, double v, double w) {
    EmcPose result;
    result.tran.x = TO_EXT_LEN(x);
    result.tran.y = TO_EXT_LEN(y);
    result.tran.z = TO_EXT_LEN(z);
    result.a = TO_EXT_ANG(a);
    result.b = TO_EXT_ANG(b);
    result.c = TO_EXT_ANG(c);
    result.u = TO_EXT_LEN(u);
    result.v = TO_EXT_LEN(v);
    result.w = TO_EXT_LEN(w);
    return result;
}

static EmcPose to_ext_pose(const CANON_POSITION & pos) {
    EmcPose result;
    result.tran.x = TO_EXT_LEN(pos.x);
    result.tran.y = TO_EXT_LEN(pos.y);
    result.tran.z = TO_EXT_LEN(pos.z);
    result.a = TO_EXT_ANG(pos.a);
    result.b = TO_EXT_ANG(pos.b);
    result.c = TO_EXT_ANG(pos.c);
    result.u = TO_EXT_LEN(pos.u);
    result.v = TO_EXT_LEN(pos.v);
    result.w = TO_EXT_LEN(pos.w);
    return result;
}

static void to_prog(CANON_POSITION &e) {
    e.x = TO_PROG_LEN(e.x);
    e.y = TO_PROG_LEN(e.y);
    e.z = TO_PROG_LEN(e.z);
    e.a = TO_PROG_ANG(e.a);
    e.b = TO_PROG_ANG(e.b);
    e.c = TO_PROG_ANG(e.c);
    e.u = TO_PROG_LEN(e.u);
    e.v = TO_PROG_LEN(e.v);
    e.w = TO_PROG_LEN(e.w);
}

static int axis_valid(int n) {
    return emcStatus->motion.traj.axis_mask & (1<<n);
}

static void canonUpdateEndPoint(double x, double y, double z, 
                                double a, double b, double c,
                                double u, double v, double w)
{
    canon.endPoint.x = x;
    canon.endPoint.y = y;
    canon.endPoint.z = z;

    canon.endPoint.a = a;
    canon.endPoint.b = b;
    canon.endPoint.c = c;

    canon.endPoint.u = u;
    canon.endPoint.v = v;
    canon.endPoint.w = w;
}

static void canonUpdateEndPoint(const CANON_POSITION & pos)
{
    canon.endPoint = pos;
}

/* External call to update the canon end point.
   Called by emctask during skipping of lines (run-from-line) */
void CANON_UPDATE_END_POINT(double x, double y, double z, 
			    double a, double b, double c, 
			    double u, double v, double w)
{
    canonUpdateEndPoint(FROM_PROG_LEN(x),FROM_PROG_LEN(y),FROM_PROG_LEN(z),
    			FROM_PROG_ANG(a),FROM_PROG_ANG(b),FROM_PROG_ANG(c),
			FROM_PROG_LEN(u),FROM_PROG_LEN(v),FROM_PROG_LEN(w));
}

static double toExtVel(double vel) {
    if (canon.cartesian_move && !canon.angular_move) {
	return TO_EXT_LEN(vel);
    } else if (!canon.cartesian_move && canon.angular_move) {
	return TO_EXT_ANG(vel);
    } else if (canon.cartesian_move && canon.angular_move) {
	return TO_EXT_LEN(vel);
    } else { //seems this case was forgotten, neither linear, neither angular move (we are only sending vel)
	return TO_EXT_LEN(vel);
    }	
}

static double toExtAcc(double acc) { return toExtVel(acc); }

static void send_g5x_msg(int index) {
    flush_segments();

    /* append it to interp list so it gets updated at the right time, not at
       read-ahead time */
    EMC_TRAJ_SET_G5X set_g5x_msg;

    set_g5x_msg.g5x_index = index;

    set_g5x_msg.origin = to_ext_pose(canon.g5xOffset);

    if(canon.css_maximum) {
        SET_SPINDLE_SPEED(canon.spindleSpeed);
    }
    interp_list.append(set_g5x_msg);
}

static void send_g92_msg(void) {
    flush_segments();

    /* append it to interp list so it gets updated at the right time, not at
       read-ahead time */
    EMC_TRAJ_SET_G92 set_g92_msg;

    set_g92_msg.origin = to_ext_pose(canon.g92Offset);

    if(canon.css_maximum) {
        SET_SPINDLE_SPEED(canon.spindleSpeed);
    }
    interp_list.append(set_g92_msg);
}

void SET_XY_ROTATION(double t) {
    EMC_TRAJ_SET_ROTATION sr;
    sr.rotation = t;
    interp_list.append(sr);

    canon.xy_rotation = t;
}

void SET_G5X_OFFSET(int index,
                    double x, double y, double z,
                    double a, double b, double c,
                    double u, double v, double w)
{
    CANON_POSITION pos(x,y,z,a,b,c,u,v,w);
    from_prog(pos);
    /* convert to mm units */
    canon.g5xOffset = pos;

    send_g5x_msg(index);
}

void SET_G92_OFFSET(double x, double y, double z,
                    double a, double b, double c,
                    double u, double v, double w) {
    /* convert to mm units */
    CANON_POSITION pos(x,y,z,a,b,c,u,v,w);
    from_prog(pos);

    canon.g92Offset = pos;

    send_g92_msg();
}

void USE_LENGTH_UNITS(CANON_UNITS in_unit)
{
    canon.lengthUnits = in_unit;

    emcStatus->task.programUnits = in_unit;
}

/* Free Space Motion */
void SET_TRAVERSE_RATE(double rate)
{
    // nothing need be done here
}

void SET_FEED_MODE(int mode) {
    flush_segments();
    canon.feed_mode = mode;
    if(canon.feed_mode == 0) STOP_SPEED_FEED_SYNCH();
}

void SET_FEED_RATE(double rate)
{

    if(canon.feed_mode) {
	START_SPEED_FEED_SYNCH(rate, 1);
	canon.linearFeedRate = rate;
    } else {
	/* convert from /min to /sec */
	rate /= 60.0;


	/* convert to traj units (mm & deg) if needed */
	double newLinearFeedRate = FROM_PROG_LEN(rate),
	       newAngularFeedRate = FROM_PROG_ANG(rate);

	if(newLinearFeedRate != canon.linearFeedRate
		|| newAngularFeedRate != canon.angularFeedRate)
	    flush_segments();

	canon.linearFeedRate = newLinearFeedRate;
	canon.angularFeedRate = newAngularFeedRate;
    }
}

void SET_FEED_REFERENCE(CANON_FEED_REFERENCE reference)
{
    // nothing need be done here
}

/**
 * Get the limiting acceleration for a displacement from the current position to the given position.
 * returns a single acceleration that is the minimum of all axis accelerations.
 */
static AccelData getStraightAcceleration(double x, double y, double z,
                               double a, double b, double c,
                               double u, double v, double w)
{
    double dx, dy, dz, du, dv, dw, da, db, dc;
    double tx, ty, tz, tu, tv, tw, ta, tb, tc;
    AccelData out;

    out.acc = 0.0; // if a move to nowhere
    out.tmax = 0.0;
    out.dtot = 0.0;

    // Compute absolute travel distance for each axis:
    dx = fabs(x - canon.endPoint.x);
    dy = fabs(y - canon.endPoint.y);
    dz = fabs(z - canon.endPoint.z);
    da = fabs(a - canon.endPoint.a);
    db = fabs(b - canon.endPoint.b);
    dc = fabs(c - canon.endPoint.c);
    du = fabs(u - canon.endPoint.u);
    dv = fabs(v - canon.endPoint.v);
    dw = fabs(w - canon.endPoint.w);

    if(!axis_valid(0) || dx < tiny) dx = 0.0;
    if(!axis_valid(1) || dy < tiny) dy = 0.0;
    if(!axis_valid(2) || dz < tiny) dz = 0.0;
    if(!axis_valid(3) || da < tiny) da = 0.0;
    if(!axis_valid(4) || db < tiny) db = 0.0;
    if(!axis_valid(5) || dc < tiny) dc = 0.0;
    if(!axis_valid(6) || du < tiny) du = 0.0;
    if(!axis_valid(7) || dv < tiny) dv = 0.0;
    if(!axis_valid(8) || dw < tiny) dw = 0.0;

    if(debug_velacc) 
        printf("getStraightAcceleration dx %g dy %g dz %g da %g db %g dc %g du %g dv %g dw %g ", 
               dx, dy, dz, da, db, dc, du, dv, dw);

    // Figure out what kind of move we're making.  This is used to determine
    // the units of vel/acc.
    if (dx <= 0.0 && dy <= 0.0 && dz <= 0.0 &&
        du <= 0.0 && dv <= 0.0 && dw <= 0.0) {
	canon.cartesian_move = 0;
    } else {
	canon.cartesian_move = 1;
    }
    if (da <= 0.0 && db <= 0.0 && dc <= 0.0) {
	canon.angular_move = 0;
    } else {
	canon.angular_move = 1;
    }

    // Pure linear move:
    if (canon.cartesian_move && !canon.angular_move) {
	tx = dx? (dx / FROM_EXT_LEN(emcAxisGetMaxAcceleration(0))): 0.0;
	ty = dy? (dy / FROM_EXT_LEN(emcAxisGetMaxAcceleration(1))): 0.0;
	tz = dz? (dz / FROM_EXT_LEN(emcAxisGetMaxAcceleration(2))): 0.0;
	tu = du? (du / FROM_EXT_LEN(emcAxisGetMaxAcceleration(6))): 0.0;
	tv = dv? (dv / FROM_EXT_LEN(emcAxisGetMaxAcceleration(7))): 0.0;
	tw = dw? (dw / FROM_EXT_LEN(emcAxisGetMaxAcceleration(8))): 0.0;
        out.tmax = MAX3(tx, ty ,tz);
        out.tmax = MAX4(tu, tv, tw, out.tmax);

        if(dx || dy || dz)
            out.dtot = sqrt(dx * dx + dy * dy + dz * dz);
        else
            out.dtot = sqrt(du * du + dv * dv + dw * dw);
        
	if (out.tmax > 0.0) {
	    out.acc = out.dtot / out.tmax;
	}
    }
    // Pure angular move:
    else if (!canon.cartesian_move && canon.angular_move) {
	ta = da? (da / FROM_EXT_ANG(emcAxisGetMaxAcceleration(3))): 0.0;
	tb = db? (db / FROM_EXT_ANG(emcAxisGetMaxAcceleration(4))): 0.0;
	tc = dc? (dc / FROM_EXT_ANG(emcAxisGetMaxAcceleration(5))): 0.0;
        out.tmax = MAX3(ta, tb, tc);

	out.dtot = sqrt(da * da + db * db + dc * dc);
	if (out.tmax > 0.0) {
	    out.acc = out.dtot / out.tmax;
	}
    }
    // Combination angular and linear move:
    else if (canon.cartesian_move && canon.angular_move) {
	tx = dx? (dx / FROM_EXT_LEN(emcAxisGetMaxAcceleration(0))): 0.0;
	ty = dy? (dy / FROM_EXT_LEN(emcAxisGetMaxAcceleration(1))): 0.0;
	tz = dz? (dz / FROM_EXT_LEN(emcAxisGetMaxAcceleration(2))): 0.0;
	ta = da? (da / FROM_EXT_ANG(emcAxisGetMaxAcceleration(3))): 0.0;
	tb = db? (db / FROM_EXT_ANG(emcAxisGetMaxAcceleration(4))): 0.0;
	tc = dc? (dc / FROM_EXT_ANG(emcAxisGetMaxAcceleration(5))): 0.0;
	tu = du? (du / FROM_EXT_LEN(emcAxisGetMaxAcceleration(6))): 0.0;
	tv = dv? (dv / FROM_EXT_LEN(emcAxisGetMaxAcceleration(7))): 0.0;
	tw = dw? (dw / FROM_EXT_LEN(emcAxisGetMaxAcceleration(8))): 0.0;
        out.tmax = MAX9(tx, ty, tz,
                    ta, tb, tc,
                    tu, tv, tw);

    if(debug_velacc)
        printf("getStraightAcceleration t^2 tx %g ty %g tz %g ta %g tb %g tc %g tu %g tv %g tw %g\n", 
               tx, ty, tz, ta, tb, tc, tu, tv, tw);
/*  According to NIST IR6556 Section 2.1.2.5 Paragraph A
    a combnation move is handled like a linear move, except
    that the angular axes are allowed sufficient time to
    complete their motion coordinated with the motion of
    the linear axes.
*/
        if(dx || dy || dz)
            out.dtot = sqrt(dx * dx + dy * dy + dz * dz);
        else
            out.dtot = sqrt(du * du + dv * dv + dw * dw);

	if (out.tmax > 0.0) {
	    out.acc = out.dtot / out.tmax;
	}
    }
    if(debug_velacc) 
        printf("cartesian %d ang %d acc %g\n", canon.cartesian_move, canon.angular_move, out.acc);
    return out;
}

static AccelData getStraightAcceleration(CANON_POSITION pos)
{

    return getStraightAcceleration(pos.x,
            pos.y,
            pos.z,
            pos.a,
            pos.b,
            pos.c,
            pos.u,
            pos.v,
            pos.w);
}

static VelData getStraightVelocity(double x, double y, double z,
			   double a, double b, double c,
                           double u, double v, double w)
{
    double dx, dy, dz, da, db, dc, du, dv, dw;
    double tx, ty, tz, ta, tb, tc, tu, tv, tw;
    VelData out;

/* If we get a move to nowhere (!canon.cartesian_move && !canon.angular_move)
   we might as well go there at the canon.linearFeedRate...
*/
    out.vel = canon.linearFeedRate;
    out.tmax = 0;
    out.dtot = 0;

    // Compute absolute travel distance for each axis:
    dx = fabs(x - canon.endPoint.x);
    dy = fabs(y - canon.endPoint.y);
    dz = fabs(z - canon.endPoint.z);
    da = fabs(a - canon.endPoint.a);
    db = fabs(b - canon.endPoint.b);
    dc = fabs(c - canon.endPoint.c);
    du = fabs(u - canon.endPoint.u);
    dv = fabs(v - canon.endPoint.v);
    dw = fabs(w - canon.endPoint.w);

    if(!axis_valid(0) || dx < tiny) dx = 0.0;
    if(!axis_valid(1) || dy < tiny) dy = 0.0;
    if(!axis_valid(2) || dz < tiny) dz = 0.0;
    if(!axis_valid(3) || da < tiny) da = 0.0;
    if(!axis_valid(4) || db < tiny) db = 0.0;
    if(!axis_valid(5) || dc < tiny) dc = 0.0;
    if(!axis_valid(6) || du < tiny) du = 0.0;
    if(!axis_valid(7) || dv < tiny) dv = 0.0;
    if(!axis_valid(8) || dw < tiny) dw = 0.0;

    if(debug_velacc) 
        printf("getStraightVelocity dx %g dy %g dz %g da %g db %g dc %g du %g dv %g dw %g\n",
               dx, dy, dz, da, db, dc, du, dv, dw);

    // Figure out what kind of move we're making:
    if (dx <= 0.0 && dy <= 0.0 && dz <= 0.0 &&
        du <= 0.0 && dv <= 0.0 && dw <= 0.0) {
	canon.cartesian_move = 0;
    } else {
	canon.cartesian_move = 1;
    }
    if (da <= 0.0 && db <= 0.0 && dc <= 0.0) {
	canon.angular_move = 0;
    } else {
	canon.angular_move = 1;
    }

    // Pure linear move:
    if (canon.cartesian_move && !canon.angular_move) {
	tx = dx? fabs(dx / FROM_EXT_LEN(emcAxisGetMaxVelocity(0))): 0.0;
	ty = dy? fabs(dy / FROM_EXT_LEN(emcAxisGetMaxVelocity(1))): 0.0;
	tz = dz? fabs(dz / FROM_EXT_LEN(emcAxisGetMaxVelocity(2))): 0.0;
	tu = du? fabs(du / FROM_EXT_LEN(emcAxisGetMaxVelocity(6))): 0.0;
	tv = dv? fabs(dv / FROM_EXT_LEN(emcAxisGetMaxVelocity(7))): 0.0;
	tw = dw? fabs(dw / FROM_EXT_LEN(emcAxisGetMaxVelocity(8))): 0.0;
        out.tmax = MAX3(tx, ty ,tz);
        out.tmax = MAX4(tu, tv, tw, out.tmax);

        if(dx || dy || dz)
            out.dtot = sqrt(dx * dx + dy * dy + dz * dz);
        else
            out.dtot = sqrt(du * du + dv * dv + dw * dw);

        if (out.tmax <= 0.0) {
            out.vel = canon.linearFeedRate;
        } else {
            out.vel = out.dtot / out.tmax;
        }
    }
    // Pure angular move:
    else if (!canon.cartesian_move && canon.angular_move) {
	ta = da? fabs(da / FROM_EXT_ANG(emcAxisGetMaxVelocity(3))): 0.0;
	tb = db? fabs(db / FROM_EXT_ANG(emcAxisGetMaxVelocity(4))): 0.0;
	tc = dc? fabs(dc / FROM_EXT_ANG(emcAxisGetMaxVelocity(5))): 0.0;
        out.tmax = MAX3(ta, tb, tc);

	out.dtot = sqrt(da * da + db * db + dc * dc);
	if (out.tmax <= 0.0) {
	    out.vel = canon.angularFeedRate;
	} else {
	    out.vel = out.dtot / out.tmax;
	}
    }
    // Combination angular and linear move:
    else if (canon.cartesian_move && canon.angular_move) {
	tx = dx? fabs(dx / FROM_EXT_LEN(emcAxisGetMaxVelocity(0))): 0.0;
	ty = dy? fabs(dy / FROM_EXT_LEN(emcAxisGetMaxVelocity(1))): 0.0;
	tz = dz? fabs(dz / FROM_EXT_LEN(emcAxisGetMaxVelocity(2))): 0.0;
	ta = da? fabs(da / FROM_EXT_ANG(emcAxisGetMaxVelocity(3))): 0.0;
	tb = db? fabs(db / FROM_EXT_ANG(emcAxisGetMaxVelocity(4))): 0.0;
	tc = dc? fabs(dc / FROM_EXT_ANG(emcAxisGetMaxVelocity(5))): 0.0;
	tu = du? fabs(du / FROM_EXT_LEN(emcAxisGetMaxVelocity(6))): 0.0;
	tv = dv? fabs(dv / FROM_EXT_LEN(emcAxisGetMaxVelocity(7))): 0.0;
	tw = dw? fabs(dw / FROM_EXT_LEN(emcAxisGetMaxVelocity(8))): 0.0;
        out.tmax = MAX9(tx, ty, tz,
                    ta, tb, tc,
                    tu, tv, tw);

        if(debug_velacc)
            printf("getStraightVelocity times tx %g ty %g tz %g ta %g tb %g tc %g tu %g tv %g tw %g\n",
                    tx, ty, tz, ta, tb, tc, tu, tv, tw);

/*  According to NIST IR6556 Section 2.1.2.5 Paragraph A
    a combnation move is handled like a linear move, except
    that the angular axes are allowed sufficient time to
    complete their motion coordinated with the motion of
    the linear axes.
*/
        if(dx || dy || dz)
            out.dtot = sqrt(dx * dx + dy * dy + dz * dz);
        else
            out.dtot = sqrt(du * du + dv * dv + dw * dw);

        if (out.tmax <= 0.0) {
            out.vel = canon.linearFeedRate;
        } else {
            out.vel = out.dtot / out.tmax;
        }
    }
    if(debug_velacc) 
        printf("cartesian %d ang %d vel %g\n", canon.cartesian_move, canon.angular_move, out.vel);
    return out;
}

static VelData getStraightVelocity(CANON_POSITION pos)
{

    return getStraightVelocity(pos.x,
            pos.y,
            pos.z,
            pos.a,
            pos.b,
            pos.c,
            pos.u,
            pos.v,
            pos.w);
}

#include <vector>
struct pt { double x, y, z, a, b, c, u, v, w; int line_no;};

static std::vector<struct pt> chained_points;

static void flush_segments(void) {
    if(chained_points.empty()) return;

    struct pt &pos = chained_points.back();

    double x = pos.x, y = pos.y, z = pos.z;
    double a = pos.a, b = pos.b, c = pos.c;
    double u = pos.u, v = pos.v, w = pos.w;
    
    int line_no = pos.line_no;

#ifdef SHOW_JOINED_SEGMENTS
    for(unsigned int i=0; i != chained_points.size(); i++) { printf("."); }
    printf("\n");
#endif

    VelData linedata = getStraightVelocity(x, y, z, a, b, c, u, v, w);
    double vel = linedata.vel;

    if (canon.cartesian_move && !canon.angular_move) {
        if (vel > canon.linearFeedRate) {
            vel = canon.linearFeedRate;
        }
    } else if (!canon.cartesian_move && canon.angular_move) {
        if (vel > canon.angularFeedRate) {
            vel = canon.angularFeedRate;
        }
    } else if (canon.cartesian_move && canon.angular_move) {
        if (vel > canon.linearFeedRate) {
            vel = canon.linearFeedRate;
        }
    }


    EMC_TRAJ_LINEAR_MOVE linearMoveMsg;
    linearMoveMsg.feed_mode = canon.feed_mode;

    // now x, y, z, and b are in absolute mm or degree units
    linearMoveMsg.end.tran.x = TO_EXT_LEN(x);
    linearMoveMsg.end.tran.y = TO_EXT_LEN(y);
    linearMoveMsg.end.tran.z = TO_EXT_LEN(z);

    linearMoveMsg.end.u = TO_EXT_LEN(u);
    linearMoveMsg.end.v = TO_EXT_LEN(v);
    linearMoveMsg.end.w = TO_EXT_LEN(w);

    // fill in the orientation
    linearMoveMsg.end.a = TO_EXT_ANG(a);
    linearMoveMsg.end.b = TO_EXT_ANG(b);
    linearMoveMsg.end.c = TO_EXT_ANG(c);

    linearMoveMsg.vel = toExtVel(vel);
    linearMoveMsg.ini_maxvel = toExtVel(linedata.vel);
    AccelData lineaccdata = getStraightAcceleration(x, y, z, a, b, c, u, v, w);
    double acc = lineaccdata.acc;
    linearMoveMsg.acc = toExtAcc(acc);

    linearMoveMsg.type = EMC_MOTION_TYPE_FEED;
    linearMoveMsg.indexrotary = -1;
    if ((vel && acc) || canon.synched) {
        interp_list.set_line_number(line_no);
        interp_list.append(linearMoveMsg);
    }
    canonUpdateEndPoint(x, y, z, a, b, c, u, v, w);

    chained_points.clear();
}

static void get_last_pos(double &lx, double &ly, double &lz) {
    if(chained_points.empty()) {
        lx = canon.endPoint.x;
        ly = canon.endPoint.y;
        lz = canon.endPoint.z;
    } else {
        struct pt &pos = chained_points.back();
        lx = pos.x;
        ly = pos.y;
        lz = pos.z;
    }
}

static bool
linkable(double x, double y, double z, 
         double a, double b, double c, 
         double u, double v, double w) {
    struct pt &pos = chained_points.back();
    if(canon.motionMode != CANON_CONTINUOUS || canon.naivecamTolerance == 0)
        return false;
    //FIXME make this length controlled elsewhere?
    if(chained_points.size() > 100) return false;

    //If ABCUVW motion, then the tangent calculation fails?
    // TODO is there a fundamental reason that we can't handle 9D motion here?
    if(a != pos.a) return false;
    if(b != pos.b) return false;
    if(c != pos.c) return false;
    if(u != pos.u) return false;
    if(v != pos.v) return false;
    if(w != pos.w) return false;

    if(x==canon.endPoint.x && y==canon.endPoint.y && z==canon.endPoint.z) return false;
    
    for(std::vector<struct pt>::iterator it = chained_points.begin();
            it != chained_points.end(); it++) {
        PM_CARTESIAN M(x-canon.endPoint.x, y-canon.endPoint.y, z-canon.endPoint.z),
                     B(canon.endPoint.x, canon.endPoint.y, canon.endPoint.z),
                     P(it->x, it->y, it->z);
        double t0 = dot(M, P-B) / dot(M, M);
        if(t0 < 0) t0 = 0;
        if(t0 > 1) t0 = 1;

        double D = mag(P - (B + t0 * M));
        if(D > canon.naivecamTolerance) return false;
    }
    return true;
}

static void
see_segment(int line_number,
	    double x, double y, double z, 
            double a, double b, double c,
            double u, double v, double w) {
    bool changed_abc = (a != canon.endPoint.a)
        || (b != canon.endPoint.b)
        || (c != canon.endPoint.c);

    bool changed_uvw = (u != canon.endPoint.u)
        || (v != canon.endPoint.v)
        || (w != canon.endPoint.w);

    if(!chained_points.empty() && !linkable(x, y, z, a, b, c, u, v, w)) {
        flush_segments();
    }
    pt pos = {x, y, z, a, b, c, u, v, w, line_number};
    chained_points.push_back(pos);
    if(changed_abc || changed_uvw) {
        flush_segments();
    }
}

void FINISH() {
    flush_segments();
}

void STRAIGHT_TRAVERSE(int line_number,
                       double x, double y, double z,
		       double a, double b, double c,
                       double u, double v, double w)
{
    double vel, acc;

    flush_segments();

    EMC_TRAJ_LINEAR_MOVE linearMoveMsg;

    linearMoveMsg.feed_mode = 0;
    if (canon.rotary_unlock_for_traverse != -1)
        linearMoveMsg.type = EMC_MOTION_TYPE_INDEXROTARY;
    else
        linearMoveMsg.type = EMC_MOTION_TYPE_TRAVERSE;

    from_prog(x,y,z,a,b,c,u,v,w);
    rotate_and_offset_pos(x,y,z,a,b,c,u,v,w);

    VelData veldata = getStraightVelocity(x, y, z, a, b, c, u, v, w);
    AccelData accdata = getStraightAcceleration(x, y, z, a, b, c, u, v, w);

    vel = veldata.vel;
    acc = accdata.acc;

    linearMoveMsg.end = to_ext_pose(x,y,z,a,b,c,u,v,w);
    linearMoveMsg.vel = linearMoveMsg.ini_maxvel = toExtVel(vel);
    linearMoveMsg.acc = toExtAcc(acc);
    linearMoveMsg.indexrotary = canon.rotary_unlock_for_traverse;

    int old_feed_mode = canon.feed_mode;
    if(canon.feed_mode)
	STOP_SPEED_FEED_SYNCH();

    if(vel && acc)  {
        interp_list.set_line_number(line_number);
        interp_list.append(linearMoveMsg);
    }

    if(old_feed_mode)
	START_SPEED_FEED_SYNCH(canon.linearFeedRate, 1);

    canonUpdateEndPoint(x, y, z, a, b, c, u, v, w);
}

void STRAIGHT_FEED(int line_number,
                   double x, double y, double z, 
                   double a, double b, double c,
                   double u, double v, double w)
{
    EMC_TRAJ_LINEAR_MOVE linearMoveMsg;
    linearMoveMsg.feed_mode = canon.feed_mode;

    from_prog(x,y,z,a,b,c,u,v,w);
    rotate_and_offset_pos(x,y,z,a,b,c,u,v,w);
    see_segment(line_number, x, y, z, a, b, c, u, v, w);
}


void RIGID_TAP(int line_number, double x, double y, double z)
{
    double ini_maxvel,acc;
    EMC_TRAJ_RIGID_TAP rigidTapMsg;
    double unused=0;

    from_prog(x,y,z,unused,unused,unused,unused,unused,unused);
    rotate_and_offset_pos(x,y,z,unused,unused,unused,unused,unused,unused);

    VelData veldata = getStraightVelocity(x, y, z, 
                              canon.endPoint.a, canon.endPoint.b, canon.endPoint.c, 
                              canon.endPoint.u, canon.endPoint.v, canon.endPoint.w);
    ini_maxvel = veldata.vel;
    
    AccelData accdata = getStraightAcceleration(x, y, z, 
                                  canon.endPoint.a, canon.endPoint.b, canon.endPoint.c,
                                  canon.endPoint.u, canon.endPoint.v, canon.endPoint.w);
    acc = accdata.acc;
    
    rigidTapMsg.pos = to_ext_pose(x,y,z,
                                 canon.endPoint.a, canon.endPoint.b, canon.endPoint.c,
                                 canon.endPoint.u, canon.endPoint.v, canon.endPoint.w);

    rigidTapMsg.vel = toExtVel(ini_maxvel);
    rigidTapMsg.ini_maxvel = toExtVel(ini_maxvel);
    rigidTapMsg.acc = toExtAcc(acc);

    flush_segments();

    if(ini_maxvel && acc)  {
        interp_list.set_line_number(line_number);
        interp_list.append(rigidTapMsg);
    }

    // don't move the endpoint because after this move, we are back where we started
}


/*
  STRAIGHT_PROBE is exactly the same as STRAIGHT_FEED, except that it
  uses a probe message instead of a linear move message.
*/

void STRAIGHT_PROBE(int line_number,
                    double x, double y, double z, 
                    double a, double b, double c,
                    double u, double v, double w,
                    unsigned char probe_type)
{
    double ini_maxvel, vel, acc;
    EMC_TRAJ_PROBE probeMsg;

    from_prog(x,y,z,a,b,c,u,v,w);
    rotate_and_offset_pos(x,y,z,a,b,c,u,v,w);

    flush_segments();

    VelData veldata = getStraightVelocity(x, y, z, a, b, c, u, v, w);
    ini_maxvel = vel = veldata.vel;

    if (canon.cartesian_move && !canon.angular_move) {
	if (vel > canon.linearFeedRate) {
	    vel = canon.linearFeedRate;
	}
    } else if (!canon.cartesian_move && canon.angular_move) {
	if (vel > canon.angularFeedRate) {
	    vel = canon.angularFeedRate;
	}
    } else if (canon.cartesian_move && canon.angular_move) {
	if (vel > canon.linearFeedRate) {
	    vel = canon.linearFeedRate;
	}
    }

    AccelData accdata = getStraightAcceleration(x, y, z, a, b, c, u, v, w);
    acc = accdata.acc;

    probeMsg.vel = toExtVel(vel);
    probeMsg.ini_maxvel = toExtVel(ini_maxvel);
    probeMsg.acc = toExtAcc(acc);

    probeMsg.type = EMC_MOTION_TYPE_PROBING;
    probeMsg.probe_type = probe_type;

    probeMsg.pos = to_ext_pose(x,y,z,a,b,c,u,v,w);

    if(vel && acc)  {
        interp_list.set_line_number(line_number);
        interp_list.append(probeMsg);
    }
    canonUpdateEndPoint(x, y, z, a, b, c, u, v, w);
}

/* Machining Attributes */

void SET_MOTION_CONTROL_MODE(CANON_MOTION_MODE mode, double tolerance)
{
    EMC_TRAJ_SET_TERM_COND setTermCondMsg;

    flush_segments();

    canon.motionMode = mode;
    canon.motionTolerance =  FROM_PROG_LEN(tolerance);

    switch (mode) {
    case CANON_CONTINUOUS:
        setTermCondMsg.cond = EMC_TRAJ_TERM_COND_BLEND;
        setTermCondMsg.tolerance = TO_EXT_LEN(canon.motionTolerance);
        break;
    case CANON_EXACT_PATH:
        setTermCondMsg.cond = EMC_TRAJ_TERM_COND_EXACT;
        break;

    case CANON_EXACT_STOP:
    default:
        setTermCondMsg.cond = EMC_TRAJ_TERM_COND_STOP;
        break;
    }

    interp_list.append(setTermCondMsg);
}

void SET_NAIVECAM_TOLERANCE(double tolerance)
{
    canon.naivecamTolerance =  FROM_PROG_LEN(tolerance);
}

void SELECT_PLANE(CANON_PLANE in_plane)
{
    canon.activePlane = in_plane;
}

void SET_CUTTER_RADIUS_COMPENSATION(double radius)
{
    // nothing need be done here
}

void START_CUTTER_RADIUS_COMPENSATION(int side)
{
    // nothing need be done here
}

void STOP_CUTTER_RADIUS_COMPENSATION()
{
    // nothing need be done here
}



void START_SPEED_FEED_SYNCH(double feed_per_revolution, bool velocity_mode)
{
    flush_segments();
    EMC_TRAJ_SET_SPINDLESYNC spindlesyncMsg;
    spindlesyncMsg.feed_per_revolution = TO_EXT_LEN(FROM_PROG_LEN(feed_per_revolution));
    spindlesyncMsg.velocity_mode = velocity_mode;
    interp_list.append(spindlesyncMsg);
    canon.synched = 1;
}

void STOP_SPEED_FEED_SYNCH()
{
    flush_segments();
    EMC_TRAJ_SET_SPINDLESYNC spindlesyncMsg;
    spindlesyncMsg.feed_per_revolution = 0.0;
    spindlesyncMsg.velocity_mode = false;
    interp_list.append(spindlesyncMsg);
    canon.synched = 0;
}

/* Machining Functions */
static double chord_deviation(double sx, double sy, double ex, double ey, double cx, double cy, int rotation, double &mx, double &my) {
    double th1 = atan2(sy-cy, sx-cx),
           th2 = atan2(ey-cy, ex-cx),
           r = hypot(sy-cy, sx-cx),
           dth = th2 - th1;

    if(rotation < 0) {
        if(dth >= -1e-5) th2 -= 2*M_PI;
        // in the edge case where atan2 gives you -pi and pi, a second iteration is needed
        // to get these in the right order
        dth = th2 - th1;
        if(dth >= -1e-5) th2 -= 2*M_PI;
    } else {
        if(dth <= 1e-5) th2 += 2*M_PI;
        dth = th2 - th1;
        if(dth <= 1e-5) th2 += 2*M_PI;
    }

    double included = fabs(th2 - th1);
    double mid = (th2 + th1) / 2;
    mx = cx + r * cos(mid);
    my = cy + r * sin(mid);
    double dev = r * (1 - cos(included/2));
    return dev;
}

/* Spline and NURBS additional functions; */

static double max(double a, double b) {
    if(a < b) return b;
    return a;
}
static void unit(double *x, double *y) {
    double h = hypot(*x, *y);
    if(h != 0) { *x/=h; *y/=h; }
}

static void
arc(int lineno, double x0, double y0, double x1, double y1, double dx, double dy) {
    double small = 0.000001;
    double x = x1-x0, y=y1-y0;
    double den = 2 * (y*dx - x*dy);
    CANON_POSITION p = unoffset_and_unrotate_pos(canon.endPoint);
    to_prog(p);
    if (fabs(den) > small) {
        double r = -(x*x+y*y)/den;
        double i = dy*r, j = -dx*r;
        double cx = x0+i, cy=y0+j;
        ARC_FEED(lineno, x1, y1, cx, cy, r<0 ? 1 : -1,
                 p.z, p.a, p.b, p.c, p.u, p.v, p.w);
    } else { 
        STRAIGHT_FEED(lineno, x1, y1, p.z, p.a, p.b, p.c, p.u, p.v, p.w);
    }
}

static int
biarc(int lineno, double p0x, double p0y, double tsx, double tsy,
      double p4x, double p4y, double tex, double tey, double r=1.0) {
    unit(&tsx, &tsy);
    unit(&tex, &tey);

    double vx = p0x - p4x, vy = p0y - p4y;
    double c = vx*vx + vy*vy;
    double b = 2 * (vx * (r*tsx + tex) + vy * (r*tsy + tey));
    double a = 2 * r * (tsx * tex + tsy * tey - 1);

    double discr = b*b - 4*a*c;
    if(discr < 0) return 0;

    double disq = sqrt(discr);
    double beta1 = (-b-disq) / 2 / a;
    double beta2 = (-b+disq) / 2 / a;

    if(beta1 > 0 && beta2 > 0)
      return 0;
    double beta = max(beta1, beta2);
    double alpha = beta * r;
    double ab = alpha + beta;
    double p1x = p0x + alpha * tsx, p1y = p0y + alpha * tsy,
         p3x = p4x - beta * tex, p3y = p4y - beta * tey,
         p2x = (p1x*beta + p3x*alpha) / ab,
         p2y = (p1y*beta + p3y*alpha) / ab;
    double tmx = p3x-p2x, tmy = p3y-p2y;
    unit(&tmx, &tmy);

    arc(lineno, p0x, p0y, p2x, p2y, tsx, tsy);
    arc(lineno, p2x, p2y, p4x, p4y, tmx, tmy);
    return 1;
}


/* Canon calls */

void NURBS_FEED(int lineno, std::vector<CONTROL_POINT> nurbs_control_points, unsigned int k) {
    flush_segments();

    unsigned int n = nurbs_control_points.size() - 1;
    double umax = n - k + 2;
    unsigned int div = nurbs_control_points.size()*4;
    std::vector<unsigned int> knot_vector = knot_vector_creator(n, k);	
    PLANE_POINT P0, P0T, P1, P1T;

    P0 = nurbs_point(0,k,nurbs_control_points,knot_vector);
    P0T = nurbs_tangent(0, k, nurbs_control_points, knot_vector);

    for(unsigned int i=1; i<=div; i++) {
	double u = umax * i / div;
        P1 = nurbs_point(u,k,nurbs_control_points,knot_vector);
	P1T = nurbs_tangent(u,k,nurbs_control_points,knot_vector);
        biarc(lineno, P0.X,P0.Y, P0T.X,P0T.Y, P1.X,P1.Y, P1T.X,P1T.Y);
        P0 = P1;
        P0T = P1T;
    }
    knot_vector.clear();
}


/**
 * Simple circular shift function for PM_CARTESIAN type.
 * Cycle around axes without changing the individual values. A circshift of -1
 * makes the X value become the new Y, Y become the Z, and Z become the new X.
 */
static PM_CARTESIAN circshift(PM_CARTESIAN & vec, int steps)
{
    int X=0,Y=1,Z=2;

    int s = 3;
    // Use mod to cycle indices around by steps
    X = (X + steps + s) % s;
    Y = (Y + steps + s) % s;
    Z = (Z + steps + s) % s;
    return PM_CARTESIAN(vec[X],vec[Y],vec[Z]);
}

#if 0
static CANON_POSITION get_axis_max_velocity()
{
    CANON_POSITION maxvel;
    maxvel.x = axis_valid(0) ? FROM_EXT_LEN(emcAxisGetMaxVelocity(0)) : 0.0;
    maxvel.y = axis_valid(1) ? FROM_EXT_LEN(emcAxisGetMaxVelocity(1)) : 0.0;
    maxvel.z = axis_valid(2) ? FROM_EXT_LEN(emcAxisGetMaxVelocity(2)) : 0.0;

    maxvel.a = axis_valid(3) ? FROM_EXT_ANG(emcAxisGetMaxVelocity(3)) : 0.0;
    maxvel.b = axis_valid(4) ? FROM_EXT_ANG(emcAxisGetMaxVelocity(4)) : 0.0;
    maxvel.c = axis_valid(5) ? FROM_EXT_ANG(emcAxisGetMaxVelocity(5)) : 0.0;

    maxvel.u = axis_valid(6) ? FROM_EXT_LEN(emcAxisGetMaxVelocity(6)) : 0.0;
    maxvel.v = axis_valid(7) ? FROM_EXT_LEN(emcAxisGetMaxVelocity(7)) : 0.0;
    maxvel.w = axis_valid(8) ? FROM_EXT_LEN(emcAxisGetMaxVelocity(8)) : 0.0;
    return maxvel;
}

static CANON_POSITION get_axis_max_acceleration()
{
    CANON_POSITION maxacc;
    maxacc.x = axis_valid(0) ? FROM_EXT_LEN(emcAxisGetMaxAcceleration(0)) : 0.0;
    maxacc.y = axis_valid(1) ? FROM_EXT_LEN(emcAxisGetMaxAcceleration(1)) : 0.0;
    maxacc.z = axis_valid(2) ? FROM_EXT_LEN(emcAxisGetMaxAcceleration(2)) : 0.0;

    maxacc.a = axis_valid(3) ? FROM_EXT_ANG(emcAxisGetMaxAcceleration(3)) : 0.0;
    maxacc.b = axis_valid(4) ? FROM_EXT_ANG(emcAxisGetMaxAcceleration(4)) : 0.0;
    maxacc.c = axis_valid(5) ? FROM_EXT_ANG(emcAxisGetMaxAcceleration(5)) : 0.0;

    maxacc.u = axis_valid(6) ? FROM_EXT_LEN(emcAxisGetMaxAcceleration(6)) : 0.0;
    maxacc.v = axis_valid(7) ? FROM_EXT_LEN(emcAxisGetMaxAcceleration(7)) : 0.0;
    maxacc.w = axis_valid(8) ? FROM_EXT_LEN(emcAxisGetMaxAcceleration(8)) : 0.0;
    return maxacc;
}

static double axis_motion_time(const CANON_POSITION & start, const CANON_POSITION & end)
{

    CANON_POSITION disp = end - start;
    CANON_POSITION times; 
    CANON_POSITION maxvel = get_axis_max_velocity();

    canon_debug(" in axis_motion_time\n");
    // For active axes, find the time required to reach the displacement in each axis
    int ind = 0;
    for (ind = 0; ind < 9; ++ind) {
        double v = maxvel[ind];
        if (v > 0.0) {
            times[ind] = fabs(disp[ind]) / v;
        } else {
            times[ind]=0;
        }
        canon_debug("  ind = %d, maxvel = %f, disp = %f, time = %f\n", ind, v, disp[ind], times[ind]);
    }

    return times.max();
}

// NOTE: not exactly times, comment TODO
static double axis_acc_time(const CANON_POSITION & start, const CANON_POSITION & end)
{

    CANON_POSITION disp = end - start;
    CANON_POSITION times; 
    CANON_POSITION maxacc = get_axis_max_acceleration();

    for (int i = 0; i < 9; ++i) {
        double a = maxacc[i];
        if (a > 0.0) {
            times[i] = fabs(disp[i]) / a;
        } else {
            times[i]=0;
        }
    }

    return times.max();
}
#endif

void ARC_FEED(int line_number,
              double first_end, double second_end,
	      double first_axis, double second_axis, int rotation,
	      double axis_end_point, 
              double a, double b, double c,
              double u, double v, double w)
{

    EMC_TRAJ_CIRCULAR_MOVE circularMoveMsg;
    EMC_TRAJ_LINEAR_MOVE linearMoveMsg;

    canon_debug("line = %d\n", line_number);
    canon_debug("first_end = %f, second_end = %f\n", first_end,second_end);

    if( canon.activePlane == CANON_PLANE_XY && canon.motionMode == CANON_CONTINUOUS) {
        double mx, my;
        double lx, ly, lz;
        double unused;

        get_last_pos(lx, ly, lz);

        double fe=FROM_PROG_LEN(first_end), se=FROM_PROG_LEN(second_end), ae=FROM_PROG_LEN(axis_end_point);
        double fa=FROM_PROG_LEN(first_axis), sa=FROM_PROG_LEN(second_axis);
        rotate_and_offset_pos(fe, se, ae, unused, unused, unused, unused, unused, unused);
        rotate_and_offset_pos(fa, sa, unused, unused, unused, unused, unused, unused, unused);
        if (chord_deviation(lx, ly, fe, se, fa, sa, rotation, mx, my) < canon.naivecamTolerance) {
            a = FROM_PROG_ANG(a);
            b = FROM_PROG_ANG(b);
            c = FROM_PROG_ANG(c);
            u = FROM_PROG_LEN(u);
            v = FROM_PROG_LEN(v);
            w = FROM_PROG_LEN(w);

            rotate_and_offset_pos(unused, unused, unused, a, b, c, u, v, w);
            see_segment(line_number, mx, my,
                        (lz + ae)/2, 
                        (canon.endPoint.a + a)/2, 
                        (canon.endPoint.b + b)/2, 
                        (canon.endPoint.c + c)/2, 
                        (canon.endPoint.u + u)/2, 
                        (canon.endPoint.v + v)/2, 
                        (canon.endPoint.w + w)/2);
            see_segment(line_number, fe, se, ae, a, b, c, u, v, w);
            return;
        }
    }

    linearMoveMsg.feed_mode = canon.feed_mode;
    circularMoveMsg.feed_mode = canon.feed_mode;
    flush_segments();

    // Start by defining 3D points for the motion end and center.
    PM_CARTESIAN end_cart(first_end, second_end, axis_end_point);
    PM_CARTESIAN center_cart(first_axis, second_axis, axis_end_point);
    PM_CARTESIAN normal_cart(0.0,0.0,1.0);
    PM_CARTESIAN plane_x(1.0,0.0,0.0);
    PM_CARTESIAN plane_y(0.0,1.0,0.0);


    canon_debug("start = %f %f %f\n",
            canonEndPoint.x,
            canonEndPoint.y,
            canonEndPoint.z);
    canon_debug("end = %f %f %f\n",
            end_cart.x,
            end_cart.y,
            end_cart.z);
    canon_debug("center = %f %f %f\n",
            center_cart.x,
            center_cart.y,
            center_cart.z);

    // Rearrange the X Y Z coordinates in the correct order based on the active plane (XY, YZ, or XZ)
    // KLUDGE CANON_PLANE is 1-indexed, hence the subtraction here to make a 0-index value
    int shift_ind = 0;
    switch(canon.activePlane) {
        case CANON_PLANE_XY:
            shift_ind = 0;
            break;
        case CANON_PLANE_XZ:
            shift_ind = -2;
            break;
        case CANON_PLANE_YZ:
            shift_ind = -1;
            break;
    }

    canon_debug("active plane is %d, shift_ind is %d\n",canon.activePlane,shift_ind);
    end_cart = circshift(end_cart, shift_ind);
    center_cart = circshift(center_cart, shift_ind);
    normal_cart = circshift(normal_cart, shift_ind);
    plane_x = circshift(plane_x, shift_ind);
    plane_y = circshift(plane_y, shift_ind);

    canon_debug("normal = %f %f %f\n",
            normal_cart.x,
            normal_cart.y,
            normal_cart.z);

    canon_debug("plane_x = %f %f %f\n",
            plane_x.x,
            plane_x.y,
            plane_x.z);

    canon_debug("plane_y = %f %f %f\n",
            plane_y.x,
            plane_y.y,
            plane_y.z);
    // Define end point in PROGRAM units and convert to CANON
    CANON_POSITION endpt(0,0,0,a,b,c,u,v,w);
    from_prog(endpt);

    // Store permuted XYZ end position
    from_prog_len(end_cart);
    endpt.set_xyz(end_cart);

    // Convert to CANON units
    from_prog_len(center_cart);

    // Rotate and offset the new end point to be in the same coordinate system as the current end point
    rotate_and_offset(endpt);
    rotate_and_offset_xyz(center_cart);
    rotate_and_offset_xyz(end_cart);
    // Also rotate the basis vectors
    to_rotated(plane_x);
    to_rotated(plane_y);
    to_rotated(normal_cart);

    canon_debug("end = %f %f %f\n",
            end_cart.x,
            end_cart.y,
            end_cart.z);

    canon_debug("endpt = %f %f %f\n",
            endpt.x,
            endpt.y,
            endpt.z);
    canon_debug("center = %f %f %f\n",
            center_cart.x,
            center_cart.y,
            center_cart.z);

    canon_debug("normal = %f %f %f\n",
            normal_cart.x,
            normal_cart.y,
            normal_cart.z);
    // Note that the "start" point is already rotated and offset

    // Define displacement vectors from center to end and center to start (3D)
    PM_CARTESIAN end_rel = end_cart - center_cart;
    PM_CARTESIAN start_rel = canon.endPoint.xyz() - center_cart;

    // Project each displacement onto the active plane
    double p_end_1 = dot(end_rel,plane_x);
    double p_end_2 = dot(end_rel,plane_y);
    double p_start_1 = dot(start_rel,plane_x);
    double p_start_2 = dot(start_rel,plane_y);

    canon_debug("planar end = %f %f\n", p_end_1, p_end_2);
    canon_debug("planar start = %f %f\n", p_start_1, p_start_2);

    canon_debug("rotation = %d\n",rotation);

    // Use the "X" (1) and Y" (2) components of the planar projections to get
    // the starting and ending angle. Note that atan2 arguments are atan2(Y,X).
    double theta_start = atan2(p_start_2, p_start_1);
    double theta_end= atan2(p_end_2,p_end_1);
    double start_radius = hypot(p_start_1, p_start_2);
    double end_radius = hypot(p_end_1, p_end_2);
    canon_debug("radius = %f\n",start_radius);
    canon_debug("raw values: theta_end = %.17e, theta_start = %.17e\n", theta_end, theta_start);

    // Correct for angle wrap so that theta_end - theta_start > 0
    int is_clockwise = rotation < 0;

    // FIXME should be a constant in canon.hh or elsewhere
    const double min_arc_angle = 1e-12;

    if (is_clockwise) {
        if((theta_end + min_arc_angle) >= theta_start) theta_end -= M_PI * 2.0;
    } else {
        if((theta_end - min_arc_angle) <= theta_start) theta_end += M_PI * 2.0;
    }

    canon_debug("theta_end = %f, theta_start = %f\n", theta_end, theta_start);

    /*
       mapping of rotation to full turns:

       rotation full COUNTERCLOCKWISE turns (- implies clockwise)
       -------- -----
              0 none (linear move)
              1 0
              2 1
             -1 0
             -2 -1 */

    // Compute the number of FULL turns in addition to the principal angle
    int full_turns = 0;
    if (rotation > 1) {
        full_turns = rotation - 1;
    }
    if (rotation < -1) {
        full_turns = rotation + 1;
    }

    double angle = theta_end - theta_start;
    double full_angle = angle + 2.0 * M_PI * (double)full_turns;
    canon_debug("angle = %f\n", angle);
    canon_debug("full turns = %d\n", full_turns);

	canon_debug("full_angle = %.17e\n", full_angle);

    //Use total angle to get spiral properties
    double spiral = end_radius - start_radius;
    double dr = spiral / fabs(full_angle);
    double min_radius = fmin(start_radius, end_radius);
    double effective_radius = sqrt(dr*dr + min_radius*min_radius);

    // KLUDGE: assumes 0,1,2 for X Y Z
    // Find normal axis
    int norm_axis_ind = (2 - shift_ind) % 3;
    // Find maximum velocities and accelerations for planar axes
    int axis1 = (norm_axis_ind + 1) % 3;
    int axis2 = (norm_axis_ind + 2) % 3;

    canon_debug("axis1 = %d, axis2 = %d\n",axis1, axis2);

    // Get planar velocity bounds
    double v1 = FROM_EXT_LEN(emcAxisGetMaxVelocity(axis1));
    double v2 = FROM_EXT_LEN(emcAxisGetMaxVelocity(axis2));

    // Get planar acceleration bounds
    double a1 = FROM_EXT_LEN(emcAxisGetMaxAcceleration(axis1));
    double a2 = FROM_EXT_LEN(emcAxisGetMaxAcceleration(axis2));
    double v_max_axes = MIN(v1, v2);
    double a_max_axes = MIN(a1, a2);

    if(canon.xy_rotation && canon.activePlane != CANON_PLANE_XY) {
        // also consider the third plane's constraint, which may get
        // involved since we're rotated.

        int axis3 = (norm_axis_ind + 3) % 3;
        if (axis_valid(axis3)) {
            double v3 = FROM_EXT_LEN(emcAxisGetMaxVelocity(axis3));
            double a3 = FROM_EXT_LEN(emcAxisGetMaxAcceleration(axis3));
            v_max_axes = MIN(v3, v_max_axes);
            a_max_axes = MIN(a3, a_max_axes);
        }
    }

    //FIXME allow tangential acceleration like in TP
    double a_max_normal = a_max_axes * sqrt(3.0)/2.0;
    canon_debug("a_max_axes = %f\n", a_max_axes);

    // Compute the centripetal acceleration
    double v_max_radial = sqrt(a_max_normal * effective_radius);
    canon_debug("v_max_radial = %f\n", v_max_radial);

    // Restrict our maximum velocity in-plane if need be
    double v_max_planar = MIN(v_max_radial, v_max_axes);
    canon_debug("v_max_planar = %f\n", v_max_planar);

    // Find the equivalent maximum velocity for a linear displacement
    // This accounts for speed restrictions due to helical and other axes
    VelData veldata = getStraightVelocity(endpt);

    // Compute spiral length, first by the minimum circular arc length
    double circular_length = min_radius * fabs(full_angle);
    // Then by linear approximation of the spiral arc length function of angle
    // TODO use quadratic approximation
    double spiral_length = hypot(circular_length, spiral);

    // Compute length along normal axis and total XYZ arc length
    double axis_len = dot(end_cart - canon.endPoint.xyz(), normal_cart);
    double total_xyz_length = hypot(spiral_length, axis_len);

    // Next, compute the minimum time that we must take to complete the segment. 
    // The motion computation gives us min time needed for the helical and auxiliary axes
    double t_max_motion = veldata.tmax;
    // Assumes worst case that velocity can be in any direction in the plane, so
    // we assume tangential velocity is always less than the planar velocity limit.
    // The spiral time is the min time needed to stay under the planar velocity limit.
    double t_max_spiral = spiral_length / v_max_planar;

    // Now, compute actual XYZ max velocity from this min time and the total arc length
    double t_max = fmax(t_max_motion, t_max_spiral);

    double v_max = total_xyz_length / t_max;
    canon_debug("v_max = %f\n", v_max);


//COMPUTE ACCEL
    
    // Use "straight" acceleration measure to compute acceleration bounds due
    // to non-circular components (helical axis, other axes)
    AccelData accdata = getStraightAcceleration(endpt);

    double tt_max_motion = accdata.tmax;
    double tt_max_spiral = spiral_length / a_max_axes;
    double tt_max = fmax(tt_max_motion, tt_max_spiral);

    // a_max could be higher than a_max_axes, but the projection onto the
    // circle plane and helical axis will still be within limits
    double a_max = total_xyz_length / tt_max;

    // Limit velocity by maximum
    double vel = MIN(canon.linearFeedRate, v_max);
    canon_debug("current F = %f\n",currentLinearFeedRate);
    canon_debug("vel = %f\n",vel);

    canon_debug("v_max = %f\n",v_max);
    canon_debug("a_max = %f\n",a_max);

    canon.cartesian_move = 1;

    if (rotation == 0) {
        // linear move
        // FIXME (Rob) Am I missing something? the P word should never be zero,
        // or we wouldn't be calling ARC_FEED
        linearMoveMsg.end = to_ext_pose(endpt);
        linearMoveMsg.type = EMC_MOTION_TYPE_ARC;
        linearMoveMsg.vel = toExtVel(vel);
        linearMoveMsg.ini_maxvel = toExtVel(v_max);
        linearMoveMsg.acc = toExtAcc(a_max);
        linearMoveMsg.indexrotary = -1;
        if(vel && a_max){
            interp_list.set_line_number(line_number);
            interp_list.append(linearMoveMsg);
        }
    } else {
        circularMoveMsg.end = to_ext_pose(endpt);

        // Convert internal center and normal to external units
        circularMoveMsg.center = to_ext_len(center_cart);
        circularMoveMsg.normal = to_ext_len(normal_cart);

        if (rotation > 0)
            circularMoveMsg.turn = rotation - 1;
        else
            // reverse turn
            circularMoveMsg.turn = rotation;

        circularMoveMsg.type = EMC_MOTION_TYPE_ARC;

        circularMoveMsg.vel = toExtVel(vel);
        circularMoveMsg.ini_maxvel = toExtVel(v_max);
        circularMoveMsg.acc = toExtAcc(a_max);

        //FIXME what happens if accel or vel is zero?
        // The end point is still updated, but nothing is added to the interp list
        // seems to be a crude way to indicate a zero length segment?
        if(vel && a_max) {
            interp_list.set_line_number(line_number);
            interp_list.append(circularMoveMsg);
        }
    }
    // update the end point
    canonUpdateEndPoint(endpt);
}


void DWELL(double seconds)
{
    EMC_TRAJ_DELAY delayMsg;

    flush_segments();

    delayMsg.delay = seconds;

    interp_list.append(delayMsg);
}

/* Spindle Functions */
void SPINDLE_RETRACT_TRAVERSE()
{
    /*! \todo FIXME-- unimplemented */
}

void SET_SPINDLE_MODE(double css_max) {
    canon.css_maximum = fabs(css_max);
}

void START_SPINDLE_CLOCKWISE(int wait_for_atspeed)
{
    EMC_SPINDLE_ON emc_spindle_on_msg;

    flush_segments();
    canon.spindle_dir = 1;

    if(canon.css_maximum) {
	if(canon.lengthUnits == CANON_UNITS_INCHES) 
	    canon.css_numerator = 12 / (2 * M_PI) * canon.spindleSpeed * TO_EXT_LEN(25.4);
	else
	    canon.css_numerator = 1000 / (2 * M_PI) * canon.spindleSpeed * TO_EXT_LEN(1);
	emc_spindle_on_msg.speed = canon.spindle_dir * canon.css_maximum;
	emc_spindle_on_msg.factor = canon.spindle_dir * canon.css_numerator;
	emc_spindle_on_msg.xoffset = TO_EXT_LEN(canon.g5xOffset.x + canon.g92Offset.x + canon.toolOffset.tran.x);
    } else {
	emc_spindle_on_msg.speed = canon.spindle_dir * canon.spindleSpeed;
	canon.css_numerator = 0;
    }
    emc_spindle_on_msg.wait_for_spindle_at_speed = wait_for_atspeed;
    interp_list.append(emc_spindle_on_msg);
}

void START_SPINDLE_COUNTERCLOCKWISE(int wait_for_atspeed)
{
    EMC_SPINDLE_ON emc_spindle_on_msg;

    flush_segments();
    canon.spindle_dir = -1;

    if(canon.css_maximum) {
	if(canon.lengthUnits == CANON_UNITS_INCHES) 
	    canon.css_numerator = 12 / (2 * M_PI) * canon.spindleSpeed * TO_EXT_LEN(25.4);
	else
	    canon.css_numerator = 1000 / (2 * M_PI) * canon.spindleSpeed * TO_EXT_LEN(1);
	emc_spindle_on_msg.speed = canon.spindle_dir * canon.css_maximum;
	emc_spindle_on_msg.factor = canon.spindle_dir * canon.css_numerator;
	emc_spindle_on_msg.xoffset = TO_EXT_LEN(canon.g5xOffset.x + canon.g92Offset.x + canon.toolOffset.tran.x);
    } else {
	emc_spindle_on_msg.speed = canon.spindle_dir * canon.spindleSpeed;
	canon.css_numerator = 0;
    }
    emc_spindle_on_msg.wait_for_spindle_at_speed = wait_for_atspeed;
    interp_list.append(emc_spindle_on_msg);
}

void SET_SPINDLE_SPEED(double r)
{
    // speed is in RPMs everywhere
    canon.spindleSpeed = fabs(r); // interp will never send negative anyway ...

    EMC_SPINDLE_SPEED emc_spindle_speed_msg;

    flush_segments();

    if(canon.css_maximum) {
	if(canon.lengthUnits == CANON_UNITS_INCHES) 
	    canon.css_numerator = 12 / (2 * M_PI) * canon.spindleSpeed * TO_EXT_LEN(25.4);
	else
	    canon.css_numerator = 1000 / (2 * M_PI) * canon.spindleSpeed * TO_EXT_LEN(1);
	emc_spindle_speed_msg.speed = canon.spindle_dir * canon.css_maximum;
	emc_spindle_speed_msg.factor = canon.spindle_dir * canon.css_numerator;
	emc_spindle_speed_msg.xoffset = TO_EXT_LEN(canon.g5xOffset.x + canon.g92Offset.x + canon.toolOffset.tran.x);
    } else {
	emc_spindle_speed_msg.speed = canon.spindle_dir * canon.spindleSpeed;
	canon.css_numerator = 0;
    }
    interp_list.append(emc_spindle_speed_msg);
    
}

void STOP_SPINDLE_TURNING()
{
    EMC_SPINDLE_OFF emc_spindle_off_msg;

    flush_segments();

    interp_list.append(emc_spindle_off_msg);
}

void SPINDLE_RETRACT()
{
    /*! \todo FIXME-- unimplemented */
}

void ORIENT_SPINDLE(double orientation, int mode)
{
    EMC_SPINDLE_ORIENT o;

    flush_segments();
    o.orientation = orientation;
    o.mode = mode;
    interp_list.append(o);
}

void WAIT_SPINDLE_ORIENT_COMPLETE(double timeout)
{
    EMC_SPINDLE_WAIT_ORIENT_COMPLETE o;

    flush_segments();
    o.timeout = timeout;
    interp_list.append(o);
}

void USE_SPINDLE_FORCE(void)
{
    /*! \todo FIXME-- unimplemented */
}

void LOCK_SPINDLE_Z(void)
{
    /*! \todo FIXME-- unimplemented */
}

void USE_NO_SPINDLE_FORCE(void)
{
    /*! \todo FIXME-- unimplemented */
}

/* Tool Functions */

/* this is called with distances in external (machine) units */
void SET_TOOL_TABLE_ENTRY(int pocket, int toolno, EmcPose offset, double diameter,
                          double frontangle, double backangle, int orientation) {
    EMC_TOOL_SET_OFFSET o;
    flush_segments();
    o.pocket = pocket;
    o.toolno = toolno;
    o.offset = offset;
    o.diameter = diameter;
    o.frontangle = frontangle;
    o.backangle = backangle;
    o.orientation = orientation;
    interp_list.append(o);
}

/*
  EMC has no tool length offset. To implement it, we save it here,
  and apply it when necessary
  */
void USE_TOOL_LENGTH_OFFSET(EmcPose offset)
{
    EMC_TRAJ_SET_OFFSET set_offset_msg;

    flush_segments();

    /* convert to mm units for internal canonical use */
    canon.toolOffset.tran.x = FROM_PROG_LEN(offset.tran.x);
    canon.toolOffset.tran.y = FROM_PROG_LEN(offset.tran.y);
    canon.toolOffset.tran.z = FROM_PROG_LEN(offset.tran.z);
    canon.toolOffset.a = FROM_PROG_ANG(offset.a);
    canon.toolOffset.b = FROM_PROG_ANG(offset.b);
    canon.toolOffset.c = FROM_PROG_ANG(offset.c);
    canon.toolOffset.u = FROM_PROG_LEN(offset.u);
    canon.toolOffset.v = FROM_PROG_LEN(offset.v);
    canon.toolOffset.w = FROM_PROG_LEN(offset.w);

    /* append it to interp list so it gets updated at the right time, not at
       read-ahead time */
    set_offset_msg.offset.tran.x = TO_EXT_LEN(canon.toolOffset.tran.x);
    set_offset_msg.offset.tran.y = TO_EXT_LEN(canon.toolOffset.tran.y);
    set_offset_msg.offset.tran.z = TO_EXT_LEN(canon.toolOffset.tran.z);
    set_offset_msg.offset.a = TO_EXT_ANG(canon.toolOffset.a);
    set_offset_msg.offset.b = TO_EXT_ANG(canon.toolOffset.b);
    set_offset_msg.offset.c = TO_EXT_ANG(canon.toolOffset.c);
    set_offset_msg.offset.u = TO_EXT_LEN(canon.toolOffset.u);
    set_offset_msg.offset.v = TO_EXT_LEN(canon.toolOffset.v);
    set_offset_msg.offset.w = TO_EXT_LEN(canon.toolOffset.w);

    if(canon.css_maximum) {
        SET_SPINDLE_SPEED(canon.spindleSpeed);
    }
    interp_list.append(set_offset_msg);
}

/* issued at very start of an M6 command. Notification. */
void START_CHANGE()
{
    EMC_TOOL_START_CHANGE emc_start_change_msg;

    flush_segments();

    interp_list.append(emc_start_change_msg);
}

/* CHANGE_TOOL results from M6 */
void CHANGE_TOOL(int slot)
{
    EMC_TRAJ_LINEAR_MOVE linearMoveMsg;
    linearMoveMsg.feed_mode = canon.feed_mode;
    EMC_TOOL_LOAD load_tool_msg;

    flush_segments();

    /* optional move to tool change position.  This
     * is a mess because we really want a configurable chain
     * of events to happen when a tool change is called for.
     * Since they'll probably involve motion, we can't just
     * do it in HAL.  This is basic support for making one
     * move to a particular coordinate before the tool change
     * is called.  */
    
    if (have_tool_change_position) {
        double vel, acc, x, y, z, a, b, c, u, v, w;

        x = FROM_EXT_LEN(tool_change_position.tran.x);
        y = FROM_EXT_LEN(tool_change_position.tran.y);
        z = FROM_EXT_LEN(tool_change_position.tran.z);
        a = canon.endPoint.a;
        b = canon.endPoint.b;
        c = canon.endPoint.c;
        u = canon.endPoint.u;
        v = canon.endPoint.v;
        w = canon.endPoint.w;

        if (have_tool_change_position > 3) {
            a = FROM_EXT_ANG(tool_change_position.a);
            b = FROM_EXT_ANG(tool_change_position.b);
            c = FROM_EXT_ANG(tool_change_position.c);
        }

        if (have_tool_change_position > 6) {
            u = FROM_EXT_LEN(tool_change_position.u);
            v = FROM_EXT_LEN(tool_change_position.v);
            w = FROM_EXT_LEN(tool_change_position.w);
        }

        VelData veldata = getStraightVelocity(x, y, z, a, b, c, u, v, w);
        AccelData accdata = getStraightAcceleration(x, y, z, a, b, c, u, v, w);
        vel = veldata.vel;
        acc = accdata.acc;

        linearMoveMsg.end = to_ext_pose(x, y, z, a, b, c, u, v, w);

        linearMoveMsg.vel = linearMoveMsg.ini_maxvel = toExtVel(vel);
        linearMoveMsg.acc = toExtAcc(acc);
        linearMoveMsg.type = EMC_MOTION_TYPE_TOOLCHANGE;
	linearMoveMsg.feed_mode = 0;
        linearMoveMsg.indexrotary = -1;

	int old_feed_mode = canon.feed_mode;
	if(canon.feed_mode)
	    STOP_SPEED_FEED_SYNCH();

        if(vel && acc) 
            interp_list.append(linearMoveMsg);

	if(old_feed_mode)
	    START_SPEED_FEED_SYNCH(canon.linearFeedRate, 1);

        canonUpdateEndPoint(x, y, z, a, b, c, u, v, w);
    }

    /* regardless of optional moves above, we'll always send a load tool
       message */
    interp_list.append(load_tool_msg);
}

/* SELECT_POCKET results from Tn */
void SELECT_POCKET(int slot , int tool)
{
    EMC_TOOL_PREPARE prep_for_tool_msg;

    prep_for_tool_msg.pocket = slot;
    prep_for_tool_msg.tool = tool;

    interp_list.append(prep_for_tool_msg);
}

/* CHANGE_TOOL_NUMBER results from M61 */
void CHANGE_TOOL_NUMBER(int pocket_number)
{
    EMC_TOOL_SET_NUMBER emc_tool_set_number_msg;
    
    emc_tool_set_number_msg.tool = pocket_number;

    interp_list.append(emc_tool_set_number_msg);
}


/* Misc Functions */

void CLAMP_AXIS(CANON_AXIS axis)
{
    /*! \todo FIXME-- unimplemented */
}

/*
  setString and addString initializes or adds src to dst, never exceeding
  dst's maxlen chars.
*/

static char *setString(char *dst, const char *src, int maxlen)
{
    dst[0] = 0;
    strncat(dst, src, maxlen - 1);
    dst[maxlen - 1] = 0;
    return dst;
}

static char *addString(char *dst, const char *src, int maxlen)
{
    int dstlen = strlen(dst);
    int srclen = strlen(src);
    int actlen;

    if (srclen >= maxlen - dstlen) {
	actlen = maxlen - dstlen - 1;
	dst[maxlen - 1] = 0;
    } else {
	actlen = srclen;
    }

    strncat(dst, src, actlen);

    return dst;
}

/*
  The probe file is opened with a hot-comment (PROBEOPEN <filename>),
  and the results of each probed point are written to that file.
  The file is closed with a (PROBECLOSE) comment.
*/

static FILE *probefile = NULL;

void COMMENT(const char *comment)
{
    // nothing need be done here, but you can play tricks with hot comments

    char msg[LINELEN];
    char probefilename[LINELEN];
    const char *ptr;

    // set RPY orientation for subsequent moves
    if (!strncmp(comment, "RPY", strlen("RPY"))) {
	PM_RPY rpy;
	// it's RPY <R> <P> <Y>
	if (3 !=
	    sscanf(comment, "%*s %lf %lf %lf", &rpy.r, &rpy.p, &rpy.y)) {
	    // print current orientation
	    printf("rpy = %f %f %f, quat = %f %f %f %f\n",
		   rpy.r, rpy.p, rpy.y, quat.s, quat.x, quat.y, quat.z);
	} else {
	    // set and print orientation
	    quat = rpy;
	    printf("rpy = %f %f %f, quat = %f %f %f %f\n",
		   rpy.r, rpy.p, rpy.y, quat.s, quat.x, quat.y, quat.z);
	}
	return;
    }
    // open probe output file
    if (!strncmp(comment, "PROBEOPEN", strlen("PROBEOPEN"))) {
	// position ptr to first char after PROBEOPEN
	ptr = &comment[strlen("PROBEOPEN")];
	// and step over white space to name, or NULL
	while (isspace(*ptr)) {
	    ptr++;
	}
	setString(probefilename, ptr, LINELEN);
	if (NULL == (probefile = fopen(probefilename, "wt"))) {
	    // pop up a warning message
	    setString(msg, "can't open probe file ", LINELEN);
	    addString(msg, probefilename, LINELEN);
	    MESSAGE(msg);
	    probefile = NULL;
	}
	return;
    }
    // close probe output file
    if (!strncmp(comment, "PROBECLOSE", strlen("PROBECLOSE"))) {
	if (probefile != NULL) {
	    fclose(probefile);
	    probefile = NULL;
	}
	return;
    }

    return;
}

// refers to feed rate
void DISABLE_FEED_OVERRIDE()
{
    EMC_TRAJ_SET_FO_ENABLE set_fo_enable_msg;
    flush_segments();
    
    set_fo_enable_msg.mode = 0;
    interp_list.append(set_fo_enable_msg);
}

void ENABLE_FEED_OVERRIDE()
{
    EMC_TRAJ_SET_FO_ENABLE set_fo_enable_msg;
    flush_segments();
    
    set_fo_enable_msg.mode = 1;
    interp_list.append(set_fo_enable_msg);
}

<<<<<<< HEAD

//refers to adaptive feed override (HAL input, usefull for EDM for example)
=======
//refers to adaptive feed override (HAL input, useful for EDM for example)
>>>>>>> 359c417f
void DISABLE_ADAPTIVE_FEED()
{
    EMC_MOTION_ADAPTIVE emcmotAdaptiveMsg;
    flush_segments();

    emcmotAdaptiveMsg.status = 0;
    interp_list.append(emcmotAdaptiveMsg);
}

void ENABLE_ADAPTIVE_FEED()
{
    EMC_MOTION_ADAPTIVE emcmotAdaptiveMsg;
    flush_segments();

    emcmotAdaptiveMsg.status = 1;
    interp_list.append(emcmotAdaptiveMsg);
}

//refers to spindle speed
void DISABLE_SPEED_OVERRIDE()
{
    EMC_TRAJ_SET_SO_ENABLE set_so_enable_msg;
    flush_segments();
    
    set_so_enable_msg.mode = 0;
    interp_list.append(set_so_enable_msg);
}


void ENABLE_SPEED_OVERRIDE()
{
    EMC_TRAJ_SET_SO_ENABLE set_so_enable_msg;
    flush_segments();
    
    set_so_enable_msg.mode = 1;
    interp_list.append(set_so_enable_msg);
}

void ENABLE_FEED_HOLD()
{
    EMC_TRAJ_SET_FH_ENABLE set_feed_hold_msg;
    flush_segments();
    
    set_feed_hold_msg.mode = 1;
    interp_list.append(set_feed_hold_msg);
}

void DISABLE_FEED_HOLD()
{
    EMC_TRAJ_SET_FH_ENABLE set_feed_hold_msg;
    flush_segments();
    
    set_feed_hold_msg.mode = 0;
    interp_list.append(set_feed_hold_msg);
}

void FLOOD_OFF()
{
    EMC_COOLANT_FLOOD_OFF flood_off_msg;

    flush_segments();

    interp_list.append(flood_off_msg);
}

void FLOOD_ON()
{
    EMC_COOLANT_FLOOD_ON flood_on_msg;

    flush_segments();

    interp_list.append(flood_on_msg);
}

void MESSAGE(char *s)
{
    EMC_OPERATOR_DISPLAY operator_display_msg;

    flush_segments();
    operator_display_msg.id = 0;
    strncpy(operator_display_msg.display, s, LINELEN);
    operator_display_msg.display[LINELEN - 1] = 0;
    interp_list.append(operator_display_msg);
}

static FILE *logfile = NULL;

void LOG(char *s) {
    flush_segments();
    if(logfile) { fprintf(logfile, "%s\n", s); fflush(logfile); }
    fprintf(stderr, "LOG(%s)\n", s);

}

void LOGOPEN(char *name) {
    if(logfile) fclose(logfile);
    logfile = fopen(name, "wt");
    fprintf(stderr, "LOGOPEN(%s) -> %p\n", name, logfile);
}

void LOGAPPEND(char *name) {
    if(logfile) fclose(logfile);
    logfile = fopen(name, "at");
    fprintf(stderr, "LOGAPPEND(%s) -> %p\n", name, logfile);
}


void LOGCLOSE() {
    if(logfile) fclose(logfile);
    logfile = NULL;
    fprintf(stderr, "LOGCLOSE()\n");
}

void MIST_OFF()
{
    EMC_COOLANT_MIST_OFF mist_off_msg;

    flush_segments();

    interp_list.append(mist_off_msg);
}

void MIST_ON()
{
    EMC_COOLANT_MIST_ON mist_on_msg;

    flush_segments();

    interp_list.append(mist_on_msg);
}

void PALLET_SHUTTLE()
{
    /*! \todo FIXME-- unimplemented */
}

void TURN_PROBE_OFF()
{
    // don't do anything-- this is called when the probing is done
}

void TURN_PROBE_ON()
{
    EMC_TRAJ_CLEAR_PROBE_TRIPPED_FLAG clearMsg;

    interp_list.append(clearMsg);
}

void UNCLAMP_AXIS(CANON_AXIS axis)
{
    /*! \todo FIXME-- unimplemented */
}

/* Program Functions */

void PROGRAM_STOP()
{
    /* 
       implement this as a pause. A resume will cause motion to proceed. */
    EMC_TASK_PLAN_PAUSE pauseMsg;

    flush_segments();

    interp_list.append(pauseMsg);
}

void SET_BLOCK_DELETE(bool state)
{
    canon.block_delete = state; //state == ON, means we don't interpret lines starting with "/"
}

bool GET_BLOCK_DELETE()
{
    return canon.block_delete; //state == ON, means we  don't interpret lines starting with "/"
}


void SET_OPTIONAL_PROGRAM_STOP(bool state)
{
    canon.optional_program_stop = state; //state == ON, means we stop
}

bool GET_OPTIONAL_PROGRAM_STOP()
{
    return canon.optional_program_stop; //state == ON, means we stop
}

void OPTIONAL_PROGRAM_STOP()
{
    EMC_TASK_PLAN_OPTIONAL_STOP stopMsg;

    flush_segments();

    interp_list.append(stopMsg);
}

void PROGRAM_END()
{
    flush_segments();

    EMC_TASK_PLAN_END endMsg;

    interp_list.append(endMsg);
}

double GET_EXTERNAL_TOOL_LENGTH_XOFFSET()
{
    return TO_PROG_LEN(canon.toolOffset.tran.x);
}

double GET_EXTERNAL_TOOL_LENGTH_YOFFSET()
{
    return TO_PROG_LEN(canon.toolOffset.tran.y);
}

double GET_EXTERNAL_TOOL_LENGTH_ZOFFSET()
{
    return TO_PROG_LEN(canon.toolOffset.tran.z);
}

double GET_EXTERNAL_TOOL_LENGTH_AOFFSET()
{
    return TO_PROG_ANG(canon.toolOffset.a);
}

double GET_EXTERNAL_TOOL_LENGTH_BOFFSET()
{
    return TO_PROG_ANG(canon.toolOffset.b);
}

double GET_EXTERNAL_TOOL_LENGTH_COFFSET()
{
    return TO_PROG_ANG(canon.toolOffset.c);
}

double GET_EXTERNAL_TOOL_LENGTH_UOFFSET()
{
    return TO_PROG_LEN(canon.toolOffset.u);
}

double GET_EXTERNAL_TOOL_LENGTH_VOFFSET()
{
    return TO_PROG_LEN(canon.toolOffset.v);
}

double GET_EXTERNAL_TOOL_LENGTH_WOFFSET()
{
    return TO_PROG_LEN(canon.toolOffset.w);
}

/*
  INIT_CANON()
  Initialize canonical local variables to defaults
  */
void INIT_CANON()
{
    double units;

    chained_points.clear();

    // initialize locals to original values
    canon.xy_rotation = 0.0;
    canon.rotary_unlock_for_traverse = -1;
    canon.css_maximum = 0.0;
    canon.css_numerator = 0.0;
    canon.feed_mode = 0;
    canon.synched = 0;
    canon.g5xOffset.x = 0.0;
    canon.g5xOffset.y = 0.0;
    canon.g5xOffset.z = 0.0;
    canon.g5xOffset.a = 0.0;
    canon.g5xOffset.b = 0.0;
    canon.g5xOffset.c = 0.0;
    canon.g5xOffset.u = 0.0;
    canon.g5xOffset.v = 0.0;
    canon.g5xOffset.w = 0.0;
    canon.g92Offset.x = 0.0;
    canon.g92Offset.y = 0.0;
    canon.g92Offset.z = 0.0;
    canon.g92Offset.a = 0.0;
    canon.g92Offset.b = 0.0;
    canon.g92Offset.c = 0.0;
    canon.g92Offset.u = 0.0;
    canon.g92Offset.v = 0.0;
    canon.g92Offset.w = 0.0;
    SELECT_PLANE(CANON_PLANE_XY);
    canonUpdateEndPoint(0, 0, 0, 0, 0, 0, 0, 0, 0);
    SET_MOTION_CONTROL_MODE(CANON_CONTINUOUS, 0);
    SET_NAIVECAM_TOLERANCE(0);
    canon.spindleSpeed = 0.0;
//    canon.preppedTool = 0;
    canon.optional_program_stop = ON; //set enabled by default (previous EMC behaviour)
    canon.block_delete = ON; //set enabled by default (previous EMC behaviour)
    canon.cartesian_move = 0;
    canon.angular_move = 0;
    canon.linearFeedRate = 0.0;
    canon.angularFeedRate = 0.0;
    ZERO_EMC_POSE(canon.toolOffset);

    /* 
       to set the units, note that GET_EXTERNAL_LENGTH_UNITS() returns
       traj->linearUnits, which is already set from the .ini file in
       iniTraj(). This is a floating point number, in user units per mm. We
       can compare this against known values and set the symbolic values
       accordingly. If it doesn't match, we have an error. */
    units = GET_EXTERNAL_LENGTH_UNITS();
    if (fabs(units - 1.0 / 25.4) < 1.0e-3) {
	canon.lengthUnits = CANON_UNITS_INCHES;
    } else if (fabs(units - 1.0) < 1.0e-3) {
	canon.lengthUnits = CANON_UNITS_MM;
    } else {
	CANON_ERROR
	    ("non-standard length units, setting interpreter to mm");
	canon.lengthUnits = CANON_UNITS_MM;
    }
}

/* Sends error message */
void CANON_ERROR(const char *fmt, ...)
{
    va_list ap;
    EMC_OPERATOR_ERROR operator_error_msg;

    flush_segments();

    operator_error_msg.id = 0;
    if (fmt != NULL) {
	va_start(ap, fmt);
	vsnprintf(operator_error_msg.error,sizeof(operator_error_msg.error), fmt, ap);
	va_end(ap);
    } else {
	operator_error_msg.error[0] = 0;
    }

    interp_list.append(operator_error_msg);
}

/*
  GET_EXTERNAL_TOOL_TABLE(int pocket)

  Returns the tool table structure associated with pocket. Note that
  pocket can run from 0 (by definition, the spindle), to pocket CANON_POCKETS_MAX - 1.

  Tool table is always in machine units.

  */
CANON_TOOL_TABLE GET_EXTERNAL_TOOL_TABLE(int pocket)
{
    CANON_TOOL_TABLE retval;

    if (pocket < 0 || pocket >= CANON_POCKETS_MAX) {
	retval.toolno = -1;
        ZERO_EMC_POSE(retval.offset);
        retval.frontangle = 0.0;
        retval.backangle = 0.0;
	retval.diameter = 0.0;
        retval.orientation = 0;
    } else {
	retval = emcStatus->io.tool.toolTable[pocket];
    }

    return retval;
}

CANON_POSITION GET_EXTERNAL_POSITION()
{
    CANON_POSITION position;
    EmcPose pos;

    chained_points.clear();

    pos = emcStatus->motion.traj.position;

    // first update internal record of last position
    canonUpdateEndPoint(FROM_EXT_LEN(pos.tran.x), FROM_EXT_LEN(pos.tran.y), FROM_EXT_LEN(pos.tran.z),
                        FROM_EXT_ANG(pos.a), FROM_EXT_ANG(pos.b), FROM_EXT_ANG(pos.c),
                        FROM_EXT_LEN(pos.u), FROM_EXT_LEN(pos.v), FROM_EXT_LEN(pos.w));

    // now calculate position in program units, for interpreter
    position = unoffset_and_unrotate_pos(canon.endPoint);
    to_prog(position);

    return position;
}

CANON_POSITION GET_EXTERNAL_PROBE_POSITION()
{
    CANON_POSITION position;
    EmcPose pos;
    static CANON_POSITION last_probed_position;

    flush_segments();

    pos = emcStatus->motion.traj.probedPosition;

    // first update internal record of last position
    pos.tran.x = FROM_EXT_LEN(pos.tran.x);
    pos.tran.y = FROM_EXT_LEN(pos.tran.y);
    pos.tran.z = FROM_EXT_LEN(pos.tran.z);

    pos.a = FROM_EXT_ANG(pos.a);
    pos.b = FROM_EXT_ANG(pos.b);
    pos.c = FROM_EXT_ANG(pos.c);

    pos.u = FROM_EXT_LEN(pos.u);
    pos.v = FROM_EXT_LEN(pos.v);
    pos.w = FROM_EXT_LEN(pos.w);

    // now calculate position in program units, for interpreter
    position = unoffset_and_unrotate_pos(pos);
    to_prog(position);

    if (probefile != NULL) {
	if (last_probed_position != position) {
	    fprintf(probefile, "%f %f %f %f %f %f %f %f %f\n",
                    position.x, position.y, position.z,
                    position.a, position.b, position.c,
                    position.u, position.v, position.w);
	    last_probed_position = position;
	}
    }

    return position;
}

int GET_EXTERNAL_PROBE_TRIPPED_VALUE()
{
    return emcStatus->motion.traj.probe_tripped;
}

double GET_EXTERNAL_PROBE_VALUE()
{
    // only for analog non-contact probe, so force a 0
    return 0.0;
}

// feed rate wanted is in program units per minute
double GET_EXTERNAL_FEED_RATE()
{
    double feed;

    if (canon.feed_mode) {
        // We're in G95 "Units per Revolution" mode, so linearFeedRate
        // is the FPR and we should just return it, unchanged.
        feed = canon.linearFeedRate;
    } else {
        // We're in G94 "Units per Minute" mode so unhork linearFeedRate
        // before returning it, by converting from internal to program
        // units, and from "per second" to "per minute".
        feed = TO_PROG_LEN(canon.linearFeedRate);
        feed *= 60.0;
    }

    return feed;
}

// traverse rate wanted is in program units per minute
double GET_EXTERNAL_TRAVERSE_RATE()
{
    double traverse;

    // convert from external to program units
    traverse =
	TO_PROG_LEN(FROM_EXT_LEN(emcStatus->motion.traj.maxVelocity));

    // now convert from per-sec to per-minute
    traverse *= 60.0;

    return traverse;
}

double GET_EXTERNAL_LENGTH_UNITS(void)
{
    double u;

    u = emcStatus->motion.traj.linearUnits;

    if (u == 0) {
	CANON_ERROR("external length units are zero");
	return 1.0;
    } else {
	return u;
    }
}

double GET_EXTERNAL_ANGLE_UNITS(void)
{
    double u;

    u = emcStatus->motion.traj.angularUnits;

    if (u == 0) {
	CANON_ERROR("external angle units are zero");
	return 1.0;
    } else {
	return u;
    }
}

int GET_EXTERNAL_MIST()
{
    return emcStatus->io.coolant.mist;
}

int GET_EXTERNAL_FLOOD()
{
    return emcStatus->io.coolant.flood;
}

double GET_EXTERNAL_SPEED()
{
    // speed is in RPMs everywhere
    return canon.spindleSpeed;
}

CANON_DIRECTION GET_EXTERNAL_SPINDLE()
{
    if (emcStatus->motion.spindle.speed == 0) {
	return CANON_STOPPED;
    }

    if (emcStatus->motion.spindle.speed >= 0.0) {
	return CANON_CLOCKWISE;
    }

    return CANON_COUNTERCLOCKWISE;
}

int GET_EXTERNAL_POCKETS_MAX()
{
    return CANON_POCKETS_MAX;
}

char _parameter_file_name[LINELEN];	/* Not static.Driver
					   writes */

void GET_EXTERNAL_PARAMETER_FILE_NAME(char *file_name,	/* string: to copy
							   file name into */
				      int max_size)
{				/* maximum number of characters to copy */
    // Paranoid checks
    if (0 == file_name)
	return;

    if (max_size < 0)
	return;

    if (strlen(_parameter_file_name) < ((size_t) max_size))
	strcpy(file_name, _parameter_file_name);
    else
	file_name[0] = 0;
}

double GET_EXTERNAL_POSITION_X(void)
{
    CANON_POSITION position;
    position = GET_EXTERNAL_POSITION();
    return position.x;
}

double GET_EXTERNAL_POSITION_Y(void)
{
    CANON_POSITION position;
    position = GET_EXTERNAL_POSITION();
    return position.y;
}

double GET_EXTERNAL_POSITION_Z(void)
{
    CANON_POSITION position;
    position = GET_EXTERNAL_POSITION();
    return position.z;
}

double GET_EXTERNAL_POSITION_A(void)
{
    CANON_POSITION position;
    position = GET_EXTERNAL_POSITION();
    return position.a;
}

double GET_EXTERNAL_POSITION_B(void)
{
    CANON_POSITION position;
    position = GET_EXTERNAL_POSITION();
    return position.b;
}

double GET_EXTERNAL_POSITION_C(void)
{
    CANON_POSITION position;
    position = GET_EXTERNAL_POSITION();
    return position.c;
}

double GET_EXTERNAL_POSITION_U(void)
{
    CANON_POSITION position;
    position = GET_EXTERNAL_POSITION();
    return position.u;
}

double GET_EXTERNAL_POSITION_V(void)
{
    CANON_POSITION position;
    position = GET_EXTERNAL_POSITION();
    return position.v;
}

double GET_EXTERNAL_POSITION_W(void)
{
    CANON_POSITION position;
    position = GET_EXTERNAL_POSITION();
    return position.w;
}

double GET_EXTERNAL_PROBE_POSITION_X(void)
{
    CANON_POSITION position;
    position = GET_EXTERNAL_PROBE_POSITION();
    return position.x;
}

double GET_EXTERNAL_PROBE_POSITION_Y(void)
{
    CANON_POSITION position;
    position = GET_EXTERNAL_PROBE_POSITION();
    return position.y;
}

double GET_EXTERNAL_PROBE_POSITION_Z(void)
{
    CANON_POSITION position;
    position = GET_EXTERNAL_PROBE_POSITION();
    return position.z;
}

double GET_EXTERNAL_PROBE_POSITION_A(void)
{
    CANON_POSITION position;
    position = GET_EXTERNAL_PROBE_POSITION();
    return position.a;
}

double GET_EXTERNAL_PROBE_POSITION_B(void)
{
    CANON_POSITION position;
    position = GET_EXTERNAL_PROBE_POSITION();
    return position.b;
}

double GET_EXTERNAL_PROBE_POSITION_C(void)
{
    CANON_POSITION position;
    position = GET_EXTERNAL_PROBE_POSITION();
    return position.c;
}

double GET_EXTERNAL_PROBE_POSITION_U(void)
{
    CANON_POSITION position;
    position = GET_EXTERNAL_PROBE_POSITION();
    return position.u;
}

double GET_EXTERNAL_PROBE_POSITION_V(void)
{
    CANON_POSITION position;
    position = GET_EXTERNAL_PROBE_POSITION();
    return position.v;
}

double GET_EXTERNAL_PROBE_POSITION_W(void)
{
    CANON_POSITION position;
    position = GET_EXTERNAL_PROBE_POSITION();
    return position.w;
}

CANON_MOTION_MODE GET_EXTERNAL_MOTION_CONTROL_MODE()
{
    return canon.motionMode;
}

double GET_EXTERNAL_MOTION_CONTROL_TOLERANCE()
{
    return TO_PROG_LEN(canon.motionTolerance);
}


CANON_UNITS GET_EXTERNAL_LENGTH_UNIT_TYPE()
{
    return canon.lengthUnits;
}

int GET_EXTERNAL_QUEUE_EMPTY(void)
{
    flush_segments();

    return emcStatus->motion.traj.queue == 0 ? 1 : 0;
}

// Returns the "home pocket" of the tool currently in the spindle, ie the
// pocket that the current tool was loaded from.  Returns 0 if there is no
// tool in the spindle.
int GET_EXTERNAL_TOOL_SLOT()
{
    int toolno = emcStatus->io.tool.toolInSpindle;
    int pocket;

    for (pocket = 1; pocket < CANON_POCKETS_MAX; pocket++) {
        if (emcStatus->io.tool.toolTable[pocket].toolno == toolno) {
            return pocket;
        }
    }

    return 0;  // no tool in spindle
}

// If the tool changer has prepped a pocket (after a Txxx command) and is
// ready to perform a tool change, return the currently prepped pocket
// number.  If the tool changer is idle (because no Txxx command has been
// run, or because an M6 tool change has completed), return -1.
int GET_EXTERNAL_SELECTED_TOOL_SLOT()
{
    return emcStatus->io.tool.pocketPrepped;
}

int GET_EXTERNAL_TC_FAULT()
{
    return emcStatus->io.fault;
}

int GET_EXTERNAL_TC_REASON()
{
    return emcStatus->io.reason;
}

int GET_EXTERNAL_FEED_OVERRIDE_ENABLE()
{
    return emcStatus->motion.traj.feed_override_enabled;
}

int GET_EXTERNAL_SPINDLE_OVERRIDE_ENABLE()
{
    return emcStatus->motion.traj.spindle_override_enabled;
}

int GET_EXTERNAL_ADAPTIVE_FEED_ENABLE()
{
    return emcStatus->motion.traj.adaptive_feed_enabled;
}

int GET_EXTERNAL_FEED_HOLD_ENABLE()
{
    return emcStatus->motion.traj.feed_hold_enabled;
}

int GET_EXTERNAL_AXIS_MASK() {
    return emcStatus->motion.traj.axis_mask;
}

CANON_PLANE GET_EXTERNAL_PLANE()
{
    return canon.activePlane;
}

/* returns current value of the digital input selected by index.*/
int GET_EXTERNAL_DIGITAL_INPUT(int index, int def)
{
    if ((index < 0) || (index >= EMCMOT_MAX_DIO))
	return -1;

    if (emcStatus->task.input_timeout == 1)
	return -1;

#ifdef INPUT_DEBUG
    printf("GET_EXTERNAL_DIGITAL_INPUT called\n di[%d]=%d \n timeout=%d \n",index,emcStatus->motion.synch_di[index],emcStatus->task.input_timeout);
#endif
    return (emcStatus->motion.synch_di[index] != 0) ? 1 : 0;
}

double GET_EXTERNAL_ANALOG_INPUT(int index, double def)
{
/* returns current value of the analog input selected by index.*/
#ifdef INPUT_DEBUG
    printf("GET_EXTERNAL_ANALOG_INPUT called\n ai[%d]=%g \n timeout=%d \n",index,emcStatus->motion.analog_input[index],emcStatus->task.input_timeout);
#endif
    if ((index < 0) || (index >= EMCMOT_MAX_AIO))
	return -1;

    if (emcStatus->task.input_timeout == 1)
	return -1;

    return emcStatus->motion.analog_input[index];
}


USER_DEFINED_FUNCTION_TYPE USER_DEFINED_FUNCTION[USER_DEFINED_FUNCTION_NUM]
    = { 0 };

int USER_DEFINED_FUNCTION_ADD(USER_DEFINED_FUNCTION_TYPE func, int num)
{
    if (num < 0 || num >= USER_DEFINED_FUNCTION_NUM) {
	return -1;
    }

    USER_DEFINED_FUNCTION[num] = func;

    return 0;
}

/*! \function SET_MOTION_OUTPUT_BIT

  sets a DIO pin
  this message goes to task, then to motion which sets the DIO 
  when the first motion starts.
  The pin gets set with value 1 at the begin of motion, and stays 1 at the end of motion
  (this behaviour can be changed if needed)
  
  warning: setting more then one for a motion segment will clear out the previous ones 
  (the TP doesn't implement a queue of these), 
  use SET_AUX_OUTPUT_BIT instead, that allows to set the value right away
*/
void SET_MOTION_OUTPUT_BIT(int index)
{
  EMC_MOTION_SET_DOUT dout_msg;

  flush_segments();

  dout_msg.index = index;
  dout_msg.start = 1;		// startvalue = 1
  dout_msg.end = 1;		// endvalue = 1, means it doesn't get reset after current motion
  dout_msg.now = 0;		// not immediate, but synched with motion (goes to the TP)

  interp_list.append(dout_msg);

  return;
}

/*! \function CLEAR_MOTION_OUTPUT_BIT

  clears a DIO pin
  this message goes to task, then to motion which clears the DIO 
  when the first motion starts.
  The pin gets set with value 0 at the begin of motion, and stays 0 at the end of motion
  (this behaviour can be changed if needed)
  
  warning: setting more then one for a motion segment will clear out the previous ones 
  (the TP doesn't implement a queue of these), 
  use CLEAR_AUX_OUTPUT_BIT instead, that allows to set the value right away
*/
void CLEAR_MOTION_OUTPUT_BIT(int index)
{
  EMC_MOTION_SET_DOUT dout_msg;

  flush_segments();

  dout_msg.index = index;
  dout_msg.start = 0;           // startvalue = 1
  dout_msg.end = 0;		// endvalue = 0, means it stays 0 after current motion
  dout_msg.now = 0;		// not immediate, but synched with motion (goes to the TP)

  interp_list.append(dout_msg);

  return;
}

/*! \function SET_AUX_OUTPUT_BIT

  sets a DIO pin
  this message goes to task, then to motion which sets the DIO 
  right away.
  The pin gets set with value 1 at the begin of motion, and stays 1 at the end of motion
  (this behaviour can be changed if needed)
  you can use any number of these, as the effect is imediate  
*/
void SET_AUX_OUTPUT_BIT(int index)
{

  EMC_MOTION_SET_DOUT dout_msg;

  flush_segments();

  dout_msg.index = index;
  dout_msg.start = 1;		// startvalue = 1
  dout_msg.end = 1;		// endvalue = 1, means it doesn't get reset after current motion
  dout_msg.now = 1;		// immediate, we don't care about synching for AUX

  interp_list.append(dout_msg);

  return;
}

/*! \function CLEAR_AUX_OUTPUT_BIT

  clears a DIO pin
  this message goes to task, then to motion which clears the DIO 
  right away.
  The pin gets set with value 0 at the begin of motion, and stays 0 at the end of motion
  (this behaviour can be changed if needed)
  you can use any number of these, as the effect is imediate  
*/
void CLEAR_AUX_OUTPUT_BIT(int index)
{
  EMC_MOTION_SET_DOUT dout_msg;

  flush_segments();

  dout_msg.index = index;
  dout_msg.start = 0;           // startvalue = 1
  dout_msg.end = 0;		// endvalue = 0, means it stays 0 after current motion
  dout_msg.now = 1;		// immediate, we don't care about synching for AUX

  interp_list.append(dout_msg);

  return;
}

/*! \function SET_MOTION_OUTPUT_VALUE

  sets a AIO value, not used by the RS274 Interp,
  not fully implemented in the motion controller either
*/
void SET_MOTION_OUTPUT_VALUE(int index, double value)
{
  EMC_MOTION_SET_AOUT aout_msg;

  flush_segments();

  aout_msg.index = index;	// which output
  aout_msg.start = value;	// start value
  aout_msg.end = value;		// end value
  aout_msg.now = 0;		// immediate=1, or synched when motion start=0

  interp_list.append(aout_msg);

  return;
}

/*! \function SET_AUX_OUTPUT_VALUE

  sets a AIO value, not used by the RS274 Interp,
  not fully implemented in the motion controller either
*/
void SET_AUX_OUTPUT_VALUE(int index, double value)
{
  EMC_MOTION_SET_AOUT aout_msg;

  flush_segments();

  aout_msg.index = index;	// which output
  aout_msg.start = value;	// start value
  aout_msg.end = value;		// end value
  aout_msg.now = 1;		// immediate=1, or synched when motion start=0

  interp_list.append(aout_msg);

  return;
}

/*! \function WAIT
   program execution and interpreting is stopped until the input selected by 
   index changed to the needed state (specified by wait_type).
   Return value: either wait_type if timeout didn't occur, or -1 otherwise. */

int WAIT(int index, /* index of the motion exported input */
         int input_type, /*DIGITAL_INPUT or ANALOG_INPUT */
	 int wait_type,  /* 0 - immediate, 1 - rise, 2 - fall, 3 - be high, 4 - be low */
	 double timeout) /* time to wait [in seconds], if the input didn't change the value -1 is returned */
{
  if (input_type == DIGITAL_INPUT) {
    if ((index < 0) || (index >= EMCMOT_MAX_DIO))
	return -1;
  } else if (input_type == ANALOG_INPUT) {
    if ((index < 0) || (index >= EMCMOT_MAX_AIO))
	return -1;
  }

 EMC_AUX_INPUT_WAIT wait_msg;
 
 flush_segments();
 
 wait_msg.index = index;
 wait_msg.input_type = input_type;
 wait_msg.wait_type = wait_type;
 wait_msg.timeout = timeout;
 
 interp_list.append(wait_msg);
 return 0;
}

int UNLOCK_ROTARY(int line_number, int joint_num) {
    EMC_TRAJ_LINEAR_MOVE m;
    // first, set up a zero length move to interrupt blending and get to final position
    m.type = EMC_MOTION_TYPE_TRAVERSE;
    m.feed_mode = 0;
    m.end = to_ext_pose(canon.endPoint.x, canon.endPoint.y, canon.endPoint.z,
                        canon.endPoint.a, canon.endPoint.b, canon.endPoint.c,
                        canon.endPoint.u, canon.endPoint.v, canon.endPoint.w);
    m.vel = m.acc = 1; // nonzero but otherwise doesn't matter
    m.indexrotary = -1;

    // issue it
    int old_feed_mode = canon.feed_mode;
    if(canon.feed_mode)
	STOP_SPEED_FEED_SYNCH();
    interp_list.set_line_number(line_number);
    interp_list.append(m);
    // no need to update endpoint
    if(old_feed_mode)
	START_SPEED_FEED_SYNCH(canon.linearFeedRate, 1);

    // now, the next move is the real indexing move, so be ready
    canon.rotary_unlock_for_traverse = joint_num;
    return 0;
}

int LOCK_ROTARY(int line_number, int joint_num) {
    canon.rotary_unlock_for_traverse = -1;
    return 0;
}

/* PLUGIN_CALL queues a Python tuple for execution by task
 * the tuple is expected to be already pickled
 * The tuple format is: (callable,tupleargs,keywordargs)
 */
void PLUGIN_CALL(int len, const char *call)
{
    EMC_EXEC_PLUGIN_CALL call_msg;
    if (len > (int) sizeof(call_msg.call)) {
	// really should call it quits here, this is going to fail
	printf("PLUGIN_CALL: message size exceeded actual=%d max=%zd\n",len,sizeof(call_msg.call));
    }
    memset(call_msg.call, 0, sizeof(call_msg.call));
    memcpy(call_msg.call, call, len > (int) sizeof(call_msg.call) ? sizeof(call_msg.call) : len);
    call_msg.len = len;

    printf("canon: PLUGIN_CALL(arglen=%zd)\n",strlen(call));

    interp_list.append(call_msg);
}

void IO_PLUGIN_CALL(int len, const char *call)
{
    EMC_IO_PLUGIN_CALL call_msg;
    if (len > (int) sizeof(call_msg.call)) {
	// really should call it quits here, this is going to fail
	printf("IO_PLUGIN_CALL: message size exceeded actual=%d max=%zd\n",len,sizeof(call_msg.call));
    }
    memset(call_msg.call, 0, sizeof(call_msg.call));
    memcpy(call_msg.call, call, len > (int) sizeof(call_msg.call) ? sizeof(call_msg.call) : len);
    call_msg.len = len;

    printf("canon: IO_PLUGIN_CALL(arglen=%d)\n",len);

    interp_list.append(call_msg);
}<|MERGE_RESOLUTION|>--- conflicted
+++ resolved
@@ -2179,12 +2179,8 @@
     interp_list.append(set_fo_enable_msg);
 }
 
-<<<<<<< HEAD
-
-//refers to adaptive feed override (HAL input, usefull for EDM for example)
-=======
+
 //refers to adaptive feed override (HAL input, useful for EDM for example)
->>>>>>> 359c417f
 void DISABLE_ADAPTIVE_FEED()
 {
     EMC_MOTION_ADAPTIVE emcmotAdaptiveMsg;
