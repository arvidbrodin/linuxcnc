/********************************************************************
* Description:  xenomai-kernel.h
*               This file defines the differences specific to the
*               the Xenomai kernel thread system
********************************************************************/

#include <nucleus/types.h>	/* XNOBJECT_NAME_LEN, RTIME */
#include <native/task.h>	/* RT_TASK, rt_task_*() */
#include <native/heap.h>	/* RT_HEAP */
/* this needs to be fixed in rtapi_common.h
#undefine RTAPI_NAME_LEN
#define RTAPI_NAME_LEN XNOBJECT_NAME_LEN
*/

<<<<<<< HEAD
/* add some fields to rtapi_data_t:
   rt_wait_error:		release point missed
   rt_last_overrun:		last number of overruns reported by Xenomai
   rt_total_overruns:		total number of overruns reported by Xenomai */
#define THREAD_RTAPI_DATA	\
    int rt_wait_error;		\
    int rt_last_overrun;	\
    int rt_total_overruns
/* ...and a hook to initialize it */
=======
#define MASTER_HEAP "rtapi-heap"
/* rtapi_common.c */
// Init rt_stats for RTAPI
>>>>>>> 7a44d650
#define HAVE_INIT_RTAPI_DATA_HOOK

/* rtapi_proc */
#define HAVE_RTAPI_READ_STATUS_HOOK


/* Priority functions settings */

// Xenomai rt_task priorities are 0: lowest .. 99: highest
#define PRIO_LOWEST 0
#define PRIO_HIGHEST 99


/* rtapi_module.c */
/* rt_linux_use_fpu informs the scheduler that floating point
   arithmetic operations will be used also by foreground Linux
   processes, i.e. the Linux kernel itself (unlikely) and any of its
   processes. */
// FIXME unsure how this relates to Xenomai
// #define RT_LINUX_USE_FPU

#define HAVE_RTAPI_MODULE_INIT_HOOK

/* rtapi_task.c */
#define HAVE_RTAPI_TASK_NEW_HOOK
#define HAVE_RTAPI_WAIT_HOOK


/* rtapi_io hooks */


/* rtapi_time.c */
#ifdef RTAPI
#define HAVE_RTAPI_CLOCK_SET_PERIOD_HOOK
#define HAVE_RTAPI_GET_TIME_HOOK
#define HAVE_RTAPI_GET_CLOCKS_HOOK
#endif<|MERGE_RESOLUTION|>--- conflicted
+++ resolved
@@ -12,21 +12,8 @@
 #define RTAPI_NAME_LEN XNOBJECT_NAME_LEN
 */
 
-<<<<<<< HEAD
-/* add some fields to rtapi_data_t:
-   rt_wait_error:		release point missed
-   rt_last_overrun:		last number of overruns reported by Xenomai
-   rt_total_overruns:		total number of overruns reported by Xenomai */
-#define THREAD_RTAPI_DATA	\
-    int rt_wait_error;		\
-    int rt_last_overrun;	\
-    int rt_total_overruns
-/* ...and a hook to initialize it */
-=======
-#define MASTER_HEAP "rtapi-heap"
 /* rtapi_common.c */
 // Init rt_stats for RTAPI
->>>>>>> 7a44d650
 #define HAVE_INIT_RTAPI_DATA_HOOK
 
 /* rtapi_proc */
