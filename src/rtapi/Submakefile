--- conflicted
+++ resolved
@@ -128,22 +128,4 @@
 ##################################################################
 
 # Add RT_CFLAGS to ULAPI compilation
-<<<<<<< HEAD
-$(call TOOBJSDEPS, $(ULAPI_SRCS)): EXTRAFLAGS += -fPIC $(RT_CFLAGS)
-
-
-
-TEST_RTAPI_VSNPRINTF_SRCS := rtapi/test_rtapi_vsnprintf.c
-USERSRCS += $(TEST_RTAPI_VSNPRINTF_SRCS)
-$(call TOOBJSDEPS, $(TEST_RTAPI_VSNPRINTF_SRCS)): EXTRAFLAGS += -DSIM
-../bin/test_rtapi_vsnprintf: $(call TOOBJS, $(TEST_RTAPI_VSNPRINTF_SRCS))
-	$(ECHO) Linking $(notdir $@)
-	@$(CXX) -rdynamic $(LDFLAGS) -o $@ $^
-
-TARGETS += ../bin/test_rtapi_vsnprintf
-
-
-
-=======
-$(call TOOBJSDEPS, $(ULAPI_SRCS)): EXTRAFLAGS += -fPIC $(RT_CFLAGS) 
->>>>>>> 848ca8fb
+$(call TOOBJSDEPS, $(ULAPI_SRCS)): EXTRAFLAGS += -fPIC $(RT_CFLAGS) 