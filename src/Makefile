--- conflicted
+++ resolved
@@ -417,22 +417,12 @@
 endif
 else
 setuid:
-	if test -f ../bin/rtapi_app; then\
-	  chown root ../bin/rtapi_app;\
-	  chmod 4750 ../bin/rtapi_app;\
-	fi
-	if test -f ../bin/linuxcnc_module_helper; then\
-	  chown root ../bin/linuxcnc_module_helper;\
-	  chmod 4750 ../bin/linuxcnc_module_helper;\
-	fi
-	if test -f ../bin/pci_write; then\
-	  chown root ../bin/pci_write;\
-	  chmod 4750 ../bin/pci_write;\
-	fi
-	if test -f ../bin/pci_read; then\
-	  chown root ../bin/pci_read;\
-	  chmod 4750 ../bin/pci_read;\
-	fi
+	chown root ../bin/linuxcnc_module_helper
+	chmod 4750 ../bin/linuxcnc_module_helper
+	chown root ../bin/pci_write
+	chmod 4750 ../bin/pci_write
+	chown root ../bin/pci_read
+	chmod 4750 ../bin/pci_read
 endif
 
 # These rules allows a header file from this directory to be installed into
@@ -593,11 +583,7 @@
 		$(DESTDIR)$(bindir) \
 		$(DESTDIR)$(sysconfdir)/linuxcnc
 	$(FILE) ../rtlib/*$(MODULE_EXT) $(DESTDIR)$(EMC2_RTLIB_DIR)
-<<<<<<< HEAD
 ifneq "$(BUILD_SYS)" "user-dso"
-=======
-ifeq "$(filter sim linux,$(BUILD_SYS))" ""
->>>>>>> 6640ed5d
 	$(FILE) Module.symvers $(DESTDIR)$(EMC2_RTLIB_DIR)
 	$(SETUID) ../bin/linuxcnc_module_helper $(DESTDIR)$(bindir)
 	$(SETUID) ../bin/pci_write $(DESTDIR)$(bindir)
@@ -671,11 +657,7 @@
 # find a way around it.
 
 # Subdirectory:  rtapi
-<<<<<<< HEAD
 ifneq ($(BUILD_SYS),user-dso)
-=======
-ifeq "$(filter sim linux,$(BUILD_SYS))" ""
->>>>>>> 6640ed5d
 obj-$(CONFIG_RTAPI) += rtapi.o
 rtapi-objs := rtapi/$(RTPREFIX)_rtapi.o
 endif
@@ -747,7 +729,7 @@
 hal_skeleton-objs := hal/drivers/hal_skeleton.o $(MATHSTUB)
 
 # these won't compile as-is with realtime=linux
-ifneq ($(BUILD_SYS),linux)
+ifneq ($(BUILD_SYS),user-dso)
 obj-$(CONFIG_HAL_M5I20) += hal_m5i20.o
 hal_m5i20-objs := hal/drivers/hal_m5i20.o $(MATHSTUB)
 obj-$(CONFIG_HAL_PPMC) += hal_ppmc.o
@@ -871,11 +853,7 @@
 motmod-objs += libnml/posemath/sincos.o $(MATHSTUB)
 
 TORTOBJS = $(foreach file,$($(patsubst %.o,%,$(1))-objs), objects/rt$(file))
-<<<<<<< HEAD
 ifeq ($(BUILD_SYS),user-dso)
-=======
-ifneq "$(filter sim linux,$(BUILD_SYS))" ""
->>>>>>> 6640ed5d
 EXTRA_CFLAGS += -fPIC -Os
 RTOBJS := $(sort $(foreach mod,$(obj-m),$(call TORTOBJS,$(mod))))
 
@@ -923,13 +901,8 @@
 	$(Q)ld -r -static -S -Os $(LDFLAGS) -o $@ $^ $(EXTRALINK) $(MATHLIB)
 endif
 
-<<<<<<< HEAD
 ifneq "$(filter normal user-dso,$(BUILD_SYS))" ""
 ifneq "$(BUILD_SYS)" "user-dso"
-=======
-ifneq "$(filter normal sim linux,$(BUILD_SYS))" ""
-ifeq "$(filter sim linux,$(BUILD_SYS))" ""
->>>>>>> 6640ed5d
 ../rtlib/rtapi$(MODULE_EXT): $(addprefix objects/rt,$(rtapi-objs))
 endif
 ../rtlib/classicladder_rt$(MODULE_EXT): $(addprefix objects/rt,$(classicladder_rt-objs))
