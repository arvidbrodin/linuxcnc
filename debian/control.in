--- conflicted
+++ resolved
@@ -5,11 +5,7 @@
 Build-Depends: debhelper (>= 6),
     @KERNEL_DEPENDS@, @KERNEL_HEADERS@, @EXTRA_BUILD@,
     tcl@TCLTK_VERSION@-dev, tk@TCLTK_VERSION@-dev,
-<<<<<<< HEAD
-    libxaw7-dev, libncurses-dev, libreadline-dev,
-=======
     libxaw7-dev, libncurses-dev, @LIBREADLINE_DEV@,
->>>>>>> bc4a0dfc
     asciidoc (>= 8.5), source-highlight, dblatex (>= 0.2.12), xsltproc, groff,
     python, python-dev, python-support, python-tk, python-lxml,
     libglu1-mesa-dev, libgl1-mesa-dev | libgl1-mesa-swx11-dev,
@@ -56,12 +52,8 @@
     python-vte,
     python-gst0.10,
     python-xlib, python-gtkglext1, python-configobj,
-<<<<<<< HEAD
-    tclreadline, procps, psmisc, module-init-tools | kmod, tclx
-=======
     tclreadline, procps, psmisc, module-init-tools | kmod, tclx,
     mesa-utils
->>>>>>> bc4a0dfc
 Description: PC based motion controller for real-time Linux
  LinuxCNC is the next-generation Enhanced Machine Controller which
  provides motion control for CNC machine tools and robotic
