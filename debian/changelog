<<<<<<< HEAD
linuxcnc (1:2.7.0~pre2) wheezy; urgency=low

  * Fixup release tag signing.

 -- Sebastian Kuzminsky <seb@highlab.com>  Wed, 22 Oct 2014 08:16:57 -0600

linuxcnc (1:2.7.0~pre1) wheezy; urgency=low

  * Brand new trajectory planner!
  * Support for the RT-Preempt realtime kernel.
  * Other things!

 -- Sebastian Kuzminsky <seb@highlab.com>  Tue, 21 Oct 2014 14:31:54 -0500
=======
linuxcnc (1:2.6.4) precise; urgency=low

  * axis gui: fix shift-jog speed being too slow on inch configs displaying mm
  * axis gui: fix UVW jogs being too fast by 25.4x, on inch configs displaying mm

  * gmoccapy gui: fixed serious bug with PAUSE / RESUME / STOP
  * gmoccapy gui: bug fixes, minor layout changes
  * gmoccapy gui: support now also matchbox-keyboard

  * hal: make 'halcmd save comp' order match original 'loadrt' order

  * gladevcp tooledit widget: flush tool file to disk
  * gladevcp tooledit widget: fix bugs with tool comment field
  * gladevcp led widget: fix blinking in GLADE editor problem

  * xhc-hb04: improve README

  * emccalib: fix a bug in hal file parsing
  * emccalib: enable search in POSTGUI_HALFILEs

  * popupkeyboard: support standalone demonstration

  * hm2: fix long-standing encoder velocity estimation error
  * hm2: fix FPGA names for 5i24, 5i25, and 6i25

  * sim_pin: remove special case (-0) in isnegative

  * latency-test: fix a bug in "implied microseconds" mode

  * docs: update download & install information
  * docs: fix a copy/paste error in the hostmot2.9 manpage
  * docs: give units of ini vars in homing docs
  * docs: update stepper quickstart equation
  * docs: remove description of removed 'blocks' component
  * docs: update halshow description to remove outdated blocks component
  * docs: change stepconf values so they cover most common drives
  * docs: document some missing declarations in the comp tool
  * docs: in comp, variables should be of type float, not double
  * docs: update README build instructions to include autogen
  * docs: add gmoccapy documentation
  * docs: document milltask's "ini.*" hal pins
  * docs: fix some pyvcp examples
  * docs: fix a typo in the System Requirements document
  * docs: fix a markup bug in the Developer Manual
  * docs: fix motion-type description in motion manpage
  * docs: add info about remapped code reading hal pins
  * docs: fix some spellos in remap docs
  * docs: describe our git workflow briefly

  * tests: fix a transient failure in the halui-jogging test

 -- Sebastian Kuzminsky <seb@highlab.com>  Sat, 01 Nov 2014 11:26:33 -0600
>>>>>>> 5c459211

linuxcnc (1:2.6.3) precise; urgency=low

  * axis GUI: add ability to set default spindle speed
  * gmoccapy GUI: iteration over None object message
  * gmoccapy GUI: hal user message system introduced
  * gmoccapy GUI: corrected message system
  * xhc-hb04 jog pendant: move udev rule to the right place
  * python: fix exception in MultiFileBuilder.set_translation_domain
  * emccalib: fix bug #389 (not writing file)
  * estop-latch: improve documentation; set default pin values
  * hm2_7i90: remove some dead code
  * hm2 sample configs: set HOME_SEQUENCE
  * hm2 sample configs: let hm2-stepper estop when hm2 watchdog bites
        (Closes: #391)
  * docs: better description of 5420-5428
  * docs: the remap inifile var is PYTHON_APPEND
  * docs: all html links work now
  * docs: section ids are externally accessible hyperlinks
  * french doc update: default spindle speed
  * french doc update: clarify comp's usage of count and names
  * french doc update: fix startup code example
  * packaging: recommend the correct hostmot2 package
  * packaging: Debian testing (Jessie) requires tcl/tk 8.6
  * build system: misc minor portability fixes
  * tests: no need to track var file

 -- Sebastian Kuzminsky <seb@highlab.com>  Fri, 05 Sep 2014 18:53:11 -0600

linuxcnc (1:2.6.2) precise; urgency=low

  * xhc-hb04: fix device file permissions

  * pncconf: fix error with firmware with more than 5 sserial channels

  * docs: update french translation
  * docs: fix startup code example
  * docs: misc minor fixes

  * sample configs: fix sim/axis/gantry backplot display

 -- Sebastian Kuzminsky <seb@highlab.com>  Sat, 09 Aug 2014 09:19:48 -0600

linuxcnc (1:2.6.1) precise; urgency=low

  * Fix stepconf - generating new configs now works on Debian Wheezy
        and Ubuntu Precise.
  * Touchy: Disable macro button if there aren't any macros defined
  * Fix sim/axis/axis.ini sample config so the splash screen runs
        without re-zeroing G54.
  * minor docs improvements

 -- Sebastian Kuzminsky <seb@highlab.com>  Mon, 04 Aug 2014 21:41:55 -0600

linuxcnc (1:2.6.0) precise; urgency=low

  * add missing copyright and GPL license on all files
  * fix many file & directory permissions
  * fix firmware paths in hm2 5i22 sample configs
  * fix incorrect values on iocontrol.0.tool-prep-pocket (io and iov2)
  * note gmoccapy runtime dependency on python-gst0
  * axis: get interpreter address the right way

 -- Sebastian Kuzminsky <seb@highlab.com>  Mon, 28 Jul 2014 19:21:10 -0600

linuxcnc (1:2.6.0~pre5) precise; urgency=low

  * Add G43.2 - this lets G-code sum an arbitrary number of tool length
      offsets by calling G43.2 multiple times.

  * add a demo config showing remapped G43.2

  * touchy: add support for G43.2

  * gmoccapy: screen2 bug fix
  * gmoccapy: new hal pins for program progress
  * gmoccapy: solved bug using change remap and tool edit widget
  * gmoccapy: fix a bug with remapped tool change

  * pncconf: fix an incompatibility between Mesa and LinuxCNC XMLs

  * pid: change pins from IO to IN
  * thcud: fix velocity tolerance calculation
  * debounce: improve manpage
  * parport: fix API manpage cut & paste errors

  * docs: G43.1 works with all axes, not just XZ
  * docs: French translation updates
  * docs: misc minor cleanups
  * docs: HAL floats are 64 bits wide now, not 32

  * sim: fix 32-bit truncation of rdtsc on x86_64

  * interp: print correct filename in message
  * interp: need to initialize context_struct

  * task: silence a warning with gcc 4.8 + boost 1.55.0
  * task: don't link with ULAPISRCS
  * task: safer message formatting

  * rtapi: use proper type for rtapi_print_msg level
  * rtapi: Remove unused define

  * build-depend on libtk-img and make missing img::png a build-time failure

  * build: Fix a crash on gcc4.7.2 (Debian Wheezy)
  * build: fix inconsistency when multiple versions of tcl/tk are available

 -- Sebastian Kuzminsky <seb@highlab.com>  Mon, 21 Jul 2014 09:52:26 -0600

linuxcnc (1:2.6.0~pre4) precise; urgency=low

  * fix several bugs with NURBS handling (G5, G5.1, G5.2)
  * add a Rapid Override control (analogous to Feed Override)
  * support moving 3, 6, or all 9 axes for a tool change

  * add a driver for the WJ200 VFD
  * add a driver for the Mesa 7i90 AnyIO board

  * general mechatronics: fix a NULL pointer bug

  * touchy: accept all axes for G43.1 TLOs
  * gmoccapy: fix a couple of bugs

  * comp: reject invalid .comp files that don't match the component name

  * docs: add docs for G5, G5.1, G5.2 NURBS G-codes
  * docs: clarify naming requirements of .comp files
  * docs: update classic ladder manpage
  * docs: add info on the servo axis calibration assistant in Axis GUI
  * docs: misc minor fixes

  * fix a "crawling scrollbar" cosmetic bug in linuxcnctop
  * fix handling of shell metacharacters in .ini filenames
  * fix auto-closing of directories in config picker

 -- Sebastian Kuzminsky <seb@highlab.com>  Wed, 11 Jun 2014 21:39:31 -0600

linuxcnc (1:2.6.0~pre3) precise; urgency=low

  * HAL: make halcmd arrow syntax ('=>', '<=', '<=>') more strict
      (matches manpage now)
  * HAL: fix halcmd 'pin = value' and 'param = value' (matches manpage
      now)
  * HAL: don't clobber pin value when connecting to a net
  * HAL: fix a cosmetic bug in signal memory allocation

  * motion: add a pin giving the motion type (motion.motion_type)

  * pid: default to using previous target to compute error.  This will
      disturb existing tunings, so those with old configs who do not want
      to re-tune may want to set pid.N.error-previous-target to false.

  * hm2: fix a bug in 5i24 support on some motherboards
  * hm2: fix 5i24 connector names
  * hm2: expose encoder inputs (A, B, Index) as HAL pins

  * fix a bug in the comp(1) tool that would let invalid .comp files
      compile, but crash when the invalid code executed
  * fix a crash in the biquad component (and add a test)
  * fix a crash in the mesa 7i65 driver

  * pickconfig: always allow creation of shortcuts (fixes bug #372)

  * gmoccapy: add option to hide 4th axis
  * gmoccapy: fix problem of pin_value changing on startup
  * gmoccapy: let user change the DRO font size
  * gmoccapy: reset error pin when user clears the message in GUI

  * gladevcp: fix a bug in iconview

  * sample configs: fix a bug in the gmoccapy config
  * sample configs: make xhc-hb04 program-run button automatically
      switch to auto mode

  * docs: update French translation
  * docs: update motion(9) manpage to match reality
  * docs: fix a markup error in hostmot2(9) manpage
  * docs: fix hostmot2(9) manpage encoder .rawcounts pin name
  * docs: update hm2_pci(9) manpage list of supported boards
  * docs: fix some bugs in the comp(1) documentation

 -- Sebastian Kuzminsky <seb@highlab.com>  Sun, 25 May 2014 08:52:14 -0600

linuxcnc (1:2.6.0~pre2) precise; urgency=low

  * pncconf: fix bug with 7i43 address handling
  * pncconf: fix off-by-one error on pin numbering of 5i25 boards
  * General mechatronics driver: fix initialization for certain BIOSes
  * General Mechatronics driver: Improve DAC from 8 bit to 14 bit resolution
  * Axis: Fix mist and flood buttons (sf bug #371)
  * Axis: Fix spindle control buttons
  * gmoccapy: fix G92 as system bug
  * GUIs: better error message when tryint to tune un-tuneable ini file
  * gladevcp: fix a bug in the offsetpage widget
  * gladevcp: screen 2 "bug" solved and gcode.lang is back
  * halsh: initialize stubs library (this fixes builds on Ubuntu 14.04 Trusty)
  * edge component: Fix a couple of minor bugs
  * Add sample configs for Pico Systems PPMC with velocity estimation
  * docs: add descriptions of the new spindle speed pins in motion
  * docs: add descriptions of the new feed- and spindle-inhibit pins
  * daisy.ngc: Moves are way too short to make tones, if in mm mode

 -- Sebastian Kuzminsky <seb@highlab.com>  Sun, 27 Apr 2014 16:25:56 -0600

linuxcnc (1:2.6.0~pre1) precise; urgency=low

  * reorganized sample configs to improve clarity
  * .ini files now support a '#INCLUDE' directive

  * pncconf: bug fixes and improvements

  * docs: lots of updates & improvements
  * docs: removed untranslated placeholders, german & polish
  * docs: updated italian translations (of the programs)

  * GUI: Axis: allow feed rate override display to go up to 9999%
  * GUI: Axis: XYUV foam cutter support
  * GUI: touchy: wheel scrolling of program start point

  * GUI: add new gmoccapy gui
  * GUI: add new gscreen gui

  * gladevcp: add new widgets: calculator, tool editor, source view,
        dro, offset display, jogwheel, pyngcgui, etc

  * HAL: haltcl now accepts -i or -ini
  * HAL: halcmd now supports tilde expansion
  * HAL: halscope now shows the first derivative of probe channels
  * HAL: hal_glib got a number of new signals

  * HAL: stepgen now supports 16 channels (up from 8 in 2.5)
  * HAL: gs2 VFD driver now supports configurable acceleration and
        deceleration, and has support for a braking resistor
  * HAL: halui now switches to manual mode automatically when the user
        requests jogging

  * HAL: new drivers:
      * VFS11 VFD
      * Delta VFD-B
      * General Mechatronics 6 axis motion control card
      * xhc-hb04 USB jog pendant

  * HAL: new components:
      * mux_generic: generic multiplexer, any number of pins, any data type
      * lincurve: linearization curve lookup table
      * matrix_kb: matrix keyboard driver
      * mb2hal: generic Modbus-to-HAL interface
      * orient: works with M19 to control spindle position
      * sim-encoder: simulate an encoder, for useful for testing
      * thcud: torch height control for plasma

  * Hostmot2: add support for 5i24 AnyIO board
  * Hostmot2: add support for buffered SPI
  * Hostmot2: add support for the Mesa 7i65 (bspi 8xServo)
  * Hostmot2: add support for uarts
  * Hostmot2: add support for serial encoders (ssi, biss, and fanuc)
  * Hostmot2: add support for table-mode stepgens
  * Hostmot2: add support for DPLL
  * Hostmot2: detect & report encoder quadrature error
  * Hostmot2: improved support for encoders (configurable filter rate)
  * Hostmot2: improved support for muxed encoders (configurable skew rate)
  * Hostmot2: changed handling of 8i20 and 7i64 (.hal file changes needed!)

  * interp: G-codes can now be remapped
  * interp: added read-only named parameters (#<_x> etc)
  * interp: added M19 (orient spindle) and an orient component
  * interp: added saving and restoring of modal G-code state with M70-M73
  * interp: bug fixes in O-word handling
  * interp: add python subroutines

  * motion: coolant and lube are now user-controllable at all times
  * motion: add spindle speed inihibit and feed inhibit input pins
  * motion: add spindle absolute speed output pins
  * motion: rapid velocity now ignores feed override setting

  * rtapi: misc bug fixes

  * removed usrmot (buggy & unused)
  * removed freqgen component, it's been replaced by stepgen's
        velocity mode

  * build: simplified our usage of libmodbus

 -- Sebastian Kuzminsky <seb@highlab.com>  Wed, 16 Apr 2014 21:12:39 -0600

linuxcnc (1:2.5.4) lucid; urgency=low

  * Build: update dependencies for Debian 7
  * Docs: many fixes and updates
  * HAL: blend: fix docs to match the real behavior
  * HAL: edge: fix incorrect edge trigger at startup: Bug #346
  * HAL: ilowpass: handle encoder counter overflows properly
  * HAL: lcd: fix formatting when no format length is specified
  * HAL: new components bin2gray, gray2bin for Gray code conversion
  * HAL: new components bitwise and bitslice, for bitwise math operations
  * HAL: pcl720: fix in-not pins
  * HAL: thc: fix incorrect calculation of velocity tolerance: Bug #348
  * Hostmot2: document ability to have multiple 7i43 cards
  * Hostmot2: fix for PCI transfers on Linux 3.x kernels
  * Hostmot2: fix resolver index emulation/detection
  * Hostmot2: fix resolver total brokenness on 64-bit builds
  * Interpreter: fix crash when returning from a subroutine, to a file
    that has been deleted: Bug #357
  * Interpreter: fix VW-plane (G19.1) canned cycles
  * NGCGUI: Always apply tool offset when loading a tool
  * NGCGUI: Fix qpocket stepover, ramping for mm users
  * NML: fix remote clients talking to linuxcncserver
  * Pncconf: allow setting the number of classicladder bits and words
  * Pncconf: fix configurations requesting gladevcp panels without
    spindle speed displays
  * Pncconf: fix 7i43 address designation: Bug #358
  * Pncconf: fix 5i25+prob_rfx2 pin numbering problem: Bug #331
  * Pncconf: fix testing of smart-serial based spindles
  * Pncconf: place STEPGEN_MAXVEL/STEPGEN_MAXACCEL values in the ini
  * PPMC: Add new sample config showing encoder velocity estimation
  * PyVCP: in a spinbox, allow entering a value with Return: Bug #364
  * Stepconf: better defaults for axis-test distances
  * Stepconf: fix spindle-at-speed connection
  * Task: fix several problems with M61 (set currently-loaded tool)
  * Touchy: MDI support for M61 Q
  * Touchy: MDI support for multi-turn arcs
  * TP: fix a minor acceleration constraint violation in some arcs

 -- Chris Radek <chris@timeguy.com>  Thu, 17 Apr 2014 11:49:12 -0500

linuxcnc (1:2.5.3) lucid; urgency=low

  * AXIS: fix disable/enable of the toolbar's reload button
  * BUILD: fix linking on 32 bit x86 debian 7.1
  * Configs: use names= everywhere to make the sim configs clearer
  * Docs: Many improvements
  * HAL: clarkeinv: allow rotation of the input vector
  * HAL: sim_pin: add support for u32, s32, float types
  * HAL: abs_s32: don't unnecessarily require floating point
  * HAL: comp: fix option userinit
  * HAL: comp: improve handling of build failures and error reporting
  * HAL: twopass: improve error reporting
  * Hostmot2: fix smart serial port shutdown
  * Interpreter: Fix bug 315 part 2, O-call through named parameter
  * Kins: replace 5axiskins.c, used by a sample config
  * Kins: 5axiskins: remove misleading tool-length pin
  * Motion: allow for floating point in the base thread
  * PPMC: add encoder timestamp velocity estimation
  * PPMC: selectable encoder filter clock
  * PyVCP: fix several behaviors in the dial widget
  * Task: fix MDI-queueing problems
  * USC: new sample config for Pico USC with encoders
  * linuxcncrsh: many stability fixes
  * pncconf: fix 5i25 GPIO numbering
  * pncconf: fix default PDM rate
  * pncconf: fix open loop test
  * pncconf: fix incorrect zh_CN translation which broke millimeter mode

 -- Chris Radek <chris@timeguy.com>  Tue, 23 Jul 2013 12:34:46 -0500

linuxcnc (1:2.5.2) lucid; urgency=low

  * AXIS: Allow the setting of the top end of the Max Velocity slider
    according to [DISPLAY]MAX_LINEAR_VELOCITY as the docs say
  * Components: Fix mux16's debounce function
  * Components: LCD character display driver
  * Components: New multiclick component detects single, double, triple clicks
  * Docs: Many improvements
  * Gremlin: Better error reporting for gcode errors
  * Gremlin: Fix rotated axes display
  * Halui: Include tool length offsets in relative position outputs
  * Hostmot2: Fixes to sserial
  * Kins: Fix teleop jogging of ABC axes in the negative direction
  * Modbus: Fix TCP communication time out error
  * New config: Gecko G540
  * New config: Smithy 1240combined_mm
  * PID: Optional new error-previous-target mode to reduce ferrors detected
    by motion.  This is especially useful for torque-mode loops and those
    tunings that use large I gains
  * pncconf: Many fixes
  * PPMC: Better error checking for hardware problems causing miscommunication
  * Tool Table: Many fixes to tool table handling, making tool tables on
    nonrandom setups using mismatched tool and pocket numbers work correctly
  * Translations: German for tooledit
  * Translations: Many improvements to French
  * Utilities: new latencyhistogram program that shows details about latency
  * Utilities: sim_pin, a script that simulates writing to hal pins

 -- Chris Radek <chris@timeguy.com>  Sun, 03 Mar 2013 17:07:57 -0600

linuxcnc (1:2.5.1) lucid; urgency=low

  * Motion: fix incorrect spindle direction after G43 in CSS+M4 mode
  * Interpreter: allow G10 L1 to set front/back angles when not 
    also changing offsets
  * Interpreter: correctly report G96/G97 mode to the UI
  * Interpreter: explicitly set the default spindle mode at startup
  * task: fix incorrect spindle speed display when switching mode
    (Manual/MDI)
  * PPMC: fix a bug that would cause missing encoder velocity pins on
    some versions
  * Hostmot2: Fix a couple of bugs affecting sserial (crash on
    shutdown, memory leak)
  * Hostmot2: Add support for 6i25
  * AXIS: fix a surprise jog when the jog increment combobox was open
  * AXIS: show S word in active gcode pane
  * AXIS: rebranding
  * Touchy: rebranding, change program path to ~/linuxcnc/nc_files
  * Docs: improvements/clarifications to the halui.1 manpage
  * Docs: improvements/clarifications to the gladevcp docs
  * Docs: improvements/clarifications to the halcmd docs
  * Docs: improvements/clarifications to the gcode docs
  * Docs: fix misc typos, misspellings, grammar, and markup bugs
  * Docs: updates to French translations
  * GladeVCP: fix EMC_Action_Open
  * GladeVCP: new default-value example
  * tooledit: save/restore geometry, allow sorting on specific columns
  * tooledit: bugfixes and i18n
  * ngcgui: minor fixes and additions
  * pncconf: lots of bug fixes and incremental improvements
  * portability fix for Ubuntu Precise 12.04 LTS
  * portability fix for Fedora 16
  * Calibration: fix missing entries in tuning/calibration screens
  * emcrsh: fix incorrect relative position report for some offset settings
  * time.comp: fix hours wrapping at 60

 -- Chris Radek <chris@timeguy.com>  Sun, 29 Jul 2012 13:48:25 -0500

linuxcnc (1:2.5.0) lucid; urgency=low

  * AXIS: dynamic tabs can embed other applications, including virtual
    control panels
  * AXIS: make the gcode readout resizable
  * AXIS: many speedups in preview generation
  * AXIS: new OpenGL preview with antialiased fonts
  * AXIS: optional blending in the program preview can make very complex
    programs easier to see
  * AXIS: prompt when homing a joint that's already homed
  * AXIS: Selectable tool touch off to workpiece or fixture
  * AXIS: show all offsets and rotation separately in the BIG DRO
  * AXIS: show G5x and G92 offsets graphically in the preview
  * AXIS: user-configurable MDI history file
  * AXIS: A comment (AXIS,notify,message) will print "message" when the
    preview is generated, instead of just at run-time.

  * Configs: many configuration updates for Smithy machines
  * Configs: update motenc sample configs for encoder index
  * Configs: add filtering (image-to-gcode etc) to hostmot2 samples
  * Configs: univpwm sample uses new encoder velocity for pid

  * GladeVCP: a new framework for making virtual control panels with the
    Glade screen designer

  * Gremlin: AXIS's program preview is now separated out as gremlin,
    for use with GladeVCP/Touchy/etc.

  * HAL: fix rare problem with freqgen output getting stuck "on"
  * HAL: gearchange component: support up to 32 gears
  * HAL: make commanded (unaffected by spindle override) spindle speed
    available on a pin, for gear selection etc.
  * HAL: make limit3 parameters into pins
  * HAL: new axis.N.motor-offset pins can be used to detect position loss
    between homings
  * HAL: new component bldc_sine: commutation for BLDC with encoder feedback
  * HAL: new mux16 component
  * HAL: new time comp, which converts seconds to hr/min/sec
  * HAL: new watchdog component
  * HAL: remove deprecated hal_m5i20 driver
  * HAL: new component for ShuttleXpress USB jog dongle
  * HAL: support names= options for encoder_ratio, sim_encoder, at_pid, siggen
  * HAL: a new component, message, to display user messages from HAL
  * HAL: a new component, multiswitch, to toggle through bits with one button

  * Halshow: add menu with load/save/exit
  * Halshow: fix the tree to not cut off after a certain depth

  * HAL: standardize on maximum hal name length

  * HALUI: allow direct-value input to spindle and feed overrides and
    max velocity
  * HALUI: handle the situation better when many command inputs change
    simultaneously

  * Hostmot2: fix a rare problem in stepgen mode setting
  * Hostmot2: fix stepgen moving VERY slowly when it should have been
    stopped
  * Hostmot2: handle failed card registration better
  * Hostmot2: support for multiplexed encoders like on the 7i48
  * Hostmot2: support for onboard diagnostic LEDs
  * Hostmot2: support for three phase PWM
  * Hostmot2: improve watchdog reliability and defaults

  * Interpreter: fixes to always use . for a decimal, no matter the locale
  * Interpreter: fix G83 peck retract to match fanuc
  * Interpreter: fix G98/G99 to match fanuc retract planes behavior
  * Interpreter: fix "run from line" when the start line is between a
    sub definition and its call
  * Interpreter: give correct errors when rotary axes are commanded to
    move in canned cycles
  * Interpreter: improve arc endpoint radius-mismatch error checking
  * Interpreter: maintain G5x and G92 offsets separately
  * Interpreter: make current position including all offsets and in the
    current program units available in parameters 5420-5428
  * Interpreter: make EMC version available in named parameters _vminor,
    _vmajor
  * Interpreter: make G92 offset rotated coordinate systems correctly
  * Interpreter: make more errors translatable
  * Interpreter: many fixes to allow O-call of subroutines from MDI mode
  * Interpreter: many new tests in the test suite, including the ability
    to verify errors
  * Interpreter: new G10 L11 code for tool touch off to fixture instead
    of active work coordinate system
  * Interpreter: new unary function EXISTS tells whether a certain
    parameter exists
  * Interpreter: search path for subroutines: [RS274NGC]SUBROUTINE_PATH
  * Interpreter: search path for user M codes: [RS274NGC]USER_M_PATH
  * Interpreter: detect and error on malformed O-if[] statements

  * IOcontrol: make aborting tool changes work

  * Kinematics: several improvements to the general serial kinematics module

  * Motenc, VTI, Opto_ac5: PCI-related update for new kernel versions

  * Motion: allow translations of more error messages
  * Motion: fix stuttering motion in NURBS
  * Motion: support for indexing/locking rotary axes

  * ngcgui: many new features and bugfixes

  * PID: accept external command-deriv and feedback-deriv connections to
    use a high quality velocity signal when it is available

  * pncconf: many new features and bugfixes

  * PPMC: improve error messages when cards are not found

  * Probing: correctly abort motion when the probe trips during a non-probe
    MDI command

  * Rebranding: rename EMC to LinuxCNC

  * TkEMC: display and allow entry of all tool offsets
  * TkEMC: in Set Coordinates, display the correct axes
  * TkEMC: only display active axes
  * TkEMC: show coordinate system in offset widget
  * TkEMC: show work offsets for all axes

  * Touchy: add a spindle speed readout on the manual tab
  * Touchy: dynamic tabs can embed other applications, including virtual
    control panels
  * Touchy: macro capability that uses MDI O-call
  * Touchy: make single-block switch work like feed hold
  * Touchy: save maximum velocity (MV) value across runs
  * Touchy: Selectable tool touch off to workpiece or fixture
  * Touchy: show all offsets separately in the status information
  * Touchy: show the total number of lines in the loaded program
  * Touchy: show which tools are in which pockets
  * Touchy: support for metric configurations
  * Touchy: support panel indicators for status readout
  * Touchy: use appropriate jog and maxvel increments for metric and degrees
  * Touchy: turning the wheel during a continuous jog changes the current 
    jog speed

  * add a G code language spec for gedit
  * add latencyplot, a strip-chart type display of latency test results

 -- Chris Radek <chris@timeguy.com>  Fri, 30 Mar 2012 13:20:02 -0500<|MERGE_RESOLUTION|>--- conflicted
+++ resolved
@@ -1,4 +1,3 @@
-<<<<<<< HEAD
 linuxcnc (1:2.7.0~pre2) wheezy; urgency=low
 
   * Fixup release tag signing.
@@ -12,7 +11,7 @@
   * Other things!
 
  -- Sebastian Kuzminsky <seb@highlab.com>  Tue, 21 Oct 2014 14:31:54 -0500
-=======
+
 linuxcnc (1:2.6.4) precise; urgency=low
 
   * axis gui: fix shift-jog speed being too slow on inch configs displaying mm
@@ -65,7 +64,6 @@
   * tests: fix a transient failure in the halui-jogging test
 
  -- Sebastian Kuzminsky <seb@highlab.com>  Sat, 01 Nov 2014 11:26:33 -0600
->>>>>>> 5c459211
 
 linuxcnc (1:2.6.3) precise; urgency=low
 
