--- conflicted
+++ resolved
@@ -1,10 +1,9 @@
-<<<<<<< HEAD
 linuxcnc (1:2.8.0~pre1) wheezy; urgency=low
 
   * Upcoming release, any year now!  Watch this space!
 
  -- Sebastian Kuzminsky <seb@highlab.com>  Sun, 26 Oct 2014 23:17:34 -0600
-=======
+
 linuxcnc (1:2.7.5) unstable; urgency=medium
 
   * docs: update GladeVCP SpeedControl
@@ -113,7 +112,6 @@
   * packaging: interface with udev better
 
  -- Sebastian Kuzminsky <seb@highlab.com>  Tue, 12 July 2016 21:47:18 -0600
->>>>>>> 79189c88
 
 linuxcnc (1:2.7.4) unstable; urgency=medium
 
