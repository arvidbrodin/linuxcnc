--- conflicted
+++ resolved
@@ -1,10 +1,9 @@
-<<<<<<< HEAD
 linuxcnc (1:2.8.0~pre1) wheezy; urgency=low
 
   * Upcoming release, any year now!  Watch this space!
 
  -- Sebastian Kuzminsky <seb@highlab.com>  Sun, 26 Oct 2014 23:17:34 -0600
-=======
+
 linuxcnc (1:2.7.7) UNRELEASED; urgency=medium
 
   * docs: fix example scrips so they work when copied and pasted
@@ -30,7 +29,6 @@
   * build: include metadata for Travis CI integration
 
  -- Sebastian Kuzminsky <seb@highlab.com>  Wed, 07 Sep 2016 19:00:54 -0600
->>>>>>> d190b9b8
 
 linuxcnc (1:2.7.6) unstable; urgency=medium
 
