<<<<<<< HEAD
emc2 (1:2.5.0~pre) hardy; urgency=low

  * (fill out this changelog before releasing)

 -- Jeff Epler <jepler@unpythonic.net>  Sat, 31 Jul 2010 12:41:10 -0500
=======
emc2 (1:2.4.4) lucid; urgency=low

  * axis: improve preview of programs that use tool length parameters
  * axis: disable "run from here" when machine is off / estopped
  * axis: improve treatment of errors at startup due to bad inifiles

  * documentation: many improvements

  * i18n: make 'emctop' translatable
  * i18n: update polish translation

  * interp: fix incorrectly scaling ABC tool lengths by 25.4
  * interp: fix error handling for O-call in MDI

  * io: fix crash when tool table specifies impossibly high pocket number
  * io: fix current tool information when reloading tool table

  * motion: improve G38.4 error message

  * packaging: fix debian/configure script for Debian Lenny
  * packaging: fix src/configure.in script for Linux 2.6.34+
  * packaging: do not compress files from sample configurations
  * packaging: install emctool.h

  * pncconf: add usb joystick jog option
  * pncconf: fix typos in mesa firmware names
  * pncconf: fix spindle-related signals in hal file
  * pncconf: other improvements and bugfixes

  * tkemc: fix appearance of radiobuttons on tk8.5

  * tooledit: fix buggy behavior with 0 at start of comment

  * stg: fix incorrect negative DAC output

 -- Jeff Epler <jepler@unpythonic.net>  Sat, 18 Sep 2010 13:22:23 -0500
>>>>>>> cf709e3b

emc2 (1:2.4.3) lucid; urgency=low

  * axis: fix jogs after selecting increment (SF#3028917)
  * axis: fix high CPU usage with certain window managers
  * axis: fix keys while choosing jog increment 

  * calibration: fix second and subsequent tabs

  * components: new bldc_hall3 component for commutation of BLDC motor with
    hall sensors
  * components: serport: improve error message when port cannot be registered

  * documentation: many improvements

  * pncconf: improve sanity checking for spindle drive control options
  * pncconf: honor invert motor/encoder settings when writing inifile
  * pncconf: fix firmware names for 7i43 and 5i22
  * pncconf: add firmware names for 3x20
  * pncconf: support spindle-at-speed logic
  * pncconf: support stepper as spindle
  * pncconf: create desktop shortcuts in right location
  * pncconf: additional bugfixes

  * task: Improve behavior when RFL line is between subroutine definition
    and use

  * sample-configs: use gedit, not vim, as default text editor
  * sample-configs: fix C axis behavior in configs/5axis
  * sample-configs: 622keyence configuration
  * sample-configs: smithy: pause the program when a guard is opened

  * tooledit: accept numbers with leading zeros (SF#3032618)
  * tooledit: display 6 significant digits
  * tooledit: add scrollbars
  * tooledit: other cosmetic improvements

  * touchy: "cycle start" resumes program if it was paused

 -- Jeff Epler <jepler@unpythonic.net>  Sat, 31 Jul 2010 12:41:10 -0500

emc2 (1:2.4.2) lucid; urgency=low

  * axis: fix crash when environment variable AXIS_NO_HAL is set

  * classicladder: modbus reliability and performance improvements

  * components: fix tan(), atan() implementations.  Before, using these
    functions would make all math in realtime components behave unpredictably.
  * comp: fix repeated MODULE_LICENSE declarations

  * documentation: many improvements

  * emccalib: fix crash 'unmatched open quote in list' for lines like
      loadrt hal_parport cfg="0x378 out  "

  * emcrsh: fix crash when invoked with a bad commandline

  * emcsh: report effect tool offsets on all axes
  * emcsh: enable emc_tool_offset to access all tool offsets
  * emcsh: fix wrong conversion of ABC axis values as though they were
    linear axes

  * gcode: fix a problem with inverse time mode and m66 leading to very slow
    moves
  * gcode: save state of g92 across runs.  In the first run after upgrading
    to 2.4.2, g92 will be disabled.  In subsequent runs, the state of g92
    at startup will be the the same one stored in the var file at shutdown.
  * gcode: fix G1 followed by G5, G5.x
  * gcode: improve accuracy of NURBS paths.  An important calculation of the
    direction of a NURBS path at a given point has been improved.  This makes
    the resulting path more closely follow the mathematically precise NURBS
    curve.
  * gcode: improve accuracy of G5, G5.1 spline paths by converting them to
    NURBS paths.
  * gcode: detect missing P, Q words with G5
  * gcode: avoid division by zero in NURBS

  * hal_input: fix keys and buttons with unknown names

  * image-to-gcode: fix crash when using lace bounding

  * mesa: fix failure to load firmwares on 7i43
  * mesa: fix failure to load firmwares on 5i23, 3x20, and other PLX9054-based
    cards
  * mesa: fix stepgen slowly moving in negative direction, losing position
  * mesa: fix stepgen mode setting problem

  * motion: fix threading and tapping with spindle turning backward (M4)

  * pncconf: mesa 3x20 support
  * pncconf: write configuration files without "base thread".  This may improve
    behavior on step&direction systems configured with pncconf.
  * pncconf: many additional bugfixes

  * pickconfig: fix icon for desktop shortcuts
  * pickconfig: fix permissions on desktop shortcuts
  * pickconfig: don't allow user to run sample configuration without copying.
    This has not worked right for a long time, so there's no value in offering
    the option.

  * ppmc: improve error message when no board is present
  * ppmc: fix board detection when cooperating with linux parport_pc driver

  * sample configurations:
   * ppmc: sample configs now use axis user interface
   * ppmc: hal samples for spindle speed display, pendant
   * smithy: 1240 and 622leadshine sample configuration improvements

  * sample gcode:
   * lathe_pawn: set radius mode in startup codes

  * stepgen: fix ctrl_type for kernels 2.6.30 and newer

 -- Jeff Epler <jepler@unpythonic.net>  Sun, 04 Jul 2010 14:00:38 -0500

emc2 (1:2.4.1) hardy; urgency=low

  * tooledit: fix display of angles for lathe tools
  * tkemc: fix "Tool Table Editor" menu item
  * tkemc: remove 'balloon' and 'emchelp' menu items which should not have
    appeared
  * parport: make it a warning, not an error, if EPP is not detected by Linux
  * pncconf: various improvements
  * configs: various improvements to the smithy configurations
  * axis: fix "touch off" when loaded program starts with "%"
  * axis: fix click-to-select in preview on Ubuntu 10.04 in
    focus-follows-mouse mode
  * axis: new splash screen
  * hostmot2: fix undesired motion of steppers immediately after enabling them
  * fixed several buffer overflows in error routines
  * NURBS: fix several bugs and document it
  * hal_joystick: remove as it no longer works.  Use hal_input instead.
  * Documentation improvements
  * Remove several debugging messages and warnings
  * Change the default message level from ALL to ERR, which was the default
    in version 2.3.x.
  * Locked memory: improve locked memory setup and locked memory error
    messages
  * integ: new 'gain' pin

 -- Jeff Epler <jepler@unpythonic.net>  Sat, 29 May 2010 10:17:11 -0500

emc2 (1:2.4.0) hardy; urgency=low

  * configs: add GEOMETRY=AXYZ to Sherline4Axis so A rotates
  * configs: DOS-damaged inifiles are detected with a clear error
  * configs: A default nml file is used if it is not specified in the inifile
  * configs: new [AXIS_#]VOLATILE_HOME flag makes an axis unhomed after estop
    or machine off (for motors without feedback, such as steppers)
  * configs: updates to smithy configuration files

  * nml: enlarge status buffer in default emc.nml
  * nml: add machine delay time to status (works for G4Pxx and M66)
  * nml: unused fields removed from the status buffer

  * touchy: a new GUI for touchscreens that doesn't use a keyboard

  * tooledit: new GUI to edit tool table

  * axis: shift+jog for XYZ gives a jog at the traverse speed.
  * axis: the units (mm, inch, or degrees) are shown in touch-off;
    when appropriate, radius or diameter mode is indicated
  * axis: new "big dro" tab
  * axis: axis-remote --clear remotely clears the backplot
  * axis: axis-remote --mdi sends an mdi command
  * axis: new HAL pins such as axisui.set-manual-mode to take UI actions from
    a remote pendant or hard button
  * axis: improve (AXIS,stop) comment
  * axis: improve load time of programs, particularly those containing arcs
  * axis: inifile item [DISPLAY]ARCDIVISION trades preview generation speed
    for preview accuracy
  * axis: fix a memory leak on program reload

  * halui: new pins such as home-all, unhome

  * python: new methods such as emc.command.set_feed_override

  * pyvcp: leds have a 'disable' pin to select a third color
  * pyvcp: named widgets don't create gaps in numbered widgets
    (backwards incompatible change)
  * pyvcp: -g argument sets initial window size and position

  * stepconf: improve "test axis" for machines with long step length

  * pncconf: a new, alpha-release graphical configurator for hostmot2 systems.

  * interpreter: the .var file is automatically created if it doesn't exist
  * interpreter: many error messages are improved
  * interpreter: G5x coordinate system rotation
  * interpreter: additional G10 codes for coordinate system and tool offsets
  * interpreter: tool offsets can be applied on all 9 axes
  * interpreter: [TRAJ]TLO_IS_ALONG_W removed
  * interpreter: Incompatible change in G43.1 to support 9-axis tool lengths
  * interpreter: G64 P- Q- specifies motion and "naive cam" tolerances
    separately
  * interpreter: M67/M68 E- Q- to set analog outputs
  * interpreter: g90.0/g90.1 choose absolute/relative arc centers
  * interpreter: new "polar mode" using @ ^ notation
  * interpreter: new "wrapped rotary" mode
  * interpreter: #5400..#5413 hold information about loaded tool
  * interpreter: M1xx permitted with cutter radius compensation on
  * interpreter: Can negate a parameter, e.g., G0 X-#1
  * task: Improve behavior of O-call from MDI
  * task: new "random" toolchanger for carousel systems which don't
    necessarily put the tool back in the same pocket it came from.
  * task: fix "step from first line"
  * task: improve "run from line" when next line does not specify all
    axis words
  * task: avoid undesired motion on "run from line" when next line is an
    error
  * motion: further improvements to spindle-synchronized motion
  * motion: improve blending of arcs with very low acceleration limit

  * hal: bump shared memory size to allow for more complex configs
  * hal: now cooperates with the linux parport_pc driver.  When
    parport_pc is enabled, parports may be specified by number (e.g., 0 for
    /dev/parport0)
  * halmeter: -g argument sets initial window size and position
  * halcmd: DOS-damaged files are detected with a clear error
  * internationalization: halscope and halmeter are now translatable
  * hal_parport: fix a problem with control pins in "x" mode
  * comp: components must now specify a license
  * comp: new "include" directive

  * joyhandle: new realtime component for analog joystick deadband,
    scaling, and exponential "acceleration"
  * pid: new index-enable pin eliminates thump during homing when connected
    to axis.#.index-enable (step change means feadforward calculation should
    be skipped in the cycle where index is seen)
  * integ: min/max windup limit pins
  * limit2/limit3/lowpass: "load" pin to preload value from input pin
  * hostmot2: firmwares are now shipped separately from emc2 in the
    hostmot2-firmware packages
  * encoder: better estimates velocity and provides an
    approximate "interpolated position" for low-resolution encoders
  * thc: new alpha-release component for torch height control

  * image-to-gcode: use numpy instead of numarray

  * documentation: many improvements
  * many more small enhancements and bugfixes

 -- Jeff Epler <jepler@unpythonic.net>  Sun, 09 May 2010 11:07:19 -0500

emc2 (1:2.3.5~pre) hardy; urgency=low

  * fix jog increments for mini
  * interpreter: detect gouging in last corner before turning off cutter comp
  * interpreter: fix another case of a skipped full-circle arc
  * task: fix toolchange at quill-up and g30 positions
  * stepconf: fix direction of 2nd and 3rd parports
  * configs: add smithy 516 sample configuration
  * image2gcode: respect current TLO and fixture settings
  * documentation improvements

 -- Jeff Epler <jepler@unpythonic.net>  Sat, 06 Feb 2010 08:43:22 -0600

emc2 (1:2.3.4-1) hardy; urgency=low

  * Rebuild packages to get rid of spurious python2.4 dependency

 -- Jeff Epler <jepler@unpythonic.net>  Sat, 24 Oct 2009 18:52:16 -0500

emc2 (1:2.3.4) hardy; urgency=low

  * Fix two constant surface speed bugs
  * Allow M66 timeout to be a fractional number
  * 'comp --print-modinc' prints the location of Makefile.modinc,
    which eases building components that use Makefiles
  * stepconf: make the screen fit on 800x600; use expander widgets
    to access some advanced items.
  * fix cooltool configs by adding missing emc.nml reference.
  * serport: don't print errors at startup
  * fix hang for M1xx code that cannot be executed (SF#2836077)
  * rotatekins: Fix forward kinematics (SF#2870683)
  * fix saving the direction setup time (SF#2870131)
  * improve initial threading synchronization
  * hostmot2: sample configuration improvements: the line required
    for home-to-index is now shown in the samples
  * smithy: include sample configuration files for a number of
    smithy cnc systems (1240, 6130, 622, 924)
  * fix spurious extra G0 in the active gcode readouts

 -- Jeff Epler <jepler@unpythonic.net>  Sat, 24 Oct 2009 14:15:39 -0500

emc2 (1:2.3.3) hardy; urgency=low

  * Stepconf: fix error "global name 'machinename' is not defined"
  * comp: fix building userspace .comps
  * interpreter: Reject bad values of I, J, K in G76 (SF#2817324)
  * interpreter: show error instead of silently continuing for certain
    rejected forms of G76
  * documentation improvements
  * hm2 bugfix: avoid occasionally filling the system log when
    stepgen.maxvel is too high for the timings
  * tkemc: when running a program, the line following the currently
    executing line is now visible

 -- Jeff Epler <jepler@unpythonic.net>  Sun, 26 Jul 2009 08:39:44 -0500

emc2 (1:2.3.2) hardy; urgency=low

  * pyvcp: New "-g" flag to specify window size and position
  * classicladder:Fix crash from clicking on comparison objects
  * halshow: fix overlap of pin name and value with long values
  * calibration now works with hostmot2-style hal files
  * documentation improvements
  * documentation: fix User Manual menu item
  * configure: fix obscure error 'source: not found'
  * configure: check that tk and Tkinter
  * configure: fix truncated output on some systems
  * After an abort, DTG and velocity will now show as 0
  * axis: improve max velocity slider default maximum for machines with rotary
    axes
  * axis: when showing machine position, do not include TLO
  * axis: in touch-off, show mm/in/degree, radius/diameter
  * update CoolTool config files
  * stepconf: Fix second and third parport direction settings (in/out)
    not following the user request.
  * stepconf: Fix creating shortcuts on systems where the Desktop directory
    is not called "Desktop"
  * pickconfig: Fix creating shortcuts on systems where the Desktop directory
    is not called "Desktop"
  * Increase the HAL shared memory area.  This fixes problems loading complex
    configurations, such as those that use two mesa cards
  * in AXIS, machine position no longer incorrectly shows the tool offset
  * in AXIS, use [TRAJ]MAX_LINEAR_VELOCITY for the top end of the max velocity
    slider, instead of [TRAJ]MAX_VELOCITY which is inappropriate for machines
    with some linear and some rotary axes.
  * hm2 stepgen .position-fb now has sub-step resolution (like the sw stepgen)
  * hm2 stepgen now supports maxaccel=0, useful when a nice trajectory
    planner manages your acceleration for you
  * hm2 stepgen now supports velocity mode
  * hm2: new firmware 5i20/SVST2_4_7I47 (2 encoder + 1 pwm + 4 stepgen on one
    header)
  * bugfix: the hm2-servo sample config now honors INPUT_SCALE and
    OUTPUT_SCALE from the .ini
  * bugfix: much lower following error for the hm2 stepgen
  * bugfix: hm2 encoder now honors .reset even when no encoder edges are
    coming in
  * bugfix: (minor) the hm2 driver now uses double instead of hal_float_t
    for internal temporary variables
  * axis: fix a bug that made axis lock up when clicking the "show hidden
    files" checkbox in the Open dialog
  * motion: fix G95 G1 followed by G33

 -- Jeff Epler <jepler@unpythonic.net>  Thu, 02 Jul 2009 13:46:13 -0500

emc2 (1:2.3.1) hardy; urgency=low

  * hm2: fixed a bug that would cause the stepgen to oscillate by one
    step when the scale was negative
  * hm2: use stepgen accel headroom in sample configurations
  * configs: add GEOMETRY=AXYZ to Sherline4Axis so A rotates
  * Fix hal_joystick 'HAL: ERROR: pin_new called after hal_ready'
  * documentation improvements
  * Fix User and HAL manual links in applications menu
  * latency-test: fix illegible font on some systems
  * comp: fix a compiler warning when array variables are used
  * x86_64/rtai: fix a crashing bug reported by Michael Buesch
  * ppc64/sim: fix a compilation error reported by Michael Buesch

 -- Jeff Epler <jepler@unpythonic.net>  Sat, 16 May 2009 19:52:54 -0500

emc2 (1:2.3.0) hardy; urgency=low

  * hostmot2: allow stepgen maxaccel=0 for 'no acceleration limit'.  This is a
    slightly experimental mode, and using acceleration headroom in the hal
    file is probably still the best way to get a hostmot2 stepper system
    running.
  * hostmot2: make each stepgen only use 2 pins instead of 6
  * axis: in a non-trivkins machine in joint mode, do not display the joints
    that are not used
  * stepconf: enable image-to-gcode and python g-code generators
  * fix problem with full circles with G64P-
  * make the center of rotation assumed by G96 include the g5x and g92
    offsets, if applicable
  * fix several obscure crashes and memory leaks
  * update Polish, Italian, and German translations

 -- Jeff Epler <jepler@unpythonic.net>  Sun, 19 Apr 2009 12:11:26 -0500


emc2 (1:2.3.0~beta2) hardy; urgency=low

  * tweak firmware package building: not on sim, arch "all".
  * rename sim's emc2-dev to emc2-sim-dev
  * documentation improvements 
  * french translation improvements
  * romanian translation improvements
  * stepconf: fix limit signals
  * stepconf: fix possible following errors on sherline systems
    (when the 'step length' setting is long)
  * stepconf: fix import of emc2.2 stepconf files
  * stepconf: fix finding certain files included in the sample configurations
    directories
  * pickconfig: no longer display /etc/emc2/sample-configs as this directory
    is no longer used for that purpose
  * halscope: fix crashing bug
  * hostmot2: use same behavior as software stepgen for controlling
    velocity and acceleration
  * freqgen: fix loadrt error for certain step types
  * freqgen: note that it is deprecated (use stepgen ctrl_type=v
  * smartprobe.ngc: write to a "ngc" file since the output is in the form
    of an ngc program
  * halui: increase the maximum number of mdi commands specified
  * configs: new sample config "cooltool"
  * configs: remove OUTPUT_SCALE (unused item) from sherline sample configs
  * application menu: new entries for "latency test" and "getting started
    guide"
  * mdi: make it possible to use cutter comp in mdi

 -- Jeff Epler <jepler@unpythonic.net>  Sun, 22 Mar 2009 13:40:43 -0500

emc2 (1:2.3.0~beta1) unstable; urgency=low

  * install sample configurations to /usr/share/doc/emc2/examples/sample-configs/
  * fix halui - MDI number limited to 10 (SF#2607450)
  * halvcp has been removed, use pyvcp instead
  * change motion.* and axis.* HAL parameters to pins
  * M62/M63 P<xx> now work as intended
  * add M61 Qxx - allows to change the number of the currently loaded tool
  * add driver to control Automation Direct GS2 VFDs via serial MODBUS
  * fix G33 moves without feedrate (SF#2011311)
  * minor improvements for teach-in.py
  * G38.x extensions allow for smart & fast probing
  * probe protection: abort homing or jogging if the probe trips
  * (debug,...) (print,...) comments for debugging gcode
  * (logopen), (log), (logclose) for flexible logging of probed points and
    probably lots of other uses
  * PID component's parameters changed to pins, for tuning with a panel
  * M66 now reads analog inputs as well
  * new simulated machines: 5 axis machines of various configurations
  * new sample kinematics modules for several 5 axis machine configurations
  * allow colors in vismach
  * G73 drill cycle, like G83 but with short chip breaking motion instead of
    full retraction
  * new O words: repeat/endrepeat for repeating some lines a specified
    number of times
  * added drivers for Mesa Electronics' HostMot2 firmware on all "Anything
    I/O" boards: 7i43, 5i20, 5i22, 5i23, 4i65, 4i68
  * AXIS: ability to zero G92 offset from the menu
  * G28.1, G30.1 set the corresponding reference point to the current position
  * increase the maximum number of axes (8) and buttons (32) in hal_joystick
  * keystick:  retry if emcsvr is not ready yet
  * AXIS: fix very small tool display when the radius was very small
  * user-configurable number of digital/analog I/O at insmod time
  * semicolon now denotes a comment in gcode.  the rest of the line after
    the semicolon is the comment.  no closing character is needed.
  * rising and falling edge detection in M66
  * tool length can be along the W axis instead of Z.  This is especially
    useful for 5-axis machines and XYZW machines (moving quill and table)
  * update Classic Ladder to version 7.124
  * new ability to unhome a joint
  * named "O" words
  * permit calling subroutines from MDI
  * fix "sample every Nth time" function of halscope
  * put RS274NGC_STARTUP_CODE in [RS274NGC]
  * build against hardy package
  * new HOME_FINAL_VEL setting can be used to slow down the last homing rapid
  * eliminate requirement for unnecessary endpoint respecification for
    full circles (G2/G3 with only I/J/K words will give full circles)
  * index-only homing for machines with no home switches
  * new "mux8" eight-way multiplexor component
  * halui now supports all nine axes
  * python 2.5 compatibility changes
  * new "toggle2nist" component for some pendant button configurations
  * tkemc: allow user command file for customization
  * extend the "naive cam detector" to handle tiny arcs too
  * AXIS: allow display of rapids to be disabled
  * UV/VW/WU (G17.1, G18.1, G19.1) plane canned cycles
  * AXIS: configurable preview of gcode for multiaxis/rotational machines
  * AXIS: honor Block Delete in the preview
  * added 'vismach' directory to sample configs, with max5 configuration
  * vismach improvements: trianglar plate and triangle mesh primitives,
    and ability to view model from all angles
  * vismach improvement: allow loading of stl models
  * added interpolated position to software encoder counter - allows
    threading with low ppr spindle encoder
  * HALUI: new relative position pins show position with active offsets
  * new realtime component: gearchange.  selects between two scale factors,
    two min and max speed limits, and optionally reverses direction of spindle
  * new realtime component: invert - outputs the inverse of a float (1/x)
  * pyvcp: add rectangular LED widgets
  * pyvcp: timer widget for things like timing a program run
  * vismach; new arc primitive
  * new driver for OPTO22 PCI AC5 adapter card
  * AXIS: display error messages on the main screen instead of a popup
  * PID saturation detector output pins for fault/runaway protection
  * halscope: add a menubar for load/save configurations, logging, help
  * honor [TRAJ]'s ACCELERATION settings when jogging/homing
  * pyvcp: fix bug that required you to hold down buttons for them to work
  * AXIS: configurable minimum jog speed value
  * tkemc: separate sliders for linear/angular joints
  * allow FPR/G95 canned cycles
  * AXIS: optional large DRO font
  * AXIS: new Polish translation
  * new distance-to-go and current-velocity HAL pins
  * AXIS: the jog increment now does not wrap with repeated 'i' keypress;
    using 'i' and 'I' prevents disaster when you press one too many times.
  * FPR/G95 now works with the spindle going either direction
  * AXIS: right clicking in the gcode window lets you "run from here"
  * several new tool change configuration options: TOOL_CHANGE_WITH_SPINDLE_ON,
    TOOL_CHANGE_QUILL_UP, TOOL_CHANGE_AT_G30
  * allow UVW to be specified in the TOOL_CHANGE_POSITION
  * improve motion synchronization at the beginning of a threading pass.
  * AXIS: continue to show the line where the program was aborted, in order
    to make it easier to know where to restart.
  * allow setting of spindle, coolant, tool, tool length to persist across
    mode switches, to allow the user to set up the machine properly for a
    program restart.
  * AXIS: do not display initial rapid moves after a tool change or
    tool length offset change.  These were not useful to see and made the
    preview and extents display less useful.
  * disallow MDI commands and program execution on an unhomed machine
    by default.  The old behavior is still available with an INI change.
  * improve the "move on line N would exceed limits" messages by telling
    which limit would be exceeded
  * G10 L1 commands to set tool offsets, radius, orientation
  * AXIS: "touch off" can now also set offsets in the tool table
  * converted many parameters to pins for added flexibility.  this does not
    require any configuration changes because setp works on both.
  * new motion.spindle-at-speed pin can be used to cause motion to
    wait for the spindle to reach a newly-programmed speed at the
    beginning of feed moves.
  * new component "near" which tells whether two values are roughly equal
    as determined by configurable parameters
  * make hal_float a double precision type
  * "maximum velocity" that can be changed during a run.  This will slow
    down rapids and cap feed rates (except spindle synchronized motion) for
    dry runs.  Currently only AXIS and halui allow you to set it.
  * the Mesa firmware images are now in their own deb package, since they
    are large and many users don't need them
  * several fixes and updates to the STG1 and STG2 drivers, including
    encoder index support for STG2
  * G90.1/G91.1 let you select relative or absolute arc centers
  * the save button in classicladder now works
  * AXIS: recently-opened files are remembered and available through the
    File menu
  * AXIS: replace the preview window with a tab set that lets the user
    select the original view or a huge DRO view
  * "halcmd alias" lets you give pins alias names
  * new cutter compensation algorithm handles inside sharp corners and
    does not require complicated entry moves
  * new count-enable pins in halui allow the use of a MPG for more than
    one function
  * new sample configurations for Sherline 3 and 4 axis mills and lathe
  * lathe diameter mode (select with G7; radius mode G8)
  * AXIS: block delete and optional stop buttons/indicators on the toolbar
  * AXIS: save block delete and optional stop settings across runs
  * fix g41/g42 in lathe mode.  previously, right/left were swapped.
  * fix deviation from commanded velocity due to differences
    between requested and actual servo-thread period (SF#2478266)
  * maintain G92 setting, if any, across gcode runs and EMC restarts
  * AXIS: allow the filename ~/.axisrc to be overridden by inifile
    [DISPLAY]USER_COMMAND_FILE
  * AXIS: per-axis DTG readout

 -- Jeff Epler <jepler@unpythonic.net>  Sat, 28 Feb 2009 11:16:38 -0600

emc2 (1:2.2.9~cvs) hardy; urgency=low

  * Add Sherline lathe, 3- and 4-axis mill configurations from Heinz Reimer
  * Fix several problems with CSS mode with reversed (M4) spindle,
    including bug #2467781
  * More error messages are translatable

 -- Jeff Epler <jepler@unpythonic.net>  Tue, 13 Jan 2009 19:13:30 -0600

emc2 (1:2.2.8) hardy; urgency=low

  * Documentation improvements
  * Fix rare incorrect movement for G2 and G3 arc moves
  * partial swedish translation now under correct 'sv' language.
  * hostmot2 improvements: encoder velocity and index mask.  stepgen step
    types and bugfixes.  better logging.  improved device firmwares.

 -- Jeff Epler <jepler@unpythonic.net>  Tue, 11 Nov 2008 20:48:20 -0600

emc2 (1:2.2.7) hardy; urgency=low

  * pop up a message when the right kernel isn't running
  * halcmd will now show an error message instead of segfaulting when
    inadequate locked memory is available
  * allow emc2-sim to be built on 8.04
  * stepconf: fix "negative SCALE" problem reported by Christopher Purcell
  * comp: fix bad C code generated from variable array declarations such as
    'variable double output[8];'
  * documentation improvments
  * axis: "touch off" of rotary axis on metric machine
  * hostmot2: Support all the PCI, PC/104-Plus, and EPP "Anything I/O"
    boards: 5i20, 5i22, 5i23, 4i65, 4i68, and 7i43.  PCI users should
    switch from hm2_5i20 to hm2_pci driver.
  * hostmot2 changes: Config changes required!  pwmgen.scale now works as
    advertised; stepgen timing params are "u32 ns" instead of "float
    seconds"; and stepgens now have a .enable pin which needs setting.
  * hostmot2 feature additions: Added PDM mode for pwmgen; PWM and PDM
    frequency are now settable by the user; implemented stepgen maxaccel
    and maxvel; support open-drain GPIOs; all GPIOs now have some
    representation in HAL (though the ones used by module instances are
    restricted); encoder improvements.
  * Lots of hostmot2 bug fixes, mostly with pwmgen and stepgen.  Thanks to
    all the brave testers!

 -- Jeff Epler <jepler@unpythonic.net>  Tue, 11 Nov 2008 20:48:18 -0600

emc2 (1:2.2.6) hardy; urgency=low

  * fix hal_input manpage
  * Fix FTBFS on hardy (texlive-extra-utils)
  * (incompatible change) make debounce cfg= match the documentation
    If you use a debounce component with multiple groups (e.g., cfg="3 3")
    this must be changed to use commas instead of spaces: (e.g., cfg=3,3)
  * hal_ax5214h: driver fixes from Dave Brink
  * stepconf: fix spurious "application closed unexpectedly" messages
    (for this and other stepconf bugfixes, re-run stepconf and re-save your
    configuration file)
  * stepconf: fix "following error" messages when the requested step rate
    cannot be attained
  * stepconf: fix "following error" messages due to insufficient "stepgen
    headroom"
  * stepconf: if an exception is encountered, show it to the user in a message
    box.
  * stepconf: fix non-working configuration if "Onscreen prompt for tool
    change" was disabled
  * stepconf: allow entry of step and direction timings up to 500000ns
  * hal_ppmc: handle faster clock frequency for UPC 3.1 boards
  * hal_ppmc: correctly return IO regions at exit
  * software encoder counter: fix problem with negative velocity outputs
  * Fix handling of G61/G64 after Machine Off (SF#2006736)
  * new realtime component: gearchange.  selects between two scale factors,
    two min and max speed limits, and optionally reverses direction of spindle
  * new realtime component: invert - outputs the inverse of a float (1/x)
  * new realtime component: ilowpass - scale and low-pass on integer values to
    smooth jog wheel action
  * added hostmot2 driver for 5i20 and 7i43
  * added sample configuration for the Tormach PCNC 1100 

 -- Jeff Epler <jepler@unpythonic.net>  Sun, 10 Aug 2008 09:30:15 -0500

emc2 (1:2.2.5) unstable; urgency=low

  * Include license statement for the 'Togl' software, which is incorporated
    in emc2
  * added m7i43_hm2, a driver for the Mesa 7i43 board with HostMot2
    firmware
  * axis: numeric keypad fix in prior version was incomplete
  * various documentation improvements
  * stepconf: do not allow axis acceleration to be set to zero during an axis
    test (SF#1938763)
  * last move no longer discarded if it's a G1 and the file ends with % (SF#1937281)
  * add a workaround which fixes pyvcp for hardy
  * backport fix for  #1929461 - halui stops reading inputs during a MDI
  * Fix a bug that caused backplot to freeze during linear moves
  * add serbian translation for AXIS/stepconf

 -- Jeff Epler <jepler@unpythonic.net>  Sun, 27 Apr 2008 14:39:40 -0500

emc2 (1:2.2.4) unstable; urgency=low

  * make xxxmach exit reliably with 'halcmd unload' (SF#1816781)
  * hook up encoder index for homing in the motenc sample configuration
  * axis: don't reset the interpreter during touch-off and reload.  This
    fixes the loss of modal settings from MDI, including tool length offset,
    fixing SF#1825638
  * stepconf: clarify that it is the ratio of teeth on each pulley that must
    be entered
  * hal_input: fix 'ZeroDivisionError' for absolute axes that report the same
    value for min and max
  * fix various inaccuracies in the documentation
  * halscope: fix the time displayed when mousing over a trace
  * axis: fix ctrl and - or = starting an unstoppable jog
  * axis: fix the numeric keypad with numlock on
  * task: fix the initial coordinate system offset (SF#1895693)
  * stepconf: fix "Both Limit"-type inputs (SF#1906640)
  * stepconf: fix "HOME_SEQUENCE" problem without full set of home inputs
    (SF#1906641)
  * stepconf: fix Z home and limit switches on lathes (SF#1910452)
  * stepconf: fix 'offset' value calculated for spindle speed control
  * stepconf: enable 'dither-pwm' for spindle speed control
  * traj planner: fix velocity 'bobble' between 1st and 2nd consecutive synced moves
  * halscope: fix 'sample every Nth time' function
  * configs/univstep: fix external estop in this configuration
  * pluto_step: fix for negative scale values (SF#1915407)
  * pluto_servo: fix for pwm+direction mode
  * stepconf: improve calculation of HOME_LATCH_VEL

 -- Jeff Epler <jepler@unpythonic.net>  Sun, 16 Mar 2008 12:15:28 -0500

emc2 (1:2.2.3) unstable; urgency=low

  * gcode quick reference had G98, G99 transposed
  * gcode quick reference had wrong links to G18, G19 documentation
  * initialize all axes, including unused ones, to 0.00000.  this fixes
    several problems:
    * g38.2 probe logs 0.000000 for axes that do not exist
    * several types of 'following error' messages.  In particular, 4-axis code
      seemed to be affected by this.
  * axis: make 'touch off' work when the loaded file uses percent signs
  * stepconf: fix several problems with Test Axis button
  * hal_input: make sure absolute axes are driven with the correct value at
    startup
  * axis: show emc2 version number in title bar
  * axis: show lathe tools with very small diameters better
  * test suite: update expected results for several gcode tests
  * fix sample configuration 'lathe-pluto'
  * axis: fix incorrect line in the preview where tool length offset is changed
  * fixed ferror problem when using start-from-line
  * fix #1853953 M66 doesn't work with parport inputs
  * temp fix preventing segfaults on bad M66 indexes
  * pluto-step: fix a problem when the motor position went beyond +-2^20 counts
  * fix NAN that appears when you move below the lower extent of a screw comp
    file
  * pluto-servo: fix a problem with pwm+direction mode
  * updates to romanian translation

 -- Jeff Epler <jepler@unpythonic.net>  Sun, 27 Jan 2008 20:26:21 -0600

emc2 (1:2.2.2) unstable; urgency=low

  * move hal_unlink manpage to development package
  * make gcode quick reference link into our own full gcode reference
    instead of the outdated nist document
  * fix stepconf 'pulley' numbers: the 'motor' and 'leadscrew' fields
    were transposed
  * fix stepconf 'charge pump' pin
  * fix stepconf 'external estop' pin
  * fix homing in stepconf-created configurations
  * fix halshow 'watch pin'
  * restore cone rotation when the A-axis moves
  * fix 'scara' sample configuration
  * fix display of home and limit switches on XYZBC machines
  * improve legibility of running line in text area
  * additional french documentation translation, including gcode quickref
  * improve time estimate in gcode File > Properties: it paid no attention to
    requested feed rates
  * fix ZX-plane (G18) arcs in the AXIS preview window
  * fix tripod kinematics example configuration
  * fix "arc in mdi takes forever" bug (SF#1834576)
  * fix gcode documentation of toolchange
  * fix comp311 examples to program Z position
  * fix stepconf for negative and fractional axis SCALEs
  * implement M66 E- (read analog value from gcode)
  * add missing dependency on python2.4-glade
  * fix problem where metric image-to-gcode would go to the safety height
    before setting metric units
  * fix stepconf so that axis doesn't display an 'unknown letter' error
    when starting a lathe configuration
  * fix stepconf 'pin 'motion.spindle-speed-in' was already linked' for
    machines with spindle speed control and spindle feedback
  * fix stepconf: don't allow arbitrary text to be entered in comboboxes
  * fix stepconf: coolant pins
  * stepconf: add parker oem750 timings
  * fix stepconf: spindle feedback
  * 

 -- Jeff Epler <jepler@unpythonic.net>  Sun,  2 Dec 2007 16:12:46 -0600

emc2 (1:2.2.1) unstable; urgency=low

  * fix packaging of stepconf.glade
  * german translation improvements
  * package additional new-in-2.2.x programs (pumagui, scaragui, hexagui
    tracking-test, teach-in)
  * fix problems using v2.1 var file -- it's silently upgraded with the new
    entries used by v2.2 instead of issing weird errors at startup
  * fix problem with probe_parport on certain machines
  * fix problem with non-integer INTRO_TIME 

 -- Jeff Epler <jepler@unpythonic.net>  Wed,  7 Nov 2007 20:18:34 -0600

emc2 (1:2.2.0) unstable; urgency=low

  * Bump version for release
  * G41.1, G42.1, G43.1 to take tool parameters from gcode instead of tool
    table
  * split libposemath and libemcini from libnml
  * new inifile item: [HAL]SHUTDOWN, a .hal file run at a clean shutdown of emc
  * new component: deadzone
  * new component: tristate_float
  * new component: random
  * new components: clarke2 clark3 clarkeinv
  * hexapod visualization
  * scara robot sample configuration with visualization
  * opengl machine visualization for several "robots"
  * new m5i20 firmwares
  * M66 - digital input control (wait & read external HAL inputs)
  * userspace "comp"
  * hal-8255 driver for a PCI multiple-8255 card
  * tapered in/out on multipass threading canned cycle
  * debug and print output from the interpreter
  * named parameters in the interpreter
  * puma robot kinematics
  * sample configuration for a puma robot
  * reduce quantization of the encoder module's velocity output
  * MDI history manipulation and save in AXIS
  * home to index on STG1
  * number of samples in halscope can be specified at runtime
  * add 'source' command to halcmd
  * add tcl interface to halcmd commands (tcl/hal.so)
  * add "-U" (force unload) to halrun script
  * new component: lut5
  * image-to-gcode: roughing passes
  * rs274.author: automatic arc recognition (used by image-to-gcode)
  * Filters can now show progress bars in the AXIS window as they run
  * U,V,W linear axes with fully coordinated motion
  * probing in A,B,C,U,V,W axes is now allowed
  * AXIS: touch-off in any coordinate system
  * AXIS: allow starting an editor on the loaded gcode or tool table from the
    File menu
  * AXIS: A much better Velocity display
  * AXIS: Preferences set on the View menu are saved for the next EMC run
  * Rigid tapping G33.1
  * Feed Per Revolution and Constant Surface Speed for lathes
  * Index-only homing for configurations where homing on a switch is
    inconvenient
  * G28/G30 now move only the specified axes to the home/reference point
  * Improved error messages for incorrect arcs
  * All combinations of inch/metric machines running inch/metric programs work
    correctly when using the tool table.  The tool table is always in machine
    units.
  * Now any combination of XYZABCUVW axes can be defined, and trying to move
    an undefined axis causes a proper error message
  * Tool change position can have an ABC component.  Previously rotary axes
    always moved to 0 for a tool change.
  * Spindle speed override
  * Optional stop
  * Analog jogging in halui (for joysticks etc.)
  * Fix several-second unresponsiveness when switching between two guis
    (even if one of them was halui)
  * AXIS: Show machine limits with red dashed lines
  * Pluto step/direction driver
  * Halscope display now shows the trace name and parameters for each trace
  * Halscope "roll" mode
  * Halscope "AC coupling" of signals
  * for SMP configurations, run EMC's realtime parts on the highest numbered
    CPU, since this can be isolated from the rest of linux using isolcpus=
  * x86_64 port
  * powerpc port (sim only)
  * fixed a bug that caused helixes with a small circular component to have 
    too low a feed rate

 -- Chris Radek <chris@timeguy.com>  Sun,  5 Aug 2007 20:07:45 -0500

emc2 (1:2.1.8~pre) unstable; urgency=low

  * Fix SF#1772411: parameters incorrectly restored by O- endsub
  * Fix SF#1743942: MDI should not be allowed in OFF, ESTOP, or ESTOP RESET
    states
  * Improve comp error reporting when the error was on the last line before ;; 

 -- jepler <jepler@unpythonic.net>  Wed, 29 Aug 2007 09:26:39 -0500

emc2 (1:2.1.7) unstable; urgency=low

  * additional PPMC indexing fixes
  * motenc indexing fixes
  * mesa 5i20 indexing fixes
  * french translation improvements from Francis TISSERANT
  * fix out-of-order scheduling of motion and custom M-codes
  * fix leadscrew error compensation
  * fix bug #1734309, M2, M30 in MDI sometimes caused an error
  * fix uncommon incorrect path problem while using tolerance mode
  * fix incorrect automatic hiding of flood/mist buttons in AXIS gui

 -- Chris Radek <chris@timeguy.com>  Sun, 29 Jul 2007 19:26:46 -0500

emc2 (1:2.1.6) unstable; urgency=low

  * fix TkEMC jog increment/continuous doesn't show on screen
  * fix ppmc index polarity and HAL hookups
  * fix some incorrect comments in hal files
  * print a warning when a common hal 'net' error is made
  * improve documentation for R format arcs

 -- Chris Radek <chris@timeguy.com>  Thu,  7 Jun 2007 19:48:45 -0500

emc2 (1:2.1.5) unstable; urgency=low

  * set default gains in sum2 component to one instead of zero, so by default
    it sums its inputs
  * AXIS: pass ini file name along to POSTGUI_HALFILE
  * pickconfig: make keypad enter key work like main enter key - issue "OK"
  * halmeter: fix bug that caused slowdown or freeze if "select" is clicked
    while the selection dialog is already on-screen
  * revert "AXIS: fix changing axes with keyboard while jogging with the jog
    button", it caused more problems than it solved
  * add 'enable' pin to charge-pump component
  * fix holecircle
  * fix constraint violation right after a probing move
  * abort if the probe does not trip before a probing move ends
  * index handling fixes for the ppmc series
  * improve the initial viewpoint in perspective mode in AXIS preview
  * fix mini's jog speed popup

 -- Chris Radek <chris@timeguy.com>  Sun,  6 May 2007 14:48:22 -0500

emc2 (1:2.1.4) unstable; urgency=low

  * fix image-to-gcode
  * fix jog wheel moves that were stopped too soon
  * fix bug for the Mini GUI. Simultaneous jogging of multiple axes
    caused runaways.
  * give the axisui hal pins correct initial values so the jogwheel axis
    matches the screen initially
  * fix M51 (spindle speed override enable/disable)
  * add "velocity mode" for jogwheels - axis stops immediately when wheel stops,
    even though that loses position sync between the wheel and axis
  * AXIS: fix occasional warning 'invalid command name "-1211088452callit"'
  * AXIS: fix changing axes with keyboard while jogging with the jog button

 -- Chris Radek <chris@timeguy.com>  Sun, 25 Mar 2007 21:50:59 -0500

emc2 (1:2.1.3) unstable; urgency=low

  * make 'load' button work in classicladder
  * add french translation of axis
  * improve italian translation of axis
  * make 'milltask' not consume all CPU after 'run from line' has been used
  * new userspace component: hal_input for all Linux-recognized input devices
  * image-to-gcode: spindle speed and plunge feed rate can now be selected
  * image-to-gcode: tool shape compensation bugfixes
  * image-to-gcode: add documentation
  * stepgen: revise core to eliminate 1 count deadband and resulting "bobbles"
  * improve segment throughput for slow machines when using AXIS
  * fix cutter compensation sticky words when using zero radius tool
  * fix incorrect path in some circumstances after G40 in lathe mode
  * in AXIS, unhighlight a program line that was chosen interactively when
    starting a program.  this way, the highlight follows the running program.
  * fix some misformatted/truncated error messages

 -- Chris Radek <chris@timeguy.com>  Sun, 18 Mar 2007 01:38:52 -0500

emc2 (1:2.1.2) testing; urgency=low

  * change axis.N.homing from HAL parameter to pin, to allow external logic
  * add russian translation of AXIS
  * fix problem with tolerance mode and angular moves
  * fix g28 and g30 to go to the saved position (which is saved in native
    machine units) regardless of the currently-active gcode units
  * fix unreliable reading of encoders and digital inputs on pluto-servo board
  * fix intermittent error "IOError: [Errno 2] No such file or directory:
    'sim.var'"
  * fix a pinout problem in the stepper-xyza sample configuration
  * a few minor documentation updates
  * in AXIS, entries on the File menu were enabled/disabled incorrectly.
    Now when a program is running, Exit is disabled but Properties is enabled.
  * several fixes to tool compensation related to single-arc entry moves,
    relative (G91) mode, exit moves, use of sticky words from previous lines
  * fix problem with MACHINE ON which was left active on shutdown
  * fix circular move "task issue" debug output
  * allow configuration of the max linear jog speed in AXIS with
    [TRAJ]MAX_LINEAR_JOG_SPEED - especially useful for mixed linear+rotary
  * fix interactions between jogwheel, keyboard jogging, and homing
  * add jogwheel support to 'max' 4-axis sample configuration

 -- Chris Radek <chris@timeguy.com>  Sun, 11 Mar 2007 19:43:03 -0500

emc2 (1:2.1.1) testing; urgency=low

  * fix behavior of certain keys in the AXIS MDI entry field, particularly the
    numeric keypad arrows
  * improve unclear error messages about exceeding limits
  * change hal_joystick device to /dev/input/js0 which is standard on ubuntu
  * internationalization/translation fixes
  * fix problem running comp: ImportError: No module named yapps
  * fix bug that left the spindle on after abort
  * angled entry and exit for the canned threading cycle: see g76.ngc
  * fix halscope's trigger level when using an offset
  * m5i20 driver fix: hal bits should be on for any nonzero value, not just 1
  * remove outdated comments from several of the sample configurations
  * pluto_servo and serport hal drivers
  * in the AXIS touch-off window, accept the keypad's Enter key for OK

 -- Chris Radek <chris@timeguy.com>  Sun, 25 Feb 2007 19:28:58 -0600

emc2 (1:2.1.0) testing; urgency=low

  * Prepare for release
  * AXIS debug level dialog. Users can now choose verbosity directly from AXIS
  * HAL driver & sample config for the pluto FPGA board
  * AXIS home-all and pyvcp support
  * 'unobtainable step rate' error message. when the user requests a
    velocity which is too high (improper config) this gets reported as
    a warning during startup.
  * streamer (component for data passing from realtime to userspace)
  * removed HAL types s8, u8, s16, and u16.  HAL now uses float for
    analog values, bit for booleans, and s32 or u32 for integer values.
    The only users who will be affected are those with Universal Stepper
    Controller cards.  See item 9 at
    http://wiki.linuxcnc.org/cgi-bin/emcinfo.pl?UpdatingConfigurationsForDevelopmentVersions
  * merged classicladder 0.7.100
  * added a feed-hold HAL pin.  Added M codes to enable/disable feed
    override, spindle override, feed hold, and adaptive feed individually.
    Feed override is M50, spindle override is M51, adaptive feed is M52,
    and feed hold is M53.  G50/51 are no longer used to enable/disable
    adaptive feed, use M52 instead.
  * added support for block delete as defined by Section 2.2.2 in the
    RS274NGC_3 specs.
  * added support for optional program stop as defined by Section 2.2.3
    in the RS274NGC_3 specs.
  * manpages have been created for most rtapi and hal calls
  * added a userspace simulator which includes rtapi threads.
    Use "--enable-simulator" to enable this mode, which cannot
    be used to control real hardware
  * added support to optionally save joint positions between
    runs ([TRAJ] POSITION_FILE = position.txt)
  * added support to specify UNITS in literal in the ini.
    (e.g. [TRAJ] LINEAR_UNITS = mm )
  * fixed bug #1384883, optional stop was not optional.
  * AXIS is now a part of EMC2, not a separate source download.
  * Added a spindle-speed override. This allows to override the spindle
    speed during a program run. The MIN_SPINDLE_OVERRIDE and
    MAX_SPINDLE_OVERRIDE in the ini assure that speed doesn't get
    reduced or increased too much. 1.0 is 100%, just like feed override
  * Documentation can be built from source with the 'make docs' target
  * added realtime support for jogwheels.  Three HAL pins per axis:
    one accepts raw counts from the wheel, one sets the distance moved
    per count, and one enables that axis to move.
  * added 'adaptive feed', a HAL pin that can be used to scale the
    feedrate in real time.  Simular to feedrate override, but can
    only vary from 0.0 to 1.0, and reacts much faster.  Intended
    for use with EDM and other applications that require closed
    loop control of feedrate.
  * contouring performance is improved when using tolerance mode (G64 Pxxx)
  * G76 multipass threading cycle for lathes
  * lathe tool shape compensation and offsets
  * AXIS gui draws the lathe tool shape as described in the tool table
  * index pulse support for the PPMC family (for homing and spindle sensing)
  * "extra DAC" support for some PPMC cards
  * added FF2 (acceleration feedforward) to PID
  * new sample configs including a torch height controller and lathes
  * regression test infrastructure
  * emcrsh, a telnet based user interface
  * xemc and keystick user interfaces for low-powered computers
  * kinematics are loaded as modules, eliminating the need for recompiling
  * support for safe homing when several home switches to the same input pin
  * a "home all" message that homes the axes together or in a particular order
  * axis_manualtoolchange, which prompts the user to change the tool when
    the standard M6 is encountered in the program
  * AXIS configurable filtering, where an input file can be run through a
    filter to create gcode automatically
  * some example AXIS input filters for images and python code, and example
    inputs
  * readline support in halcmd
  * "net" HAL command which can simplify HAL files by replacing a "newsig"
    and several "link" commands with one command
  * "pwmgen" HAL component to make PWM generation simpler
  * leadscrew compensation
  * improved backlash compensation
  * many new inputs and outputs in halui
  * parallel port "X mode" (control port as inputs) which works on some
    hardware.  this gives a nice combination of 8 outputs and 9 inputs.
  * many improvements in presentation and usability in halscope
  * the configuration picker allows you to automatically copy a sample
    configuration to your home directory and/or create a launching icon
    on the desktop

 -- Chris Radek <chris@timeguy.com>  Sun, 28 Jan 2007 16:11:12 -0600

emc2 (1:2.0.5) unstable; urgency=low

  * fix units problem with G92/G92.3
  * fix typo in the license statement in a few files

 -- Chris Radek <chris@timeguy.com>  Sat,  2 Dec 2006 16:54:00 -0600

emc2 (1:2.0.4) unstable; urgency=low

  * use scientific notation in halmeter only when really necessary
  * fix a position jump on stepper machines when reenabling after estop
  * fix moving to [EMCIO]TOOL_CHANGE_POSITION during M6
  * detect and report to the user some realtime problems (unexpected delays)
    that reflect a problem with the hardware or realtime subsystem.
  * fix step sometimes moving significantly past the end of a segment.
  * fix bug where hitting step too quickly in a row could cause a resume.

 -- Chris Radek <chris@timeguy.com>  Fri, 20 Oct 2006 22:20:34 -0500

emc2 (1:2.0.3) unstable; urgency=low

  * stupid bugfix - I forgot to enable the loading of probe_parport.

 -- Chris Radek <chris@timeguy.com>  Wed,  2 Aug 2006 21:51:29 -0500

emc2 (1:2.0.2) unstable; urgency=low

  * add probe_parport module for machines with plug-and-play parports that
    require initialization before working
  * fix velocity and acceleration in teleop mode (non-trivial kinematics
    machines only)
  * fix G33's K word to use programmed G20/G21 units as appropriate
  * fix possible error when halcmd's output is piped to a program
  * move the Gnome menu entry for EMC from "Other" to a "CNC" group

 -- Chris Radek <chris@timeguy.com>  Mon, 31 Jul 2006 19:32:54 -0500

emc2 (1:2.0.1) unstable; urgency=low

  * several fixes for blending of very short segments
  * fix for occasional following error while decelerating after abort
  * stop jogs a bit short of the soft limits to make sure they are never
    reached
  * fix to honor [TASK]CYCLE_TIME which was being ignored
  * fix to remove spurious limit-exceeded warning when homing on a limit
    switch
  * double the size of the hal shared memory block for very complex hal
    configurations like on the Mazak at CNC workshop
  * fix some tmp file handling in classicladder
  * now stepper systems recover correctly after following errors
    (previously turning the machine back on often caused another following
    error)
  * fix a tkemc blocky font that appeared on some X servers
  * EMC now verifies that it has exclusive access to the parallel port.
    This solves many possible problems including overnight cron jobs
    that interfere with the parallel port.  If EMC can't get exclusive
    access, it will now correctly abort with an error.  THE 2.0.1 PACKAGE
    ALSO DISABLES THE parport_pc KERNEL MODULE, BY ADDING A FILE
    IN /etc/modprobe.d/.  THIS WILL DISABLE PARALLEL PORT PRINTERS.

 -- Chris Radek <chris@timeguy.com>  Sun,  4 Jun 2006 19:37:05 -0500

emc2 (1:2.0.0) unstable; urgency=low

  * fix tkemc's help
  * halshow, a way to view the state of the running hal
  * emccalib now handles more than one hal command that refer to the
    same ini variable
  * many internationalization fixes
  * update some readmes in the sample configurations

 -- Chris Radek <chris@timeguy.com>  Sun,  7 May 2006 16:41:49 -0500

emc2 (TESTING-2006-05-02) testing; urgency=low

  * fix wrong center point position in XZ and YZ arcs while using tool
    length offsets
  * fix abort during spindle-synchronized operations and the subsequent run
  * fix cfg="config string with spaces" loading hal modules (especially
    important for hal_parport)
  * minor bugfixes to emccalib
  * the initial configuration picker defaults to the last-run configuration,
    so you can just hit Enter or click OK to start.
  * disable halconfig for now

 -- Chris Radek <chris@timeguy.com>  Tue,  2 May 2006 13:11:46 -0500

emc2 (TESTING-2006-04-29) testing; urgency=low

  * improvement to the validation of arcs using the R format (which
    fixes unnecessary errors about endpoint radii not matching)
  * fix following errors when restarting after hitting a limit switch
    during a jog
  * fix g28/g30 to send all axes, not just XYZ, to the specified point
  * fix spurious incorrect velocity and acceleration after an abort
  * fix a rounding error that caused some ABC-only moves to not move
  * a few missing translations in mini were fixed
  * fix error in the simulated encoder that caused the counts to be
    off by one in some cases

 -- Chris Radek <chris@timeguy.com>  Sat, 29 Apr 2006 18:27:11 -0500

emc2 (TESTING-2006-04-09) testing; urgency=low

  * Modified the motion control module to behave more like
    other HAL modules - it no longer adds its functions to threads
    automatically.  All the sample configs have been changed to explicitly
    add the functions. USERS WHO HAVE CUSTOM CONFIGS WILL NEED TO DO
    THE SAME.
  * change all PERIOD specifications from seconds to nanoseconds.  USERS WHO
    HAVE CUSTOM CONFIGS WILL NEED TO DO THE SAME.
  * Standardize on all drivers dividing counts by input scale. formerly,
    some divided by the scale and some multiplied.  USERS MAY HAVE TO FIX
    THIS SCALE IN ANY CUSTOM CONFIGURATIONS.
  * A new pin "count" exists for freqgen.  It is the same as the internal
    symbol "count" show in the hal introduction pdf.
  * A bug in the univpwm ini's fourth axis is fixed
  * There is a new sim_encoder hal object that takes as input a speed and
    generates simulated quadrature and index pulse output.
  * Fix misreporting of the current feed rate in the GUI: even though the
    machine still moved at the correct rate, the reported number was sometimes
    off by a factor of 25.4.
  * Add the beginnings of halui, an extensible way to run EMC using a real
    front panel (switches/knobs/encoders).
  * Standardize on an encoder index pulse being called phase Z, not I
  * Bugfix to make the STG dacs come up initially at 0v, not -10v, for the
    first msec
  * Support variable substitutions in the hal file from the ini.  the format
    is [INI_SECTION]INI_VARIABLE
  * Logging of data from halscope (unfinished)
  * Some translation fixes for german
  * Enhancements to the editor in the mini GUI
  * emccalib, an online tuning editor
  * Sample configuration for a servo-driven etch-a-sketch using a very simple
    servo driver
  * Some fixes to the m5i20 sample configuration
  * Add new simulation configuration with simulated motors and encoders
  * Fix tool load loopback in the stg sample configuration
  * New hal joystick driver
  * New manpages for hal_joystick and halmeter
  * Very preliminary threading (spindle synchronized motion) support
  * Minor look-and-feel fixes in halmeter, halscope
  * Many internationalization fixes
  * Some copyright messages updated
  * New "max" sample configuration for experimenting with threading code
  * install i18n support for lots of the tcl programs including tkemc/mini

 -- Chris Radek <chris@timeguy.com>  Mon, 10 Apr 2006 21:08:37 -0500

emc2 (TESTING-2006-03-12) testing; urgency=low

  * make blend tolerance match the current program units (G20/G21)

 -- Chris Radek <chris@timeguy.com>  Sun, 12 Mar 2006 14:16:24 -0600

emc2 (TESTING-2006-03-11) testing; urgency=low

  * an entirely new trajectory planner with many, many bugfixes
  * new blend tolerance mode
  * sample hexapod configuration/kinematics
  * sample four axis stepper configuration
  * sample vti configuration

 -- Chris Radek <chris@timeguy.com>  Sat, 11 Mar 2006 21:56:24 -0600

emc2 (TESTING-2006-03-02) testing; urgency=low

  * the mini GUI has a fix in font handling (for the large XYZ readout)
  * M6 now correctly causes an error if there is no prepped tool (Txx)
  * the STG sample ini file had two mm axes and one inch; now they are all mm.
  * the STG driver multipiled by INPUT_SCALE instead of dividing like the rest
    of the HAL drivers; this is fixed.
  * a bug that allowed G1 with no feed rate after a G0 is fixed
  * support passing an initial program to load, for AXIS

 -- Chris Radek <chris@timeguy.com>  Thu,  2 Mar 2006 20:04:28 -0600

emc2 (TESTING-2006-02-26) testing; urgency=low

  * new emc(1) manpage that shows the usage and the config search path
  * the mini gui's startup is now much faster
  * fixes for trajectory planning at high velocity - fix bogus reversals
  * do not blend corners of 90 degrees or sharper
  * fix build of the vti driver on 2.4 kernels
  * fix make clean rule to not require generating dependencies

 -- Chris Radek <chris@timeguy.com>  Sun, 26 Feb 2006 20:05:58 -0600

emc2 (TESTING-2006-02-19) testing; urgency=low

  * enable the Mxxx commands
  * install M101 executable
  * update and install halcmd man page
  * fix minor build problem on BDI systems (related to sudo/PWD)
  * add new VTI hal driver
  * process rtapi.conf with configure, instead of generating it with make
  * restrict allowable module extensions in emc_module_helper
  * remove some interpreter debug output.
  * build this deb with new version format that matches emc's version

 -- Chris Radek <chris@timeguy.com>  Sun, 19 Feb 2006 16:29:26 -0600

emc2 (2.0.0-alpha21) testing; urgency=low

  * Security enhancement: halcmd now loads modules using 
    emc_module_helper, so it no longer needs to be setuid root.
  * many enhancements to pickconfig
  * add version numbering support, for display on axis and tkemc's
    help/about screens
  * clean up some debug output

 -- Chris Radek <chris@timeguy.com>  Tue, 14 Feb 2006 20:16:44 -0600

emc2 (2.0.0-alpha20) testing; urgency=low

  * /usr/lib/librs274.so in emc2, not emc2-dev

 -- Chris Radek <chris@timeguy.com>  Mon, 13 Feb 2006 10:03:00 -0600

emc2 (2.0.0-alpha19) testing; urgency=low

  * fix a few bugs in the config picker and emc script
  * speed up realtime tasks markedly (fix problem requiring large
    BASE_PERIOD lately)

 -- Chris Radek <chris@timeguy.com>  Sun, 12 Feb 2006 22:03:00 -0600

emc2 (2.0.0-alpha18) testing; urgency=low

  * new build system, new config picker

 -- Chris Radek <chris@timeguy.com>  Sat, 11 Feb 2006 22:25:02 -0600

emc2 (2.0.0-alpha17) testing; urgency=low

  * alex's fixes to tkemc, univpwm setup changes

 -- Chris Radek <chris@timeguy.com>  Tue,  7 Feb 2006 22:25:02 -0600

emc2 (2.0.0-alpha16) testing; urgency=low

  * rebuild for 2.6.12-magma_cjr10

 -- Chris Radek <chris@timeguy.com>  Mon,  6 Feb 2006 21:00:00 -0600

emc2 (2.0.0-alpha15) testing; urgency=low

  * turn off debug output for sim-AXIS since the madly-scrolling
    gnome-terminal is rough on the x-server.

 -- Chris Radek <chris@timeguy.com>  Sun,  5 Feb 2006 13:47:24 -0600

emc2 (2.0.0-alpha14) testing; urgency=low

  * tkemc font fix (wasn't big enough)

 -- Chris Radek <chris@timeguy.com>  Sat,  4 Feb 2006 17:34:00 -0600

emc2 (2.0.0-alpha13) testing; urgency=low

  * tkemc help files

 -- Chris Radek <chris@timeguy.com>  Sat,  4 Feb 2006 14:41:00 -0600

emc2 (2.0.0-alpha12) testing; urgency=low

  * move doc files to the right location
  * move TkEmc to the right location
  * don't compress the pdf file!

 -- Chris Radek <chris@timeguy.com>  Wed,  1 Feb 2006 14:11:36 -0600

emc2 (2.0.0-alpha11) testing; urgency=low

  * -dev package

 -- Chris Radek <chris@timeguy.com>  Wed,  1 Feb 2006 14:11:36 -0600

emc2 (2.0.0-alpha10) testing; urgency=low

  * Fix Suggest due to renamed AXIS package
  * Source package build stuff and build cleanup, thanks jepler

 -- Chris Radek <chris@timeguy.com>  Wed,  1 Feb 2006 10:59:36 -0600

emc2 (2.0.0-alpha9) testing; urgency=low

  * AXIS sim configuration

 -- Chris Radek <chris@timeguy.com>  Mon, 30 Jan 2006 23:00:59 -0600

emc2 (2.0.0-alpha8) testing; urgency=low

  * cosmetic changes
  * fix tkemc resources (again?)

 -- Chris Radek <chris@timeguy.com>  Mon, 30 Jan 2006 18:08:56 -0600

emc2 (2.0.0-alpha7) testing; urgency=low

  * fix dependencies

 -- Chris Radek <chris@timeguy.com>  Mon, 30 Jan 2006 14:05:41 -0600

emc2 (2.0.0-alpha6) testing; urgency=low

  * fix tkemc resources, fix program path /usr/share/emc/ncfiles

 -- Chris Radek <chris@timeguy.com>  Mon, 30 Jan 2006 14:05:41 -0600

emc2 (2.0.0-alpha5) testing; urgency=low

  * finish removing sudo dependencies

 -- Chris Radek <chris@timeguy.com>  Sun, 29 Jan 2006 17:40:38 -0600

emc2 (2.0.0-alpha4) testing; urgency=low

  * fix sudo problems by using emc_module_helper

 -- Chris Radek <chris@timeguy.com>  Sat, 28 Jan 2006 18:42:00 -0600

emc2 (2.0.0-alpha3) testing; urgency=low

  * fix for bug 1205237 (getting stuck in MANUAL mode), thanks alex_joni

 -- Chris Radek <chris@timeguy.com>  Sat, 28 Jan 2006 12:14:00 -0600

emc2 (2.0.0-alpha2) testing; urgency=low

  * wizard image fix

 -- Chris Radek <chris@timeguy.com>  Sat, 28 Jan 2006 12:14:00 -0600

emc2 (2.0.0-alpha1) testing; urgency=low

  * udev fix

 -- Chris Radek <chris@timeguy.com>  Sat, 28 Jan 2006 10:52:57 -0600

emc2 (2.0.0-alpha0) testing; urgency=low

  * Initial build.

  * 2006.01.28 - fixed bug #1205237, mode switching sometimes hung

  * 2006.01.08 - M62/M63 digital outputs synchronous to motion
               M64/M65 digital outputs that get set right away

  * 2006.01.06 - work on halconfig.tcl, it is used to display/configure HAL data
               requires the BWidget package, realtime, and HAL to run.

  * 2006.01.04 - fix bug #1387740, a motion that goes nowhere clears feedrate

  * 2006.01.01 - the config picker has i18n support, a german translation exists

  * 2005.12.20 - a new config picker has been written, if you start just the 
               runscript this one helps you choose a config to run

  * 2005.12.13 - new runscript, and config organisation
               work towards the first release of emc2

  * 2005.xx.xx - emc2 now supports tool-changing in complex scenarios
    
  * 2005.xx.xx - classicladder now a HAL component, a software PLC
   
  * 2004.xx.xx - HAL (the Hardware Abstraction Layer) is used for 
               adressing hardware drivers, and allows fir simple configuration

 -- Alex Joni <alex_joni@users.sourceforge.net>  Thu, 21 Jan 2006 22:50:00 +0200<|MERGE_RESOLUTION|>--- conflicted
+++ resolved
@@ -1,10 +1,9 @@
-<<<<<<< HEAD
 emc2 (1:2.5.0~pre) hardy; urgency=low
 
   * (fill out this changelog before releasing)
 
  -- Jeff Epler <jepler@unpythonic.net>  Sat, 31 Jul 2010 12:41:10 -0500
-=======
+
 emc2 (1:2.4.4) lucid; urgency=low
 
   * axis: improve preview of programs that use tool length parameters
@@ -41,7 +40,6 @@
   * stg: fix incorrect negative DAC output
 
  -- Jeff Epler <jepler@unpythonic.net>  Sat, 18 Sep 2010 13:22:23 -0500
->>>>>>> cf709e3b
 
 emc2 (1:2.4.3) lucid; urgency=low
 
