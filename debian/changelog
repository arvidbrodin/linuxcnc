--- conflicted
+++ resolved
@@ -1,10 +1,9 @@
-<<<<<<< HEAD
 linuxcnc (1:2.8.0~pre1) wheezy; urgency=low
 
   * Upcoming release, any year now!  Watch this space!
 
  -- Sebastian Kuzminsky <seb@highlab.com>  Sun, 26 Oct 2014 23:17:34 -0600
-=======
+
 linuxcnc (1:2.7.1) wheezy; urgency=low
 
   * docs: correct and expand description of #<_coord_system>
@@ -65,7 +64,6 @@
   * tests: add "spindle unloading" to m61 test
 
  -- Sebastian Kuzminsky <seb@highlab.com>  Sat, 17 Oct 2015 21:07:44 -0600
->>>>>>> 96026f6f
 
 linuxcnc (1:2.7.0) wheezy; urgency=low
 
