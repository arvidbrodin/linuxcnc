# HAL config file for Bridgeport BOSS.
#
# Load the core RT modules that will be needed.

# Kinematics
loadrt trivkins

# motion controller, get name and thread periods from ini file
loadrt [EMCMOT]EMCMOT servo_period_nsec=[EMCMOT]SERVO_PERIOD num_joints=[TRAJ]AXES

# PID module, for four PID loops
loadrt pid num_chan=4

# Install motenc driver.
loadrt hal_motenc

# Install PLC.
loadrt boss_plc

# Install debounce filters for operator console (cycle hold/start,
# limit override, spindle increase/decrease/status).
loadrt debounce cfg="7"

# Add functions to servo thread so they will be evaluated
# every servo period.
#
# Inputs are read at the beginning of the thread
addf debounce.0 servo-thread 1
addf motenc.0.encoder-read servo-thread 1
addf motenc.0.misc-update servo-thread 1
#addf motenc.0.adc-read servo-thread 1
addf motenc.0.digital-in-read servo-thread 1
# Do processing.
addf boss_plc.0.refresh servo-thread -1
addf motion-command-handler servo-thread -1
addf motion-controller servo-thread -1
addf pid.0.do-pid-calcs servo-thread -1
addf pid.1.do-pid-calcs servo-thread -1
addf pid.2.do-pid-calcs servo-thread -1
addf pid.3.do-pid-calcs servo-thread -1
# Outputs are updated at the end of the thread
addf motenc.0.dac-write servo-thread -1
addf motenc.0.digital-out-write servo-thread -1

# PID loops.
#
# Get maximum (and minimum) output volts from ini file.
setp pid.0.maxoutput [AXIS_0]MAX_OUTPUT
setp pid.1.maxoutput [AXIS_1]MAX_OUTPUT
setp pid.2.maxoutput [AXIS_2]MAX_OUTPUT
setp pid.3.maxoutput [AXIS_3]MAX_OUTPUT

# Set PID loop gains.
setp pid.0.Pgain [AXIS_0]P
setp pid.0.Igain [AXIS_0]I
setp pid.0.Dgain [AXIS_0]D
setp pid.0.bias [AXIS_0]BIAS
setp pid.0.FF0 [AXIS_0]FF0
setp pid.0.FF1 [AXIS_0]FF1
setp pid.0.FF2 [AXIS_0]FF2
# deadband should be just over 1 count
setp pid.0.deadband [AXIS_0]DEADBAND

setp pid.1.Pgain [AXIS_1]P
setp pid.1.Igain [AXIS_1]I
setp pid.1.Dgain [AXIS_1]D
setp pid.1.bias [AXIS_1]BIAS
setp pid.1.FF0 [AXIS_1]FF0
setp pid.1.FF1 [AXIS_1]FF1
setp pid.1.FF2 [AXIS_1]FF2
# deadband should be just over 1 count
setp pid.1.deadband [AXIS_1]DEADBAND

setp pid.2.Pgain [AXIS_2]P
setp pid.2.Igain [AXIS_2]I
setp pid.2.Dgain [AXIS_2]D
setp pid.2.bias [AXIS_2]BIAS
setp pid.2.FF0 [AXIS_2]FF0
setp pid.2.FF1 [AXIS_2]FF1
setp pid.2.FF2 [AXIS_2]FF2
# deadband should be just over 1 count
setp pid.2.deadband [AXIS_2]DEADBAND

setp pid.3.Pgain [AXIS_3]P
setp pid.3.Igain [AXIS_3]I
setp pid.3.Dgain [AXIS_3]D
setp pid.3.bias [AXIS_3]BIAS
setp pid.3.FF0 [AXIS_3]FF0
setp pid.3.FF1 [AXIS_3]FF1
setp pid.3.FF2 [AXIS_3]FF2
# deadband should be just over 1 count
setp pid.3.deadband [AXIS_3]DEADBAND

# Connect the enable signals to the PID blocks.
net xEnable joint.0.amp-enable-out => pid.0.enable
net yEnable joint.1.amp-enable-out => pid.1.enable
net zEnable joint.2.amp-enable-out => pid.2.enable
net aEnable joint.3.amp-enable-out => pid.3.enable

# Connect position commands to PID inputs.
net xPosCmd joint.0.motor-pos-cmd => pid.0.command
net yPosCmd joint.1.motor-pos-cmd => pid.1.command
net zPosCmd joint.2.motor-pos-cmd => pid.2.command
net aPosCmd joint.3.motor-pos-cmd => pid.3.command

# DACs
#
# Set DAC output scaling from ini file.
setp motenc.0.dac-01-gain [AXIS_0]OUTPUT_SCALE
setp motenc.0.dac-03-gain [AXIS_1]OUTPUT_SCALE
setp motenc.0.dac-02-gain [AXIS_2]OUTPUT_SCALE
setp motenc.0.dac-00-gain [AXIS_3]OUTPUT_SCALE

# Set DAC offset from ini file.
setp motenc.0.dac-01-offset [AXIS_0]OUTPUT_OFFSET
setp motenc.0.dac-03-offset [AXIS_1]OUTPUT_OFFSET
setp motenc.0.dac-02-offset [AXIS_2]OUTPUT_OFFSET
setp motenc.0.dac-00-offset [AXIS_3]OUTPUT_OFFSET

# Connect PID output signals to DACs.
net xOutput pid.0.output => motenc.0.dac-01-value
net yOutput pid.1.output => motenc.0.dac-03-value
net zOutput pid.2.output => motenc.0.dac-02-value
net aOutput pid.3.output => motenc.0.dac-00-value

# Encoders.
#
# Set feedback scaling from ini file.
setp motenc.0.enc-01-scale [AXIS_0]INPUT_SCALE 
setp motenc.0.enc-03-scale [AXIS_1]INPUT_SCALE 
setp motenc.0.enc-02-scale [AXIS_2]INPUT_SCALE 
setp motenc.0.enc-00-scale [AXIS_3]INPUT_SCALE 

# Connect position feedback to PID loop.
net xPosFb motenc.0.enc-01-position => pid.0.feedback
net yPosFb motenc.0.enc-03-position => pid.1.feedback
net zPosFb motenc.0.enc-02-position => pid.2.feedback
net aPosFb motenc.0.enc-00-position => pid.3.feedback

# Connect position feedback to motion module.
<<<<<<< HEAD
linksp xPosFb => joint.0.motor-pos-fb
linksp yPosFb => joint.1.motor-pos-fb
linksp zPosFb => joint.2.motor-pos-fb
linksp aPosFb => joint.3.motor-pos-fb
=======
net xPosFb => axis.0.motor-pos-fb
net yPosFb => axis.1.motor-pos-fb
net zPosFb => axis.2.motor-pos-fb
net aPosFb => axis.3.motor-pos-fb
>>>>>>> 68462e54

# Connect position feedback to PLC.
net xPosFb => boss_plc.0.x-position-in
net yPosFb => boss_plc.0.y-position-in

# Connect index pulses to motion controller.
net xIndex motenc.0.enc-01-index-enable <=> joint.0.index-enable
net yIndex motenc.0.enc-03-index-enable <=> joint.1.index-enable
net zIndex motenc.0.enc-02-index-enable <=> joint.2.index-enable
net aIndex motenc.0.enc-00-index-enable <=> joint.3.index-enable

# Limits.
#
# Connect limit/home switch inputs to PLC and motion controller.
net xLimitSw motenc.0.in-09 => boss_plc.0.x-limit-in
<<<<<<< HEAD
linksp xLimitSw => joint.0.home-sw-in
net yLimitSw motenc.0.in-13 => boss_plc.0.y-limit-in
linksp yLimitSw => joint.1.home-sw-in
=======
net xLimitSw => axis.0.home-sw-in
net yLimitSw motenc.0.in-13 => boss_plc.0.y-limit-in
net yLimitSw => axis.1.home-sw-in
>>>>>>> 68462e54
net zMinlimSw motenc.0.in-26 => boss_plc.0.z-limit-neg-in
net zMaxlimSw motenc.0.in-25 => boss_plc.0.z-limit-pos-in
net zHome motenc.0.in-27 => joint.2.home-sw-in

# Connect PLC limit switch outputs to motion controller.
net xMinLim boss_plc.0.x-limit-neg-out => joint.0.neg-lim-sw-in
net xMaxLim boss_plc.0.x-limit-pos-out => joint.0.pos-lim-sw-in
net yMinLim boss_plc.0.y-limit-neg-out => joint.1.neg-lim-sw-in
net yMaxLim boss_plc.0.y-limit-pos-out => joint.1.pos-lim-sw-in
net zMinLim boss_plc.0.z-limit-neg-out => joint.2.neg-lim-sw-in
net zMaxLim boss_plc.0.z-limit-pos-out => joint.2.pos-lim-sw-in

# Amp enables/faults.
#
# Connect amp ready to PLC.
net xReady motenc.0.in-08 => boss_plc.0.x-amp-ready-in
net yReady motenc.0.in-12 => boss_plc.0.y-amp-ready-in
net zReady motenc.0.in-24 => boss_plc.0.z-amp-ready-in
net aReady motenc.0.in-28 => boss_plc.0.a-amp-ready-in

# Connect amp enables to I/O.
net xEnable => motenc.0.out-00
net yEnable => motenc.0.out-01
net zEnable => motenc.0.out-08
net aEnable => motenc.0.out-09

# Connect amp enables to PLC.
net xEnable => boss_plc.0.x-amp-enable-in
net yEnable => boss_plc.0.y-amp-enable-in
net zEnable => boss_plc.0.z-amp-enable-in
net aEnable => boss_plc.0.a-amp-enable-in

# Connect amp faults to motion controller.
net xFault boss_plc.0.x-amp-fault-out => joint.0.amp-fault-in
net yFault boss_plc.0.y-amp-fault-out => joint.1.amp-fault-in
net zFault boss_plc.0.z-amp-fault-out => joint.2.amp-fault-in
net aFault boss_plc.0.a-amp-fault-out => joint.3.amp-fault-in

# Spindle.
#
# Connect spindle speed to PLC and spindle fwd/rev/stat to I/O.
net spindleSpeed motion.spindle-speed-out => boss_plc.0.spindle-speed-in
net spindleFwd boss_plc.0.spindle-fwd-out => motenc.0.out-11
net spindleRev boss_plc.0.spindle-rev-out => motenc.0.out-12
net spindleIsOnSw motenc.0.in-29-not => debounce.0.5.in
net spindleIsOnDly debounce.0.5.out => debounce.0.6.in
net spindleIsOn debounce.0.6.out => boss_plc.0.spindle-is-on-in

# Connect spindle brake to PLC and PLC brake to I/O.
setp boss_plc.0.brake-on-delay 500
setp boss_plc.0.brake-off-delay 800
net spindleBrakeOnMot motion.spindle-brake => boss_plc.0.brake-en-in
setp motenc.0.out-02-invert 1
net spindleBrakeOn boss_plc.0.brake-en-out => motenc.0.out-02

# Tool change.
#
# Loop back tool prepare pins.
net toolPrepare iocontrol.0.tool-prepare iocontrol.0.tool-prepared

# Connect tool change pins to PLC.
net toolChange iocontrol.0.tool-change => boss_plc.0.tool-change-in
net toolChanged boss_plc.0.tool-changed-out => iocontrol.0.tool-changed

# Coolant.
#
# Connect mist/flood coolant to PLC.
net mistOnIo iocontrol.0.coolant-mist => boss_plc.0.mist-on-in
net floodOnIo iocontrol.0.coolant-flood => boss_plc.0.flood-on-in

# Connect mist/flood coolant to I/O.
net mistOn boss_plc.0.mist-on-out => motenc.0.out-14
net floodOn boss_plc.0.flood-on-out => motenc.0.out-15

# Lube.
#
# Connect lube motor run to I/O.
net lubeOn iocontrol.0.lube => motenc.0.out-13
#net lubeOn motion.spindle-on => motenc.0.out-13

# Connect lube level to I/O.
net lubeLevel motenc.0.in-30-not => iocontrol.0.lube_level

# Operator console.
#
# Set debounce time.
setp debounce.0.delay 20

# Connect e-stop I/O.
net eStopSense motenc.0.in-32 => iocontrol.0.emc-enable-in
net eStopWrite iocontrol.0.user-enable-out => motenc.0.out-16

# Connect cycle hold/start.
net cycleHoldSw motenc.0.in-33-not => debounce.0.0.in
net cycleHold debounce.0.0.out => boss_plc.0.cycle-hold-in
net cycleStartSw motenc.0.in-34 => debounce.0.1.in
net cycleStart debounce.0.1.out => boss_plc.0.cycle-start-in
net feedHold boss_plc.0.feed-hold-out => motion.feed-hold
net waitUser boss_plc.0.wait-user-out => motenc.0.out-17

# Connect speed overrides.
net spindleIncSw motenc.0.enc-04-index => debounce.0.2.in
net spindleIncDb debounce.0.2.out => boss_plc.0.spindle-inc-in
net spindleInc boss_plc.0.spindle-inc-out => motenc.0.out-03
net spindleDecSw motenc.0.enc-06-index => debounce.0.3.in
net spindleDecDb debounce.0.3.out => boss_plc.0.spindle-dec-in
net spindleDec boss_plc.0.spindle-dec-out => motenc.0.out-04

# Connect limit override.
net limitOverrideSw motenc.0.in-35-not => debounce.0.4.in
net limitOverride debounce.0.4.out => boss_plc.0.limit-override-in
net limitActive boss_plc.0.limit-active-out => motenc.0.out-18

# Connect rapid/feed overrides.
net adaptiveFeed boss_plc.0.adaptive-feed-out => motion.adaptive-feed
setp halui.feed-override.scale 0.01
net feedOverride motenc.0.enc-04-count => halui.feed-override.counts
#net rapidOverride motenc.0.enc-06-count => halui.rapid-override.counts

# Set the jog mode so motion stops as soon as the wheel stops.
setp joint.0.jog-vel-mode TRUE
setp joint.1.jog-vel-mode TRUE
setp joint.2.jog-vel-mode TRUE
setp joint.3.jog-vel-mode TRUE

# Connect jog axis select to motion controller and PLC.
<<<<<<< HEAD
net xJog motenc.0.in-40 => joint.0.jog-enable
net yJog motenc.0.in-41 => joint.1.jog-enable
net zJog motenc.0.in-42 => joint.2.jog-enable
net aJog motenc.0.in-43 => joint.3.jog-enable
linksp xJog => boss_plc.0.x-jog-en-in
linksp yJog => boss_plc.0.y-jog-en-in
linksp zJog => boss_plc.0.z-jog-en-in
=======
net xJog motenc.0.in-40 => axis.0.jog-enable
net yJog motenc.0.in-41 => axis.1.jog-enable
net zJog motenc.0.in-42 => axis.2.jog-enable
net aJog motenc.0.in-43 => axis.3.jog-enable
net xJog => boss_plc.0.x-jog-en-in
net yJog => boss_plc.0.y-jog-en-in
net zJog => boss_plc.0.z-jog-en-in
>>>>>>> 68462e54

# Connect jog wheel encoder.
net jogCounts motenc.0.enc-05-count => joint.0.jog-counts joint.1.jog-counts joint.2.jog-counts joint.3.jog-counts

# Connect jog scale selects to PLC.
setp boss_plc.0.jog-scale-0 0.000001
setp boss_plc.0.jog-scale-1 0.000010
setp boss_plc.0.jog-scale-2 0.000100
net jogScaleSel0 motenc.0.in-36 => boss_plc.0.jog-sel-in-0
net jogScaleSel1 motenc.0.in-37 => boss_plc.0.jog-sel-in-1
net jogScaleSel2 motenc.0.in-38 => boss_plc.0.jog-sel-in-2

# Connect PLC jog scale output.
net jogScale boss_plc.0.jog-scale-out => joint.0.jog-scale joint.1.jog-scale joint.2.jog-scale joint.3.jog-scale<|MERGE_RESOLUTION|>--- conflicted
+++ resolved
@@ -138,17 +138,10 @@
 net aPosFb motenc.0.enc-00-position => pid.3.feedback
 
 # Connect position feedback to motion module.
-<<<<<<< HEAD
-linksp xPosFb => joint.0.motor-pos-fb
-linksp yPosFb => joint.1.motor-pos-fb
-linksp zPosFb => joint.2.motor-pos-fb
-linksp aPosFb => joint.3.motor-pos-fb
-=======
-net xPosFb => axis.0.motor-pos-fb
-net yPosFb => axis.1.motor-pos-fb
-net zPosFb => axis.2.motor-pos-fb
-net aPosFb => axis.3.motor-pos-fb
->>>>>>> 68462e54
+net xPosFb => joint.0.motor-pos-fb
+net yPosFb => joint.1.motor-pos-fb
+net zPosFb => joint.2.motor-pos-fb
+net aPosFb => joint.3.motor-pos-fb
 
 # Connect position feedback to PLC.
 net xPosFb => boss_plc.0.x-position-in
@@ -164,15 +157,9 @@
 #
 # Connect limit/home switch inputs to PLC and motion controller.
 net xLimitSw motenc.0.in-09 => boss_plc.0.x-limit-in
-<<<<<<< HEAD
-linksp xLimitSw => joint.0.home-sw-in
+net xLimitSw => joint.0.home-sw-in
 net yLimitSw motenc.0.in-13 => boss_plc.0.y-limit-in
-linksp yLimitSw => joint.1.home-sw-in
-=======
-net xLimitSw => axis.0.home-sw-in
-net yLimitSw motenc.0.in-13 => boss_plc.0.y-limit-in
-net yLimitSw => axis.1.home-sw-in
->>>>>>> 68462e54
+net yLimitSw => joint.1.home-sw-in
 net zMinlimSw motenc.0.in-26 => boss_plc.0.z-limit-neg-in
 net zMaxlimSw motenc.0.in-25 => boss_plc.0.z-limit-pos-in
 net zHome motenc.0.in-27 => joint.2.home-sw-in
@@ -299,23 +286,13 @@
 setp joint.3.jog-vel-mode TRUE
 
 # Connect jog axis select to motion controller and PLC.
-<<<<<<< HEAD
 net xJog motenc.0.in-40 => joint.0.jog-enable
 net yJog motenc.0.in-41 => joint.1.jog-enable
 net zJog motenc.0.in-42 => joint.2.jog-enable
 net aJog motenc.0.in-43 => joint.3.jog-enable
-linksp xJog => boss_plc.0.x-jog-en-in
-linksp yJog => boss_plc.0.y-jog-en-in
-linksp zJog => boss_plc.0.z-jog-en-in
-=======
-net xJog motenc.0.in-40 => axis.0.jog-enable
-net yJog motenc.0.in-41 => axis.1.jog-enable
-net zJog motenc.0.in-42 => axis.2.jog-enable
-net aJog motenc.0.in-43 => axis.3.jog-enable
 net xJog => boss_plc.0.x-jog-en-in
 net yJog => boss_plc.0.y-jog-en-in
 net zJog => boss_plc.0.z-jog-en-in
->>>>>>> 68462e54
 
 # Connect jog wheel encoder.
 net jogCounts motenc.0.enc-05-count => joint.0.jog-counts joint.1.jog-counts joint.2.jog-counts joint.3.jog-counts
