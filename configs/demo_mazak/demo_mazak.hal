# this file contains the HAL configuration for Roland's Mazak
#
# kinematics
loadrt trivkins
# first load the motion controller, get name and thread periods from ini file
loadrt [EMCMOT]EMCMOT base_period_nsec=[EMCMOT]BASE_PERIOD servo_period_nsec=[EMCMOT]SERVO_PERIOD

# next load I/O drivers.  This retrofit uses three different I/O devices
#
# 1) MOTENC-Lite card, for analog outs to drives, encoder feedback, and
#     some digital I/O.
#
loadrt hal_motenc

# 2) AXIOM AX5214H card, for 48 digital I/O
#     we are using 32 inputs and 16 outputs, with the outputs on port
#     C, which can be converted to inputs 4 bits at a time.
#
loadrt hal_ax5214h cfg="0x220_iiooiioo"

# 3) Parallel Port, driving PMDX-122 card.  This provides a charge pump
#     type watchdog, and also provides a small number of inputs that
#     can be sampled at a higher rate.  The jogwheel comes in thru this
#     card and is counted in software.
#
loadrt hal_parport cfg="0x0378_in"

# 4) Weighted summer, driven by toolchanger slot position inputs
#     This adds together the 5 bits (with bit 4 being equal to 13)
#     and outputs the sum as an S32
#
loadrt weighted_sum wsum_sizes=5

# I/O Mapping - Physical I/O points to driver pins
# --------------------------------------------------------
# OPTO-22 board IO-1 input  module  0 is ax5214h.0.in-24
# OPTO-22 board IO-1 input  module  1 is ax5214h.0.in-25
#    "                  "                      "
# OPTO-22 board IO-1 input  module 14 is ax5214h.0.in-38
# OPTO-22 board IO-1 input  module 15 is ax5214h.0.in-39
# OPTO-22 board IO-1 output module 16 is ax5214h.0.out-40
# OPTO-22 board IO-1 output module 17 is ax5214h.0.out-41
#    "                  "                      "
# OPTO-22 board IO-1 output module 22 is ax5214h.0.out-46
# OPTO-22 board IO-1 output module 23 is ax5214h.0.out-47
# --------------------------------------------------------
# OPTO-22 board IO-2 input  module  0 is ax5214h.0.in-00
# OPTO-22 board IO-2 input  module  1 is ax5214h.0.in-01
#    "                  "                      "
# OPTO-22 board IO-2 input  module 14 is ax5214h.0.in-14
# OPTO-22 board IO-2 input  module 15 is ax5214h.0.in-15
# OPTO-22 board IO-2 output module 16 is ax5214h.0.out-16
# OPTO-22 board IO-2 output module 17 is ax5214h.0.out-17
#    "                  "                      "
# OPTO-22 board IO-2 output module 22 is ax5214h.0.out-22
# OPTO-22 board IO-2 output module 23 is ax5214h.0.out-23
# --------------------------------------------------------
# OPTO-22 board IO-3 output module  0 is motenc.3.out-15
# OPTO-22 board IO-3 output module  1 is motenc.3.out-14
#    "                  "                      "
# OPTO-22 board IO-3 output module  6 is motenc.3.out-01
# OPTO-22 board IO-3 output module  7 is motenc.3.out-00
# OPTO-22 board IO-3 input  module  8 is motenc.3.in-16
# OPTO-22 board IO-3 input  module  9 is motenc.3.in-17
#    "                  "                      "
# OPTO-22 board IO-3 input  module 22 is motenc.3.in-30
# OPTO-22 board IO-3 input  module 23 is motenc.3.in-31
# --------------------------------------------------------
# Breakout board IO-4 output chan  0 is motenc.3.out-00
# Breakout board IO-4 output chan  1 is motenc.3.out-01
#    "                  "                      "
# Breakout board IO-4 output chan  6 is motenc.3.out-06
# Breakout board IO-4 output chan  7 is motenc.3.out-07
# Breakout board IO-4 input  chan  0 is motenc.3.in-00
# Breakout board IO-4 input  chan  1 is motenc.3.in-01
#    "                  "                      "
# Breakout board IO-4 input  chan 14 is motenc.3.in-14
# Breakout board IO-4 input  chan 15 is motenc.3.in-15
# --------------------------------------------------------

# Now we load some more HAL components:
#
# the rest of these components implement spindle speed
# scaling (for high/low shifting) and spindle orient

loadrt mux2 count=2
loadrt mux4 count=1
loadrt wcomp count=2
loadrt scale count=3
loadrt modmath mod_dir=2
loadrt charge_pump
loadrt tristate_bit
loadrt tristate_float count=3
loadrt conv_s32_float

# Software encoder counter, for the jogwheel, and possibly a future
# small manual encoder for a feedrate override knob.
#
loadrt encoder num_chan=1

# PID loops: 3 for axis control and one for spindle orient
#
loadrt pid num_chan=4

# classicladder for machine logic
# (load the realtime portion)
loadrt classicladder_rt numRungs=50 numBits=50 numWords=8 numTimers=20 numMonostables=10 numPhysInputs=50 numPhysOutputs=40 numArithmExpr=4 numSections=4

# invoke the user part of CL to silently load the program
loadusr -w classicladder --nogui demo_mazak.clp

# load debounce to handle the pushbuttons on the operator panels
loadrt debounce cfg="8"
setp debounce.0.delay 3

# -----------------------------------------------

# connect I/O driver functions to thread(s)
#
addf motenc.3.encoder-read          servo-thread
addf motenc.3.digital-in-read       servo-thread
addf ax5214h.0.read                 servo-thread
addf encoder.capture-position       servo-thread
addf motenc.3.adc-read              servo-thread

# convert IO to internally useful representations
addf scale.2                        servo-thread
# converter for tool magazine position
addf process_wsums                  servo-thread
addf mod-dir.0			    servo-thread
addf mod-dir.1			    servo-thread

# ladder logic is executed once all the inputs are read
#addf classicladder.0.refresh        servo-thread

# adaptive feedrate mux
addf mux2.1			    servo-thread
# now we run the motion controller
addf motion-command-handler         servo-thread
addf motion-controller              servo-thread

# ladder logic is executed once all the inputs are read
addf classicladder.0.refresh        servo-thread
# charge pump can run just about any time
addf charge-pump                    servo-thread

# pid calculations are done after the motion module
# has determined new position commands.
addf pid.0.do-pid-calcs             servo-thread
addf pid.1.do-pid-calcs             servo-thread
addf pid.2.do-pid-calcs             servo-thread

# spindle signal handling is done next
addf pid.3.do-pid-calcs             servo-thread
addf mux2.0                         servo-thread
addf scale.0                        servo-thread
addf scale.1                        servo-thread
addf mux4.0                         servo-thread
addf wcomp.0                        servo-thread
addf wcomp.1                        servo-thread
addf tristate-bit.0                 servo-thread

# misc stuff (jogwheel scale, tool number display)
addf tristate-float.0               servo-thread
addf tristate-float.1               servo-thread
addf tristate-float.2               servo-thread
addf conv-s32-float.0               servo-thread

# output drivers are loaded last
addf motenc.3.dac-write             servo-thread
addf motenc.3.digital-out-write     servo-thread
addf ax5214h.0.write                servo-thread
addf parport.0.write                servo-thread

# the base thread (fast thread) isn't needed for step pulse
# generation since this is a servo machine.  However we use
# it to sample the jogwheel signals and count them in software

addf parport.0.read                 base-thread
addf encoder.update-counters        base-thread

# -------------------------------------------------

# Next, create signals with meaningfull names, and attach them to the
#  physical pins.  There are a lot of these, so they are broken up

# ---------------------------------------------------
# ESTOP and related signals
net external-estop-ok ax5214h.0.in-24
net gui-estop-ok iocontrol.0.user-enable-out
net main-estop-ok parport.0.pin-01-out
net main-estop-ok iocontrol.0.emc-enable-in
net main-estop-ok charge-pump.enable
net estop-reset iocontrol.0.user-request-enable
net charge-pump parport.0.pin-17-out
net charge-pump charge-pump.out


# servo power supply control
net AP1 motenc.3.out-00
net AP2 motenc.3.out-01

# motion enable - this signal prevents the motion controller
# from starting unless everything is OK (comes from ladder)
net motion-enable motion.enable

# servo amp enable (only one, driven by axis 0)
<<<<<<< HEAD
newsig servo-enable bit
linksp servo-enable motenc.3.out-02
linksp servo-enable joint.0.amp-enable-out
=======
net servo-enable motenc.3.out-02
net servo-enable axis.0.amp-enable-out
>>>>>>> 68462e54

# servo amp fault signals
# the signals from the amps are actually "not running"
# they are asserted when the amp is faulted, OR just
# disabled.  So we use the inverse and call them "running"
net X-amp-running motenc.3.in-12-not
net Y-amp-running motenc.3.in-13-not
net Z-amp-running motenc.3.in-14-not
# need to release the Z-axis brake when running
net Z-amp-running motenc.3.out-15

# these are the real fault signals, and go to the motion
# controller, they are derived from the ones above by
# ladder logic
<<<<<<< HEAD
newsig X-amp-fault bit
linksp X-amp-fault joint.0.amp-fault-in
newsig Y-amp-fault bit
linksp Y-amp-fault joint.1.amp-fault-in
newsig Z-amp-fault bit
linksp Z-amp-fault joint.2.amp-fault-in
=======
net X-amp-fault axis.0.amp-fault-in
net Y-amp-fault axis.1.amp-fault-in
net Z-amp-fault axis.2.amp-fault-in
>>>>>>> 68462e54

# Limit switches
# (the switches are NC, and open when hit, so
# we invert the signals by using the -not input
# pin - the result is limit signals that are
# TRUE when the machine is on the limit.)
net X-lim-plus  motenc.3.in-00-not => joint.0.pos-lim-sw-in
net X-lim-minus motenc.3.in-01-not => joint.0.neg-lim-sw-in
net Y-lim-plus  motenc.3.in-02-not => joint.1.pos-lim-sw-in
net Y-lim-minus motenc.3.in-03-not => joint.1.neg-lim-sw-in
net Z-lim-plus  motenc.3.in-04-not => joint.2.pos-lim-sw-in
net Z-lim-minus motenc.3.in-05-not => joint.2.neg-lim-sw-in

# Home switches
# (the switches are NC, see note above)
net X-home motenc.3.in-08-not => joint.0.home-sw-in
net Y-home motenc.3.in-09-not => joint.1.home-sw-in
net Z-home motenc.3.in-10-not => joint.2.home-sw-in

# spindle related signals: "high level" signals
#   ready (from drive to PC)
#   run (from motion)
#   run (to drive)
#   at speed (from drive to PC)
#   orient command (to spindle control)
#   oriented status (from spindle control)
#   commanded speed (from EMC to control)
#   spindle current feedback (from drive to PC)

# spindle related signals: "internal" signal

# get spindle position from encoder
net sp-enc-pos motenc.3.enc-03-position
# scale spindle position to degrees
# 1440 cnts/rev = 4 cnts/degree
setp motenc.3.enc-03-scale -4.0

# get desired orient position from ini file
sets sp-orient-pos-cmd [SPINDLE]ORIENT_POSITION

# connect commanded and feedback positions to PID loop
net sp-orient-pos-cmd pid.3.command
net sp-enc-pos pid.3.feedback

# enable PID loop when in orient mode
net spindle-do-orient pid.3.enable

# tuning params for PID loop
setp pid.3.Pgain 1.0
setp pid.3.Igain 0.6
setp pid.3.Dgain 0.2
setp pid.3.deadband 0.4

# prevent integrator windup at the beginning of an orient
# after running the spindle for a long time.  The error is
# very high before the first index happens.
setp pid.3.maxerrorI 200.0

# limit outputs, we don't want to go fast during orient
setp pid.3.maxoutput 100

# check position error with window comparator
net sp-orient-pos-err pid.3.error
net sp-orient-pos-err wcomp.0.in
net sp-orient-pos-ok wcomp.0.out
# set a +/- 1 degree window
setp wcomp.0.min -1.0
setp wcomp.0.max  1.0

# output of loop is velocity for orientation
net sp-orient-rpm-cmd pid.3.output

# select between normal speed and orient speed
# based on do-orient command
net sp-orient-rpm-cmd mux2.0.in1
net spindle-rpm-cmd mux2.0.in0
net spindle-do-orient mux2.0.sel
# output of mux is desired spindle RPM
net sp-rpm-cmd mux2.0.out

# use scale blocks to calculate required motor RPM for
# both gears based on desired spindle RPM
net sp-rpm-cmd scale.0.in
net sp-mtr-high-rpm-cmd scale.0.out
setp scale.0.gain [SPINDLE]HIGH_GEAR_RATIO
net sp-rpm-cmd scale.1.in
net sp-mtr-low-rpm-cmd scale.1.out
setp scale.1.gain [SPINDLE]LOW_GEAR_RATIO

# select either high or low speed based on current gear ratio,
# unless shifting, then select a low speed for meshing the gears
net sp-mtr-high-rpm-cmd mux4.0.in0
net sp-mtr-low-rpm-cmd mux4.0.in1
net sp-mtr-mesh-rpm-cmd mux4.0.in2
net sp-mtr-mesh-rpm-cmd mux4.0.in3
net sp-in-low-gear mux4.0.sel0
net sp-shifting mux4.0.sel1
# output of mux is desired motor RPM
net sp-mtr-rpm-cmd mux4.0.out
# set meshing speed
sets sp-mtr-mesh-rpm-cmd 15

# link the final motor command to the DAC
net sp-mtr-rpm-cmd motenc.3.dac-03-value
# set scaling - 10V = 4500RPM at the motor
setp motenc.3.dac-03-gain -0.002222
# correct for offset, it causes drift and hunting
setp motenc.3.dac-03-offset -8

# connect other signals to drive
net spindle-ready motenc.3.in-15
net spindle-drive-run motenc.3.out-03
net sp-at-speed motenc.3.in-11
net spindle-amps motenc.3.adc-03-value

# connect signals to gearbox controls
# need to add a spindle run command
# and a rotating speed I think
net sp-engage-high-gear ax5214h.0.out-21
net sp-engage-low-gear ax5214h.0.out-20
net sp-in-high-gear ax5214h.0.in-34
net sp-in-neutral ax5214h.0.in-35
net sp-in-low-gear ax5214h.0.in-36

# use scale block to convert spindle position in degrees
# to revolutions for rigid tapping
net sp-enc-pos scale.2.in
net sp-pos-revs scale.2.out
setp scale.2.gain 0.002777777777777
net sp-pos-revs motion.spindle-revs

# rayh begins to screw it up with help from his friends
# connect iocontrol signals for spindle run and speed
# these work as long as a spindle command is being output.
net spindle-run-request motion.spindle-on
net spindle-rpm-cmd motion.spindle-speed-out

# end of spindle control

# ioControl exports some tool pins
# iocontrol.0.tool-prepare
# iocontrol.0.tool-prep-number
# and expects iocontrol.0.tool-prepared (when the tool prep. is done)
# iocontrol.0.tool-change (output)
# and expects iocontrol.0.tool-changed (when tool changed)
# it also exports iocontrol.0.tool-number, which is the current tool
# in the spindle and is used when its time to return that tool to
# the tool magazine
net tool-prepare iocontrol.0.tool-prepare
net tool-prepared iocontrol.0.tool-prepared
net tool-change iocontrol.0.tool-change
net tool-changed iocontrol.0.tool-changed
net tool-requested-number iocontrol.0.tool-prep-number
net tool-current-number iocontrol.0.tool-number

# misc control
# tool change location push button operators
net magazine-index-pbs ax5214h.0.in-07
net worklight-pbs ax5214h.0.in-08
net tool-load-pbs ax5214h.0.in-09
net tool-unload-pbs ax5214h.0.in-10

# add front panel buttons here
net tool-unclamp-pbs ax5214h.0.in-39
net feed-hold-pbs ax5214h.0.in-14
net cycle-start-pbs ax5214h.0.in-25

# hydraulic pump
net hydraulic-pump-run motenc.3.out-14
net hydraulic-pump-running ax5214h.0.in-05

# hydraulic actuator prox switches
# tool load-unload arm
net tool-unloaded ax5214h.0.in-38
net tool-loaded ax5214h.0.in-15

# double or intermediate arm
net arm-retracted ax5214h.0.in-29
net arm-extended ax5214h.0.in-30
# FIXME!!  This sensor is broken, so we are using a delay
# instead - 2 seconds after the cylinder is actuated, we
# assume that we have reached the desired position and 
# set the signal true.  The commented out line below is
# the proper source for the signal.  But for now, it is
# driven by classicladder output number 27 (see ladder
# section near end of file).
#linksp arm-at-0/180 ax5214h.0.in-26
net arm-at-0/60 ax5214h.0.in-27
net arm-at-60 ax5214h.0.in-28
net arm-at-180 ax5214h.0.in-31

# tool drawbar
net tool-clamped ax5214h.0.in-33
net tool-unclamped ax5214h.0.in-32

# tool magazine or carousel with 0-24 positions
net magazine-in-position ax5214h.0.in-37
net magazine-not-in-position ax5214h.0.in-37-not
net magazine-not-in-position wsum.0.hold
net magazine-position-0 ax5214h.0.in-00
net magazine-position-0 wsum.0.bit.0.in
net magazine-position-1 ax5214h.0.in-01
net magazine-position-1 wsum.0.bit.1.in
net magazine-position-2 ax5214h.0.in-02
net magazine-position-2 wsum.0.bit.2.in
net magazine-position-3 ax5214h.0.in-03
net magazine-position-3 wsum.0.bit.3.in
net magazine-position-4 ax5214h.0.in-04
net magazine-position-4 wsum.0.bit.4.in
# set the bit weight for bit 4 to 13 instead of the default 16
setp wsum.0.bit.4.weight 13
# add a signal for magazine position
net magazine-position wsum.0.sum
# add a temporary signal to rotate by one.

# hydraulic valves
net arm-extend ax5214h.0.out-47
net arm-retract ax5214h.0.out-46
net arm-60cw ax5214h.0.out-45
net arm-180ccw ax5214h.0.out-44
net tool-load ax5214h.0.out-43
net tool-unload ax5214h.0.out-42
net magazine-forward ax5214h.0.out-41
net magazine-reverse ax5214h.0.out-40
net tool-unclamp ax5214h.0.out-23
net head-unclamp ax5214h.0.out-22

# other solenoids and such
net spindle-air-blast ax5214h.0.out-19
net work-air-blast ax5214h.0.out-18
net mist-coolant ax5214h.0.out-17

net coolant-flood iocontrol.0.coolant-flood ax5214h.0.out-16

# magazine indexing
net magazine-position mod-dir.0.actual
net tool-requested-number mod-dir.0.desired
net tool-requested-match mod-dir.0.on-target

net magazine-position mod-dir.1.actual
net tool-current-number mod-dir.1.desired
net tool-current-match mod-dir.1.on-target

setp mod-dir.0.max-num [EMCIO]TOOL_TURRET_MAX
setp mod-dir.0.wrap [EMCIO]TOOL_TURRET_WRAP
setp mod-dir.1.max-num [EMCIO]TOOL_TURRET_MAX
setp mod-dir.1.wrap [EMCIO]TOOL_TURRET_WRAP
# direction to move to fetch new tool
net magazine-fwd-req-fetch mod-dir.0.up
net magazine-rev-req-fetch mod-dir.0.down
# direction to move to store previous tool
net magazine-fwd-req-store mod-dir.1.up
net magazine-rev-req-store mod-dir.1.down

# set encoder latch enable TRUE so encoder count "wraps" during toolchanges
# and resets under motion controller command for rigid tapping
net sp-index-enable motenc.3.enc-03-index-enable
net sp-index-enable tristate-bit.0.out
setp tristate-bit.0.in 1
net tool-change tristate-bit.0.enable
net sp-index-enable motion.spindle-index-enable

# jogwheel signals
setp encoder.0.x4-mode 0
net jogwheel-phA parport.0.pin-12-in
net jogwheel-phB parport.0.pin-11-in
# route signals to software encoder counter
net jogwheel-phA encoder.0.phase-A

net jogwheel-phB encoder.0.phase-B
# jogwheel output
net jogwheel-counts encoder.0.counts
# need to release the Z-axis brake when running
net Z-amp-running motenc.3.out-15

# feedhold, uses G50 adaptive feed input
sets zero 0.0
sets one 1.0
net adaptive-feed mux2.1.out
net adaptive-feed motion.adaptive-feed
net zero mux2.1.in1
net one mux2.1.in0
net feed-hold mux2.1.sel


# -----------------------------------------------------
# encoders - signals and scaling
#
# position in counts
net X-enc-counts motenc.3.enc-00-count
net Y-enc-counts motenc.3.enc-01-count
net Z-enc-counts motenc.3.enc-02-count

# scaling to get inches (scale comes from ini file)
setp motenc.3.enc-00-scale [AXIS_0]INPUT_SCALE
setp motenc.3.enc-01-scale [AXIS_1]INPUT_SCALE
setp motenc.3.enc-02-scale [AXIS_2]INPUT_SCALE

# position in inches
net X-enc-pos motenc.3.enc-00-position
net Y-enc-pos motenc.3.enc-01-position
net Z-enc-pos motenc.3.enc-02-position

# index pulses
net X-index-enable motenc.3.enc-00-index-enable joint.0.index-enable
net Y-index-enable motenc.3.enc-01-index-enable joint.1.index-enable
net Z-index-enable motenc.3.enc-02-index-enable joint.2.index-enable

# -----------------------------------------------------
# DACs - output to servo amps
#
net X-volts motenc.3.dac-00-value
net Y-volts motenc.3.dac-01-value
net Z-volts motenc.3.dac-02-value
# get scale and offset from the ini file
setp motenc.3.dac-00-gain [AXIS_0]OUTPUT_SCALE
setp motenc.3.dac-01-gain [AXIS_1]OUTPUT_SCALE
setp motenc.3.dac-02-gain [AXIS_2]OUTPUT_SCALE
setp motenc.3.dac-00-offset [AXIS_0]OUTPUT_OFFSET
setp motenc.3.dac-01-offset [AXIS_1]OUTPUT_OFFSET
setp motenc.3.dac-02-offset [AXIS_2]OUTPUT_OFFSET

# -----------------------------------------------------
# ADCs - servo amp current feedback
#
net X-amps motenc.3.adc-00-value
net Y-amps motenc.3.adc-01-value
net Z-amps motenc.3.adc-02-value
# set scale and offset (need to calibrate this)
setp motenc.3.adc-00-gain 1.0
setp motenc.3.adc-01-gain 1.0
setp motenc.3.adc-02-gain 1.0
setp motenc.3.adc-00-offset 0.0
setp motenc.3.adc-01-offset 0.0
setp motenc.3.adc-02-offset 0.0

# -----------------------------------------------------
# PIDs - position control
#

# signals for position command
# hook the motion controller outputs to the position command
<<<<<<< HEAD
linksp X-pos-cmd joint.0.motor-pos-cmd
linksp Y-pos-cmd joint.1.motor-pos-cmd
linksp Z-pos-cmd joint.2.motor-pos-cmd
=======
net X-pos-cmd axis.0.motor-pos-cmd
net Y-pos-cmd axis.1.motor-pos-cmd
net Z-pos-cmd axis.2.motor-pos-cmd
>>>>>>> 68462e54
# and to the PID inputs
net X-pos-cmd pid.0.command
net Y-pos-cmd pid.1.command
net Z-pos-cmd pid.2.command

# hook encoders to PID feedback
net X-enc-pos pid.0.feedback
net Y-enc-pos pid.1.feedback
net Z-enc-pos pid.2.feedback
# and to motion controller
<<<<<<< HEAD
linksp X-enc-pos joint.0.motor-pos-fb
linksp Y-enc-pos joint.1.motor-pos-fb
linksp Z-enc-pos joint.2.motor-pos-fb
=======
net X-enc-pos axis.0.motor-pos-fb
net Y-enc-pos axis.1.motor-pos-fb
net Z-enc-pos axis.2.motor-pos-fb
>>>>>>> 68462e54

# hook PID outputs to DACs
net X-volts pid.0.output
net Y-volts pid.1.output
net Z-volts pid.2.output

# use 'servo-enable' to enable PID blocks
# need to release the Z-axis brake when running
net Z-amp-running motenc.3.out-15

net servo-enable pid.0.enable
net servo-enable pid.1.enable
net servo-enable pid.2.enable

# get tuning params from ini file
setp pid.0.deadband [AXIS_0]DEADBAND
setp pid.0.Pgain [AXIS_0]PGAIN
setp pid.0.Igain [AXIS_0]IGAIN
setp pid.0.Dgain [AXIS_0]DGAIN
setp pid.0.FF0 [AXIS_0]FF0
setp pid.0.FF1 [AXIS_0]FF1
setp pid.0.FF2 [AXIS_0]FF2
setp pid.0.bias [AXIS_0]BIAS
setp pid.1.deadband [AXIS_1]DEADBAND
setp pid.1.Pgain [AXIS_1]PGAIN
setp pid.1.Igain [AXIS_1]IGAIN
setp pid.1.Dgain [AXIS_1]DGAIN
setp pid.1.FF0 [AXIS_1]FF0
setp pid.1.FF1 [AXIS_1]FF1
setp pid.1.FF2 [AXIS_1]FF2
setp pid.1.bias [AXIS_1]BIAS
setp pid.2.deadband [AXIS_2]DEADBAND
setp pid.2.Pgain [AXIS_2]PGAIN
setp pid.2.Igain [AXIS_2]IGAIN
setp pid.2.Dgain [AXIS_2]DGAIN
setp pid.2.FF0 [AXIS_2]FF0
setp pid.2.FF1 [AXIS_2]FF1
setp pid.2.FF2 [AXIS_2]FF2
setp pid.2.bias [AXIS_2]BIAS
# get maximum (and minimum) output volts from ini file
setp pid.0.maxoutput [AXIS_0]MAX_OUTPUT
setp pid.1.maxoutput [AXIS_1]MAX_OUTPUT
setp pid.2.maxoutput [AXIS_2]MAX_OUTPUT

# LADDER LOGIC!!!
#
# Classic ladder doesn't let you use meaningfull names, so this
# will be the magic decoder ring

# INPUTS to CL
# I0 = the GUI estop "button" isn't pressed
net gui-estop-ok classicladder.0.in-00
# I1 = servo-enable, used to mask amp faults when not enabled
net servo-enable classicladder.0.in-01
# I2 thru I4, amp running signal (FALSE when faulted OR disabled)
net X-amp-running classicladder.0.in-02
net Y-amp-running classicladder.0.in-03
net Z-amp-running classicladder.0.in-04
net spindle-use-low-gear classicladder.0.in-05
net sp-in-low-gear classicladder.0.in-06
net sp-in-high-gear classicladder.0.in-07
net sp-in-neutral classicladder.0.in-08
net sp-at-speed classicladder.0.in-09
net hydraulic-pump-running classicladder.0.in-10
net magazine-in-position classicladder.0.in-11
net magazine-index-pbs classicladder.0.in-12
net tool-load-pbs classicladder.0.in-13
net tool-loaded classicladder.0.in-14
net tool-unload-pbs classicladder.0.in-15
net tool-unloaded classicladder.0.in-16
net tool-unclamp-pbs classicladder.0.in-17
# based on difference between current position and
# the slot for the tool currently in the spindle
net magazine-fwd-req-store classicladder.0.in-18
net magazine-rev-req-store classicladder.0.in-19
# I20 = means the external estop chain is OK
net external-estop-ok classicladder.0.in-20
# I21 = estop-reset, pulsed to reset the estop relay
net estop-reset classicladder.0.in-21
net feed-hold-pbs classicladder.0.in-22
net spindle-run-request classicladder.0.in-23
net sp-orient-pos-ok classicladder.0.in-24
net tool-requested-match classicladder.0.in-25
net tool-prepare classicladder.0.in-26
# based on difference between current position and EMC
# requested position (from a T block)
net magazine-fwd-req-fetch classicladder.0.in-27
net magazine-rev-req-fetch classicladder.0.in-28
# tool changer proxes
net arm-at-0/180 classicladder.0.in-29
net arm-at-0/60 classicladder.0.in-30
net arm-at-180 classicladder.0.in-31
net arm-at-60 classicladder.0.in-32
net arm-extended classicladder.0.in-33
net arm-retracted classicladder.0.in-34
net tool-change classicladder.0.in-35
net tool-clamped classicladder.0.in-36
net tool-unclamped classicladder.0.in-37
net tool-current-match classicladder.0.in-38



# OUTPUTS from CL
# Q0 = AP1, first stage power up (applies power thru resistors)
net AP1 classicladder.0.out-00
# Q1 = AP2, second stage (bypasses resistors)
net AP2 classicladder.0.out-01
# Q2 thru Q4, amp faulted signal (ENABLED and NOT RUNNING)
net X-amp-fault classicladder.0.out-02
net Y-amp-fault classicladder.0.out-03
net Z-amp-fault classicladder.0.out-04
# Q5 is motion enable (after chain)
net motion-enable classicladder.0.out-05
# Q6 and 7 are the gear shift outputs
net sp-engage-low-gear classicladder.0.out-06
net sp-engage-high-gear classicladder.0.out-07
# Q8 indicates that a shift is in progress
net sp-shifting classicladder.0.out-08
net hydraulic-pump-run classicladder.0.out-09
net magazine-forward classicladder.0.out-10
net magazine-reverse classicladder.0.out-11
net tool-load classicladder.0.out-12
net tool-unload classicladder.0.out-13
net arm-extend classicladder.0.out-14
net arm-retract classicladder.0.out-15
net arm-60cw classicladder.0.out-16
net arm-180ccw classicladder.0.out-17
net tool-unclamp classicladder.0.out-18
net head-unclamp classicladder.0.out-19
net tool-prepared classicladder.0.out-20
net tool-changed classicladder.0.out-21
# Q22 indicates that the estop ladder rung (latch) is ok
net main-estop-ok classicladder.0.out-22
net spindle-drive-run classicladder.0.out-23
net spindle-at-speed classicladder.0.out-24
net spindle-oriented classicladder.0.out-25
net feed-hold classicladder.0.out-26
# FIXME! this is a temporary replacement for a bad sensor
net arm-at-0/180 classicladder.0.out-27
net spindle-do-orient classicladder.0.out-28

# CL internals (not HAL data, just here for documentation
#
# T0 = delay from estop OK to AP1
# T1 = delay from AP1 to AP2
# T2 = delay to allow servo amps to respond to enable
# T3 = delay between AP2 close and motion enable
# T4 = delay before shifting out of gear
# T5 = delay before shifting into gear
# T6 = oneshot for tool magazine advance
# T7 = hydraulic pump delay
# T8 = at-speed delay
# T9 = oriented delay
# T10 = bad prox delay


# B0 = delayed servo-enable, for fault masking
# B1 = five second initialization signal
# B2 = gear shifting in progress
# B3 = ok to shift into neutral
# B4 = ok to shift into gear
# B5 = magazine-index delay
# B6 = magazine stop delay
# B7 = tool load virtual
# B8 = tool unload virtual
# B9 = arm extend virtual
# B10 = arm retract virtual
# B11 = arm arm-60cw virtual
# B12 = arm arm 180ccw virtual
# B13 = arm tool unclamp virtual
# B14 = tool change preconditions ready
# B15 = cycle midpoint
# B16 = tool cycle start
<|MERGE_RESOLUTION|>--- conflicted
+++ resolved
@@ -205,14 +205,8 @@
 net motion-enable motion.enable
 
 # servo amp enable (only one, driven by axis 0)
-<<<<<<< HEAD
-newsig servo-enable bit
-linksp servo-enable motenc.3.out-02
-linksp servo-enable joint.0.amp-enable-out
-=======
 net servo-enable motenc.3.out-02
-net servo-enable axis.0.amp-enable-out
->>>>>>> 68462e54
+net servo-enable joint.0.amp-enable-out
 
 # servo amp fault signals
 # the signals from the amps are actually "not running"
@@ -227,18 +221,9 @@
 # these are the real fault signals, and go to the motion
 # controller, they are derived from the ones above by
 # ladder logic
-<<<<<<< HEAD
-newsig X-amp-fault bit
-linksp X-amp-fault joint.0.amp-fault-in
-newsig Y-amp-fault bit
-linksp Y-amp-fault joint.1.amp-fault-in
-newsig Z-amp-fault bit
-linksp Z-amp-fault joint.2.amp-fault-in
-=======
-net X-amp-fault axis.0.amp-fault-in
-net Y-amp-fault axis.1.amp-fault-in
-net Z-amp-fault axis.2.amp-fault-in
->>>>>>> 68462e54
+net X-amp-fault joint.0.amp-fault-in
+net Y-amp-fault joint.1.amp-fault-in
+net Z-amp-fault joint.2.amp-fault-in
 
 # Limit switches
 # (the switches are NC, and open when hit, so
@@ -581,15 +566,9 @@
 
 # signals for position command
 # hook the motion controller outputs to the position command
-<<<<<<< HEAD
-linksp X-pos-cmd joint.0.motor-pos-cmd
-linksp Y-pos-cmd joint.1.motor-pos-cmd
-linksp Z-pos-cmd joint.2.motor-pos-cmd
-=======
-net X-pos-cmd axis.0.motor-pos-cmd
-net Y-pos-cmd axis.1.motor-pos-cmd
-net Z-pos-cmd axis.2.motor-pos-cmd
->>>>>>> 68462e54
+net X-pos-cmd joint.0.motor-pos-cmd
+net Y-pos-cmd joint.1.motor-pos-cmd
+net Z-pos-cmd joint.2.motor-pos-cmd
 # and to the PID inputs
 net X-pos-cmd pid.0.command
 net Y-pos-cmd pid.1.command
@@ -600,15 +579,9 @@
 net Y-enc-pos pid.1.feedback
 net Z-enc-pos pid.2.feedback
 # and to motion controller
-<<<<<<< HEAD
-linksp X-enc-pos joint.0.motor-pos-fb
-linksp Y-enc-pos joint.1.motor-pos-fb
-linksp Z-enc-pos joint.2.motor-pos-fb
-=======
-net X-enc-pos axis.0.motor-pos-fb
-net Y-enc-pos axis.1.motor-pos-fb
-net Z-enc-pos axis.2.motor-pos-fb
->>>>>>> 68462e54
+net X-enc-pos joint.0.motor-pos-fb
+net Y-enc-pos joint.1.motor-pos-fb
+net Z-enc-pos joint.2.motor-pos-fb
 
 # hook PID outputs to DACs
 net X-volts pid.0.output
