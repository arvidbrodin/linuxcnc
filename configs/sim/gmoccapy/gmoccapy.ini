--- conflicted
+++ resolved
@@ -20,16 +20,12 @@
 # Values that will be allowed for override, 1.0 = 100%
 MAX_FEED_OVERRIDE    =  1.5
 MAX_SPINDLE_OVERRIDE =  1.2
-<<<<<<< HEAD
-MIN_SPINDLE_OVERRIDE =  0.5
-=======
-MIN_SPINDLE_OVERRIDE = .5
+MIN_SPINDLE_OVERRIDE = 0.5
 
 # Max and default jog speeds in units per second
 MAX_LINEAR_VELOCITY =   166
 DEFAULT_LINEAR_VELOCITY = 100
 MAX_ANGULAR_VELOCITY = 234
->>>>>>> dead6ee7
 
 # Prefix to be used
 PROGRAM_PREFIX = ../../nc_files/
