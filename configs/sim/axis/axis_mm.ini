--- conflicted
+++ resolved
@@ -96,17 +96,10 @@
 
 # list of hal config files to run through halcmd
 # files are executed in the order in which they appear
-<<<<<<< HEAD
-HALFILE =                    ../core_sim.hal
-HALFILE =                    ../sim_spindle_encoder.hal
-HALFILE =		     ../axis_manualtoolchange.hal
-HALFILE = ../simulated_home.hal
-#HALFILE = ../gamepad.hal
-=======
 HALFILE = core_sim.hal
+HALFILE = sim_spindle_encoder.hal
 HALFILE = axis_manualtoolchange.hal
 HALFILE = simulated_home.hal
->>>>>>> 988ec69c
 
 # list of halcmd commands to execute
 # commands are executed in the order in which they appear
