--- conflicted
+++ resolved
@@ -7,10 +7,6 @@
 
 # Top-level buffers to EMC
 B emcCommand            SHMEM   localhost       8192    0       0       1       16 1001 TCP=5005 xdr queue confirm_write serial
-<<<<<<< HEAD
-B emcStatus             SHMEM   localhost      20480    0       0       2       16 1002 TCP=5005 xdr
-=======
->>>>>>> b51ef8cc
 B emcError              SHMEM   localhost       8192    0       0       3       16 1003 TCP=5005 xdr queue
 B emcStatus             SHMEM   localhost       170000  0       0       2       16 1002 TCP=5005 xdr
 
